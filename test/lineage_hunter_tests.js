--- conflicted
+++ resolved
@@ -27,25 +27,9 @@
       );
 			extend(currentPattern, {
 				"template": "<!-- Begin .header -->\r\n<header class=\"header cf\" role=\"banner\">\r\n\t{{> atoms-logo }}\r\n\t<a href=\"#\" class=\"nav-toggle nav-toggle-search icon-search\"><span class=\"is-vishidden\">Search</span></a>\r\n\t<a href=\"#\" class=\"nav-toggle nav-toggle-menu icon-menu\"><span class=\"is-vishidden\">Menu</span></a>\r\n\t{{> molecules-primary-nav }}\r\n\t{{> molecules-search }}\r\n</header>\r\n<!-- End .header -->\r\n",
-<<<<<<< HEAD
 				"patternPartial": "<!-- Begin .header -->\r\n<header class=\"header cf\" role=\"banner\">\r\n<a href=\"/\"><img src=\"../../images/logo.png\" class=\"logo\" alt=\"Logo Alt Text\" /></a>\t<a href=\"#\" class=\"nav-toggle nav-toggle-search icon-search\"><span class=\"is-vishidden\">Search</span></a>\r\n\t<a href=\"#\" class=\"nav-toggle nav-toggle-menu icon-menu\"><span class=\"is-vishidden\">Menu</span></a>\r\n<nav id=\"nav\" class=\"nav\">\r\n\t<ul>\r\n\t\t<li><a href=\"#\">Home</a></li>\r\n\t\t<li><a href=\"#\">About</a></li>\r\n\t\t<li><a href=\"#\">Blog</a></li>\r\n\t\t<li><a href=\"#\">Contact</a></li>\r\n\t</ul>\r\n</nav><!--end .nav-->\r\n<form action=\"#\" method=\"post\" class=\"inline-form search-form\">           \r\n    <fieldset>\r\n\t    <legend class=\"is-vishidden\">Search</legend>\r\n\t    <label for=\"search-field\" class=\"is-vishidden\">Search</label>\r\n\t    <input type=\"search\" placeholder=\"Search\" id=\"search-field\" class=\"search-field\" />\r\n\t    <button class=\"search-submit\">\r\n\t    \t<span class=\"icon-search\" aria-hidden=\"true\"></span>\r\n\t    \t<span class=\"is-vishidden\">Search</span>\r\n\t    </button>\r\n    </fieldset>\r\n</form></header>\r\n<!-- End .header -->\r\n"
 			});
 
-=======
-				"patternPartial": "<!-- Begin .header -->\r\n<header class=\"header cf\" role=\"banner\">\r\n<a href=\"/\"><img src=\"../../images/logo.png\" class=\"logo\" alt=\"Logo Alt Text\" /></a>\t<a href=\"#\" class=\"nav-toggle nav-toggle-search icon-search\"><span class=\"is-vishidden\">Search</span></a>\r\n\t<a href=\"#\" class=\"nav-toggle nav-toggle-menu icon-menu\"><span class=\"is-vishidden\">Menu</span></a>\r\n<nav id=\"nav\" class=\"nav\">\r\n\t<ul>\r\n\t\t<li><a href=\"#\">Home</a></li>\r\n\t\t<li><a href=\"#\">About</a></li>\r\n\t\t<li><a href=\"#\">Blog</a></li>\r\n\t\t<li><a href=\"#\">Contact</a></li>\r\n\t</ul>\r\n</nav><!--end .nav-->\r\n<form action=\"#\" method=\"post\" class=\"inline-form search-form\">           \r\n    <fieldset>\r\n\t    <legend class=\"is-vishidden\">Search</legend>\r\n\t    <label for=\"search-field\" class=\"is-vishidden\">Search</label>\r\n\t    <input type=\"search\" placeholder=\"Search\" id=\"search-field\" class=\"search-field\" />\r\n\t    <button class=\"search-submit\">\r\n\t    \t<span class=\"icon-search\" aria-hidden=\"true\"></span>\r\n\t    \t<span class=\"is-vishidden\">Search</span>\r\n\t    </button>\r\n    </fieldset>\r\n</form></header>\r\n<!-- End .header -->\r\n",
-				"patternName": "header",
-				"patternLink": "02-organisms-00-global-00-header/02-organisms-00-global-00-header.html",
-				"patternGroup": "organisms",
-				"patternSubGroup": "organisms\\00-global",
-				"flatPatternPath": "02-organisms\\00-global",
-				"key": "organisms-header",
-				"patternState": "",
-				"lineage": [],
-				"lineageIndex": [],
-				"lineageR": [],
-				"lineageRIndex": []
-			};
->>>>>>> 0173a0ad
 			var patternlab = {
 				patterns: [
 				{
@@ -121,7 +105,6 @@
 
 		'find_lineage - finds lineage with spaced pattern parameters' : function(test){
 			//setup current pattern from what we would have during execution
-<<<<<<< HEAD
       var currentPattern = createFakeEmptyErrorPattern();
       extend(currentPattern, {
 				"template": "{{> atoms-error(message: 'That\\'s no moon...') }}",
@@ -140,48 +123,6 @@
 							"patternPartial": "<h1> {{message}} </h1>"
 						}
 					)
-=======
-			var currentPattern = {
-				"name": "01-molecules-01-toast-00-error",
-				"subdir": "01-molecules\\01-toast",
-				"filename": "00-error.mustache",
-				"data": null,
-				"template": "{{> atoms-error(message: 'That\'s no moon...') }}",
-				"patternPartial": "{{> atoms-error(message: 'That\'s no moon...') }}",
-				"patternName": "error",
-				"patternLink": "01-molecules-01-toast-00-error/01-molecules-01-toast-00-error.html",
-				"patternGroup": "molecules",
-				"patternSubGroup": "molecules\\01-toast",
-				"flatPatternPath": "01-molecules\\01-toast",
-				"key": "molecules-error",
-				"patternState": "",
-				"lineage": [],
-				"lineageIndex": [],
-				"lineageR": [],
-				"lineageRIndex": []
-			};
-			var patternlab = {
-				patterns: [
-					{
-						"name": "01-atoms-05-alerts-00-error",
-						"subdir": "01-atoms\\05-alerts",
-						"filename": "00-error.mustache",
-						"data": null,
-						"template": "<h1> {{message}} </h1>",
-						"patternPartial": "<h1> {{message}} </h1>",
-						"patternName": "error",
-						"patternLink": "01-atoms-05-alerts-00-error/01-atoms-05-alerts-00-error.html",
-						"patternGroup": "atoms",
-						"patternSubGroup": "atoms\\05-alerts",
-						"flatPatternPath": "01-atoms\\05-alerts",
-						"key": "atoms-error",
-						"patternState": "",
-						"lineage": [],
-						"lineageIndex": [],
-						"lineageR": [],
-						"lineageRIndex": []
-					}
->>>>>>> 0173a0ad
 				]
 			};
 
@@ -196,34 +137,12 @@
 
 		'find_lineage - finds lineage with unspaced pattern parameters' : function(test){
 			//setup current pattern from what we would have during execution
-<<<<<<< HEAD
       var currentPattern = createFakeEmptyErrorPattern();
       extend(currentPattern, {
 				"template": "{{>atoms-error(message: 'That\\'s no moon...')}}",
 				"patternPartial": "{{>atoms-error(message: 'That\\'s no moon...')}}"
       });
 
-=======
-			var currentPattern = {
-				"name": "01-molecules-01-toast-00-error",
-				"subdir": "01-molecules\\01-toast",
-				"filename": "00-error.mustache",
-				"data": null,
-				"template": "{{>atoms-error(message: 'That\'s no moon...')}}",
-				"patternPartial": "{{>atoms-error(message: 'That\'s no moon...')}}",
-				"patternName": "error",
-				"patternLink": "01-molecules-01-toast-00-error/01-molecules-01-toast-00-error.html",
-				"patternGroup": "molecules",
-				"patternSubGroup": "molecules\\01-toast",
-				"flatPatternPath": "01-molecules\\01-toast",
-				"key": "molecules-error",
-				"patternState": "",
-				"lineage": [],
-				"lineageIndex": [],
-				"lineageR": [],
-				"lineageRIndex": []
-			};
->>>>>>> 0173a0ad
 			var patternlab = {
 				patterns: [
 					{
@@ -423,33 +342,11 @@
 
 		'find_lineage - does not apply lineage twice' : function(test){
 			//setup current pattern from what we would have during execution
-<<<<<<< HEAD
       var currentPattern = createFakeEmptyErrorPattern();
       extend(currentPattern, {
 				"template": "{{>atoms-error(message: 'That\\'s no moon...')}}",
 				"patternPartial": "{{>atoms-error(message: 'That\\'s no moon...')}}"
 			});
-=======
-			var currentPattern = {
-				"name": "01-molecules-01-toast-00-error",
-				"subdir": "01-molecules\\01-toast",
-				"filename": "00-error.mustache",
-				"data": null,
-				"template": "{{>atoms-error(message: 'That\'s no moon...')}}",
-				"patternPartial": "{{>atoms-error(message: 'That\'s no moon...')}}",
-				"patternName": "error",
-				"patternLink": "01-molecules-01-toast-00-error/01-molecules-01-toast-00-error.html",
-				"patternGroup": "molecules",
-				"patternSubGroup": "molecules\\01-toast",
-				"flatPatternPath": "01-molecules\\01-toast",
-				"key": "molecules-error",
-				"patternState": "",
-				"lineage": [],
-				"lineageIndex": [],
-				"lineageR": [],
-				"lineageRIndex": []
-			};
->>>>>>> 0173a0ad
 			var patternlab = {
 				patterns: [
 					{
@@ -485,10 +382,6 @@
 
 			test.done();
 		}
-<<<<<<< HEAD
-
-=======
->>>>>>> 0173a0ad
 
 	};
 
