"use strict";

var lh = require('../core/lib/lineage_hunter');
var pa = require('../core/lib/pattern_assembler');
var of = require('../core/lib/object_factory');
var fs = require('fs-extra');

var extend = require('util')._extend;
var pattern_assembler = new pa();
var lineage_hunter = new lh();

// fake pattern creators
function createFakeEmptyErrorPattern() {
  return new of.oPattern(
    '/home/fakeuser/pl/source/_patterns/01-molecules/01-toast/00-error.mustache', // abspath
    '01-molecules\\01-toast', // subdir
    '00-error.mustache', // filename,
    null // data
  );
}

function createBasePatternLabObject() {
  var patterns_dir = './test/files/_patterns/';
  var pl = {};
  pl.config = {
    paths: {
      source: {
        patterns: patterns_dir
      }
    }
  };
  pl.data = {};
  pl.data.link = {};
  pl.config.debug = false;
  pl.patterns = [];
  pl.partials = {};
  pl.config.patternStateCascade = ["inprogress", "inreview", "complete"];
  return pl;
}

exports['lineage hunter '] = {
  'find_lineage - finds lineage' : function (test) {

    //setup current pattern from what we would have during execution
    var currentPattern = new of.oPattern(
      '/home/fakeuser/pl/source/_patterns/02-organisms/00-global/00-header.mustache', // abspath
      '02-organisms\\00-global', // subdir
      '00-header.mustache', // filename,
      null // data
    );
    extend(currentPattern, {
      "template": "<!-- Begin .header -->\r\n<header class=\"header cf\" role=\"banner\">\r\n\t{{> atoms-logo }}\r\n\t<a href=\"#\" class=\"nav-toggle nav-toggle-search icon-search\"><span class=\"is-vishidden\">Search</span></a>\r\n\t<a href=\"#\" class=\"nav-toggle nav-toggle-menu icon-menu\"><span class=\"is-vishidden\">Menu</span></a>\r\n\t{{> molecules-primary-nav }}\r\n\t{{> molecules-search }}\r\n</header>\r\n<!-- End .header -->\r\n",
      "patternPartialCode": "<!-- Begin .header -->\r\n<header class=\"header cf\" role=\"banner\">\r\n<a href=\"/\"><img src=\"../../images/logo.png\" class=\"logo\" alt=\"Logo Alt Text\" /></a>\t<a href=\"#\" class=\"nav-toggle nav-toggle-search icon-search\"><span class=\"is-vishidden\">Search</span></a>\r\n\t<a href=\"#\" class=\"nav-toggle nav-toggle-menu icon-menu\"><span class=\"is-vishidden\">Menu</span></a>\r\n<nav id=\"nav\" class=\"nav\">\r\n\t<ul>\r\n\t\t<li><a href=\"#\">Home</a></li>\r\n\t\t<li><a href=\"#\">About</a></li>\r\n\t\t<li><a href=\"#\">Blog</a></li>\r\n\t\t<li><a href=\"#\">Contact</a></li>\r\n\t</ul>\r\n</nav><!--end .nav-->\r\n<form action=\"#\" method=\"post\" class=\"inline-form search-form\">           \r\n    <fieldset>\r\n\t    <legend class=\"is-vishidden\">Search</legend>\r\n\t    <label for=\"search-field\" class=\"is-vishidden\">Search</label>\r\n\t    <input type=\"search\" placeholder=\"Search\" id=\"search-field\" class=\"search-field\" />\r\n\t    <button class=\"search-submit\">\r\n\t    \t<span class=\"icon-search\" aria-hidden=\"true\"></span>\r\n\t    \t<span class=\"is-vishidden\">Search</span>\r\n\t    </button>\r\n    </fieldset>\r\n</form></header>\r\n<!-- End .header -->\r\n"
    });

    var patternlab = {
      patterns: [
        {
          "name": "00-atoms-03-images-00-logo",
          "subdir": "00-atoms\\03-images",
          "filename": "00-logo.mustache",
          "data": null,
          "template": "<a href=\"/\"><img src=\"../../images/logo.png\" class=\"logo\" alt=\"Logo Alt Text\" /></a>",
          "patternPartialCode": "<a href=\"/\"><img src=\"../../images/logo.png\" class=\"logo\" alt=\"Logo Alt Text\" /></a>",
          "patternName": "logo",
          "patternLink": "00-atoms-03-images-00-logo/00-atoms-03-images-00-logo.html",
          "patternGroup": "atoms",
          "patternSubGroup": "atoms\\03-images",
          "flatPatternPath": "00-atoms\\03-images",
          "patternPartial": "atoms-logo",
          "patternState": "",
          "lineage": [],
          "lineageIndex": [],
          "lineageR": [],
          "lineageRIndex": []
        },
        {
          "name": "01-molecules-05-navigation-00-primary-nav",
          "subdir": "01-molecules\\05-navigation",
          "filename": "00-primary-nav.mustache",
          "data": null,
          "template": "<nav id=\"nav\" class=\"nav\">\r\n\t<ul>\r\n\t\t<li><a href=\"#\">Home</a></li>\r\n\t\t<li><a href=\"#\">About</a></li>\r\n\t\t<li><a href=\"#\">Blog</a></li>\r\n\t\t<li><a href=\"#\">Contact</a></li>\r\n\t</ul>\r\n</nav><!--end .nav-->\r\n",
          "patternPartialCode": "<nav id=\"nav\" class=\"nav\">\r\n\t<ul>\r\n\t\t<li><a href=\"#\">Home</a></li>\r\n\t\t<li><a href=\"#\">About</a></li>\r\n\t\t<li><a href=\"#\">Blog</a></li>\r\n\t\t<li><a href=\"#\">Contact</a></li>\r\n\t</ul>\r\n</nav><!--end .nav-->\r\n",
          "patternName": "primary-nav",
          "patternLink": "01-molecules-05-navigation-00-primary-nav/01-molecules-05-navigation-00-primary-nav.html",
          "patternGroup": "molecules",
          "patternSubGroup": "molecules\\05-navigation",
          "flatPatternPath": "01-molecules\\05-navigation",
          "patternPartial": "molecules-primary-nav",
          "patternState": "",
          "lineage": [],
          "lineageIndex": [],
          "lineageR": [],
          "lineageRIndex": []
        },
        {
          "name": "01-molecules-04-forms-00-search",
          "subdir": "01-molecules\\04-forms",
          "filename": "00-search.mustache",
          "data": null,
          "template": "<form action=\"#\" method=\"post\" class=\"inline-form search-form\">           \r\n    <fieldset>\r\n\t    <legend class=\"is-vishidden\">Search</legend>\r\n\t    <label for=\"search-field\" class=\"is-vishidden\">Search</label>\r\n\t    <input type=\"search\" placeholder=\"Search\" id=\"search-field\" class=\"search-field\" />\r\n\t    <button class=\"search-submit\">\r\n\t    \t<span class=\"icon-search\" aria-hidden=\"true\"></span>\r\n\t    \t<span class=\"is-vishidden\">Search</span>\r\n\t    </button>\r\n    </fieldset>\r\n</form>",
          "patternPartialCode": "<form action=\"#\" method=\"post\" class=\"inline-form search-form\">           \r\n    <fieldset>\r\n\t    <legend class=\"is-vishidden\">Search</legend>\r\n\t    <label for=\"search-field\" class=\"is-vishidden\">Search</label>\r\n\t    <input type=\"search\" placeholder=\"Search\" id=\"search-field\" class=\"search-field\" />\r\n\t    <button class=\"search-submit\">\r\n\t    \t<span class=\"icon-search\" aria-hidden=\"true\"></span>\r\n\t    \t<span class=\"is-vishidden\">Search</span>\r\n\t    </button>\r\n    </fieldset>\r\n</form>",
          "patternName": "search",
          "patternLink": "01-molecules-04-forms-00-search/01-molecules-04-forms-00-search.html",
          "patternGroup": "molecules",
          "patternSubGroup": "molecules\\04-forms",
          "flatPatternPath": "01-molecules\\04-forms",
          "patternPartial": "molecules-search",
          "patternState": "",
          "lineage": [],
          "lineageIndex": [],
          "lineageR": [],
          "lineageRIndex": []
        }
      ]
    };

    var lineage_hunter = new lh();
    lineage_hunter.find_lineage(currentPattern, patternlab);

    test.equals(currentPattern.lineageIndex.length, 3);
    test.equals(currentPattern.lineageIndex[0], "atoms-logo");
    test.equals(currentPattern.lineageIndex[1], "molecules-primary-nav");
    test.equals(currentPattern.lineageIndex[2], "molecules-search");

    test.done();
  },

  'find_lineage - finds lineage with spaced pattern parameters' : function (test) {
    //setup current pattern from what we would have during execution
    var currentPattern = createFakeEmptyErrorPattern();
    extend(currentPattern, {
      "template": "{{> atoms-error(message: 'That\\'s no moon...') }}",
      "patternPartialCode": "{{> atoms-error(message: 'That\\'s no moon...') }}"
    });

    var patternlab = {
      patterns: [
        of.oPattern.create(
          '/home/fakeuser/pl/source/_patterns/00-atoms/05-alerts/00-error.mustache',
          '00-atoms\\05-alerts',
          '00-error.mustache',
          null,
          {
            "template": "<h1> {{message}} </h1>",
            "patternPartialCode": "<h1> {{message}} </h1>"
          }
<<<<<<< HEAD
        )
      ]
    };
=======
        ]
      };

      lineage_hunter.find_lineage(currentPattern, patternlab);
      lineage_hunter.find_lineage(currentPattern, patternlab);

      test.equals(currentPattern.lineageIndex.length, 1);
      test.equals(currentPattern.lineageIndex[0], "atoms-error");
      test.equals(patternlab.patterns[0].lineageRIndex.length, 1);
      test.equals(patternlab.patterns[0].lineageR[0].lineagePattern, 'molecules-error');

      test.done();
    },

    'cascade_pattern_states promotes a lower pattern state up to the consumer' : function(test){
      //arrange
      var pl = createBasePatternLabObject();
      pl.config.patternStates = {
        "test-foo" : "complete",
        "test-bar" : "inreview"
      };

      var atomPattern = new object_factory.oPattern('test/files/_patterns/00-test/01-bar.mustache', '00-test', '01-bar.mustache');
      atomPattern.template = fs.readFileSync(pl.config.paths.source.patterns + '00-test/01-bar.mustache', 'utf8');
      atomPattern.extendedTemplate = atomPattern.template;

      pattern_assembler.setPatternState(atomPattern, pl);
      pattern_assembler.addPattern(atomPattern, pl);

      var consumerPattern = new object_factory.oPattern('test/files/_patterns/00-test/00-foo.mustache', '00-test', '00-foo.mustache');
      consumerPattern.template = fs.readFileSync(pl.config.paths.source.patterns + '00-test/00-foo.mustache', 'utf8');
      consumerPattern.extendedTemplate = consumerPattern.template;
      pattern_assembler.setPatternState(consumerPattern, pl);
      pattern_assembler.addPattern(consumerPattern, pl);

      lineage_hunter.find_lineage(consumerPattern, pl);

      //act
      lineage_hunter.cascade_pattern_states(pl);

      //assert
      var consumerPatternReturned = pattern_assembler.get_pattern_by_key('test-foo', pl);
      test.equals(consumerPatternReturned.patternState, 'inreview');
      test.done();
    },

    'cascade_pattern_states promotes a lower pattern state up to the consumers lineage' : function(test){
      //arrange
      var pl = createBasePatternLabObject();
      pl.config.patternStates = {
        "test-foo" : "complete",
        "test-bar" : "inreview"
      };

      var atomPattern = new object_factory.oPattern('test/files/_patterns/00-test/01-bar.mustache', '00-test', '01-bar.mustache');
      atomPattern.template = fs.readFileSync(pl.config.paths.source.patterns + '00-test/01-bar.mustache', 'utf8');
      atomPattern.extendedTemplate = atomPattern.template;

      pattern_assembler.setPatternState(atomPattern, pl);
      pattern_assembler.addPattern(atomPattern, pl);

      var consumerPattern = new object_factory.oPattern('test/files/_patterns/00-test/00-foo.mustache', '00-test', '00-foo.mustache');
      consumerPattern.template = fs.readFileSync(pl.config.paths.source.patterns + '00-test/00-foo.mustache', 'utf8');
      consumerPattern.extendedTemplate = consumerPattern.template;
      pattern_assembler.setPatternState(consumerPattern, pl);
      pattern_assembler.addPattern(consumerPattern, pl);

      lineage_hunter.find_lineage(consumerPattern, pl);

      //act
      lineage_hunter.cascade_pattern_states(pl);

      //assert
      var consumerPatternReturned = pattern_assembler.get_pattern_by_key('test-foo', pl);
      test.equals(consumerPatternReturned.lineage[0].lineageState, 'inreview');
      test.done();
    },

    'cascade_pattern_states sets the pattern state on any lineage patterns reverse lineage' : function(test){
      //arrange
      var pl = createBasePatternLabObject();
      pl.config.patternStates = {
        "test-foo" : "complete",
        "test-bar" : "inreview"
      };

      var atomPattern = new object_factory.oPattern('test/files/_patterns/00-test/01-bar.mustache', '00-test', '01-bar.mustache');
      atomPattern.template = fs.readFileSync(pl.config.paths.source.patterns + '00-test/01-bar.mustache', 'utf8');
      atomPattern.extendedTemplate = atomPattern.template;

      pattern_assembler.setPatternState(atomPattern, pl);
      pattern_assembler.addPattern(atomPattern, pl);

      var consumerPattern = new object_factory.oPattern('test/files/_patterns/00-test/00-foo.mustache', '00-test', '00-foo.mustache');
      consumerPattern.template = fs.readFileSync(pl.config.paths.source.patterns + '00-test/00-foo.mustache', 'utf8');
      consumerPattern.extendedTemplate = consumerPattern.template;
      pattern_assembler.setPatternState(consumerPattern, pl);
      pattern_assembler.addPattern(consumerPattern, pl);

      lineage_hunter.find_lineage(consumerPattern, pl);

      //act
      lineage_hunter.cascade_pattern_states(pl);

      //assert
      var consumedPatternReturned = pattern_assembler.get_pattern_by_key('test-bar', pl);
      test.equals(consumedPatternReturned.lineageR[0].lineageState, 'inreview');

      test.done();
    },

    'cascade_pattern_states promotes lower pattern state when consumer does not have its own state' : function(test){
      //arrange
      var pl = createBasePatternLabObject();
      pl.config.patternStates = {
        "test-bar" : "inreview"
      };

      var atomPattern = new object_factory.oPattern('test/files/_patterns/00-test/01-bar.mustache', '00-test', '01-bar.mustache');
      atomPattern.template = fs.readFileSync(pl.config.paths.source.patterns + '00-test/01-bar.mustache', 'utf8');
      atomPattern.extendedTemplate = atomPattern.template;

      pattern_assembler.setPatternState(atomPattern, pl);
      pattern_assembler.addPattern(atomPattern, pl);

      var consumerPattern = new object_factory.oPattern('test/files/_patterns/00-test/00-foo.mustache', '00-test', '00-foo.mustache');
      consumerPattern.template = fs.readFileSync(pl.config.paths.source.patterns + '00-test/00-foo.mustache', 'utf8');
      consumerPattern.extendedTemplate = consumerPattern.template;
      pattern_assembler.setPatternState(consumerPattern, pl);
      pattern_assembler.addPattern(consumerPattern, pl);

      lineage_hunter.find_lineage(consumerPattern, pl);

      //act
      lineage_hunter.cascade_pattern_states(pl);

      //assert
      var consumerPatternReturned = pattern_assembler.get_pattern_by_key('test-foo', pl);
      test.equals(consumerPatternReturned.lineage.length, 1);
      test.equals(consumerPatternReturned.lineage[0].lineageState, 'inreview');
      test.equals(consumerPatternReturned.patternState, 'inreview');
      test.done();
    }
>>>>>>> 7e5e0c12

    var lineage_hunter = new lh();
    lineage_hunter.find_lineage(currentPattern, patternlab);

    test.equals(currentPattern.lineageIndex.length, 1);
    test.equals(currentPattern.lineageIndex[0], "atoms-error");

    test.done();
  },

  'find_lineage - finds lineage with unspaced pattern parameters' : function (test) {
    //setup current pattern from what we would have during execution
    var currentPattern = createFakeEmptyErrorPattern();
    extend(currentPattern, {
      "template": "{{>atoms-error(message: 'That\\'s no moon...')}}",
      "patternPartialCode": "{{>atoms-error(message: 'That\\'s no moon...')}}"
    });

    var patternlab = {
      patterns: [
        {
          "name": "01-atoms-05-alerts-00-error",
          "subdir": "01-atoms\\05-alerts",
          "filename": "00-error.mustache",
          "data": null,
          "template": "<h1> {{message}} </h1>",
          "patternPartialCode": "<h1> {{message}} </h1>",
          "patternName": "error",
          "patternLink": "01-atoms-05-alerts-00-error/01-atoms-05-alerts-00-error.html",
          "patternGroup": "atoms",
          "patternSubGroup": "atoms\\05-alerts",
          "flatPatternPath": "01-atoms\\05-alerts",
          "patternPartial": "atoms-error",
          "patternState": "",
          "lineage": [],
          "lineageIndex": [],
          "lineageR": [],
          "lineageRIndex": []
        }
      ]
    };

    var lineage_hunter = new lh();
    lineage_hunter.find_lineage(currentPattern, patternlab);

    test.equals(currentPattern.lineageIndex.length, 1);
    test.equals(currentPattern.lineageIndex[0], "atoms-error");
    test.equals(patternlab.patterns[0].lineageRIndex.length, 1);
    test.equals(patternlab.patterns[0].lineageR[0].lineagePattern, 'molecules-error');

    test.done();
  },

  'find_lineage - finds lineage with spaced styleModifier' : function (test) {
    //setup current pattern from what we would have during execution
    var currentPattern = of.oPattern.createEmpty({
      "name": "01-molecules-01-toast-00-error",
      "subdir": "01-molecules\\01-toast",
      "filename": "00-error.mustache",
      "data": null,
      "template": "{{> atoms-error:foo }}",
      "patternPartial": "{{> atoms-error:foo }}",
      "patternName": "error",
      "patternLink": "01-molecules-01-toast-00-error/01-molecules-01-toast-00-error.html",
      "patternGroup": "molecules",
      "patternSubGroup": "molecules\\01-toast",
      "flatPatternPath": "01-molecules\\01-toast",
      "key": "molecules-error",
      "patternState": "",
      "lineage": [],
      "lineageIndex": [],
      "lineageR": [],
      "lineageRIndex": []
    });
    var patternlab = {
      patterns: [
        of.oPattern.createEmpty({
          "name": "01-atoms-05-alerts-00-error",
          "subdir": "01-atoms\\05-alerts",
          "filename": "00-error.mustache",
          "data": null,
          "template": "<h1> {{message}} </h1>",
          "patternPartialCode": "<h1> {{message}} </h1>",
          "patternName": "error",
          "patternLink": "01-atoms-05-alerts-00-error/01-atoms-05-alerts-00-error.html",
          "patternGroup": "atoms",
          "patternSubGroup": "atoms\\05-alerts",
          "flatPatternPath": "01-atoms\\05-alerts",
          "patternPartial": "atoms-error",
          "patternState": "",
          "lineage": [],
          "lineageIndex": [],
          "lineageR": [],
          "lineageRIndex": []
        })
      ]
    };

    var lineage_hunter = new lh();
    lineage_hunter.find_lineage(currentPattern, patternlab);

    test.equals(currentPattern.lineageIndex.length, 1);
    test.equals(currentPattern.lineageIndex[0], "atoms-error");

    test.done();
  },

  'find_lineage - finds lineage with unspaced styleModifier' : function (test) {
    //setup current pattern from what we would have during execution
    var currentPattern = of.oPattern.createEmpty({
      "name": "01-molecules-01-toast-00-error",
      "subdir": "01-molecules\\01-toast",
      "filename": "00-error.mustache",
      "data": null,
      "template": "{{> atoms-error:foo }}",
      "patternPartial": "{{>atoms-error:foo}}",
      "patternName": "error",
      "patternLink": "01-molecules-01-toast-00-error/01-molecules-01-toast-00-error.html",
      "patternGroup": "molecules",
      "patternSubGroup": "molecules\\01-toast",
      "flatPatternPath": "01-molecules\\01-toast",
      "key": "molecules-error",
      "patternState": "",
      "lineage": [],
      "lineageIndex": [],
      "lineageR": [],
      "lineageRIndex": []
    });
    var patternlab = {
      patterns: [
        of.oPattern.createEmpty({
          "name": "01-atoms-05-alerts-00-error",
          "subdir": "01-atoms\\05-alerts",
          "filename": "00-error.mustache",
          "data": null,
          "template": "<h1> {{message}} </h1>",
          "patternPartialCode": "<h1> {{message}} </h1>",
          "patternName": "error",
          "patternLink": "01-atoms-05-alerts-00-error/01-atoms-05-alerts-00-error.html",
          "patternGroup": "atoms",
          "patternSubGroup": "atoms\\05-alerts",
          "flatPatternPath": "01-atoms\\05-alerts",
          "patternPartial": "atoms-error",
          "patternState": "",
          "lineage": [],
          "lineageIndex": [],
          "lineageR": [],
          "lineageRIndex": []
        })
      ]
    };

    var lineage_hunter = new lh();
    lineage_hunter.find_lineage(currentPattern, patternlab);

    test.equals(currentPattern.lineageIndex.length, 1);
    test.equals(currentPattern.lineageIndex[0], "atoms-error");

    test.done();
  },

  'find_lineage - finds lineage with fuzzy partial with styleModifier' : function (test) {
    //setup current pattern from what we would have during execution
    var currentPattern = of.oPattern.createEmpty({
      "name": "01-molecules-01-toast-00-error",
      "subdir": "01-molecules\\01-toast",
      "filename": "00-error.mustache",
      "data": null,
      "template": "{{> atoms-e:foo }}",
      "patternPartial": "{{>atoms-e:foo}}",
      "patternName": "error",
      "patternLink": "01-molecules-01-toast-00-error/01-molecules-01-toast-00-error.html",
      "patternGroup": "molecules",
      "patternSubGroup": "molecules\\01-toast",
      "flatPatternPath": "01-molecules\\01-toast",
      "key": "molecules-error",
      "patternState": "",
      "lineage": [],
      "lineageIndex": [],
      "lineageR": [],
      "lineageRIndex": []
    });
    var patternlab = {
      patterns: [
        of.oPattern.createEmpty({
          "name": "01-atoms-05-alerts-00-error",
          "subdir": "01-atoms\\05-alerts",
          "filename": "00-error.mustache",
          "data": null,
          "template": "<h1> {{message}} </h1>",
          "patternPartialCode": "<h1> {{message}} </h1>",
          "patternName": "error",
          "patternLink": "01-atoms-05-alerts-00-error/01-atoms-05-alerts-00-error.html",
          "patternGroup": "atoms",
          "patternSubGroup": "atoms\\05-alerts",
          "flatPatternPath": "01-atoms\\05-alerts",
          "patternPartial": "atoms-error",
          "patternState": "",
          "lineage": [],
          "lineageIndex": [],
          "lineageR": [],
          "lineageRIndex": []
        })
      ]
    };

    var lineage_hunter = new lh();
    lineage_hunter.find_lineage(currentPattern, patternlab);

    test.equals(currentPattern.lineageIndex.length, 1);
    test.equals(currentPattern.lineageIndex[0], "atoms-error");

    test.done();
  },

  'find_lineage - does not apply lineage twice' : function (test) {
    //setup current pattern from what we would have during execution
    var currentPattern = createFakeEmptyErrorPattern();
    extend(currentPattern, {
      "template": "{{>atoms-error(message: 'That\\'s no moon...')}}",
      "patternPartialCode": "{{>atoms-error(message: 'That\\'s no moon...')}}"
    });
    var patternlab = {
      patterns: [
        {
          "name": "01-atoms-05-alerts-00-error",
          "subdir": "01-atoms\\05-alerts",
          "filename": "00-error.mustache",
          "data": null,
          "template": "<h1> {{message}} </h1>",
          "patternPartialCode": "<h1> {{message}} </h1>",
          "patternName": "error",
          "patternLink": "01-atoms-05-alerts-00-error/01-atoms-05-alerts-00-error.html",
          "patternGroup": "atoms",
          "patternSubGroup": "atoms\\05-alerts",
          "flatPatternPath": "01-atoms\\05-alerts",
          "patternPartial": "atoms-error",
          "patternState": "",
          "lineage": [],
          "lineageIndex": [],
          "lineageR": [],
          "lineageRIndex": []
        }
      ]
    };

    var lineage_hunter = new lh();
    lineage_hunter.find_lineage(currentPattern, patternlab);
    lineage_hunter.find_lineage(currentPattern, patternlab);

    test.equals(currentPattern.lineageIndex.length, 1);
    test.equals(currentPattern.lineageIndex[0], "atoms-error");
    test.equals(patternlab.patterns[0].lineageRIndex.length, 1);
    test.equals(patternlab.patterns[0].lineageR[0].lineagePattern, 'molecules-error');

    test.done();
  },

  'cascade_pattern_states promotes a lower pattern state up to the consumer' : function (test) {
    //arrange
    var pl = createBasePatternLabObject();
    pl.config.patternStates = {
      "test-foo" : "complete",
      "test-bar" : "inreview"
    };

    var atomPattern = new of.oPattern('test/files/_patterns/00-test/01-bar.mustache', '00-test', '01-bar.mustache');
    atomPattern.template = fs.readFileSync(pl.config.paths.source.patterns + '00-test/01-bar.mustache', 'utf8');
    atomPattern.extendedTemplate = atomPattern.template;

    pattern_assembler.setPatternState(atomPattern, pl);
    pattern_assembler.addPattern(atomPattern, pl);

    var consumerPattern = new of.oPattern('test/files/_patterns/00-test/00-foo.mustache', '00-test', '00-foo.mustache');
    consumerPattern.template = fs.readFileSync(pl.config.paths.source.patterns + '00-test/00-foo.mustache', 'utf8');
    consumerPattern.extendedTemplate = consumerPattern.template;
    pattern_assembler.setPatternState(consumerPattern, pl);
    pattern_assembler.addPattern(consumerPattern, pl);

    lineage_hunter.find_lineage(consumerPattern, pl);

    //act
    lineage_hunter.cascade_pattern_states(pl);

    //assert
    var consumerPatternReturned = pattern_assembler.findPartial('test-foo', pl);
    test.equals(consumerPatternReturned.patternState, 'inreview');
    test.done();
  },

  'cascade_pattern_states promotes a lower pattern state up to the consumers lineage' : function(test){
    //arrange
    var pl = createBasePatternLabObject();
    pl.config.patternStates = {
      "test-foo" : "complete",
      "test-bar" : "inreview"
    };

    var atomPattern = new of.oPattern('test/files/_patterns/00-test/01-bar.mustache', '00-test', '01-bar.mustache');
    atomPattern.template = fs.readFileSync(pl.config.paths.source.patterns + '00-test/01-bar.mustache', 'utf8');
    atomPattern.extendedTemplate = atomPattern.template;

    pattern_assembler.setPatternState(atomPattern, pl);
    pattern_assembler.addPattern(atomPattern, pl);

    var consumerPattern = new of.oPattern('test/files/_patterns/00-test/00-foo.mustache', '00-test', '00-foo.mustache');
    consumerPattern.template = fs.readFileSync(pl.config.paths.source.patterns + '00-test/00-foo.mustache', 'utf8');
    consumerPattern.extendedTemplate = consumerPattern.template;
    pattern_assembler.setPatternState(consumerPattern, pl);
    pattern_assembler.addPattern(consumerPattern, pl);

    lineage_hunter.find_lineage(consumerPattern, pl);

    //act
    lineage_hunter.cascade_pattern_states(pl);

    //assert
    var consumerPatternReturned = pattern_assembler.findPartial('test-foo', pl);
    test.equals(consumerPatternReturned.lineage[0].lineageState, 'inreview');
    test.done();
  },

  'cascade_pattern_states sets the pattern state on any lineage patterns reverse lineage' : function(test){
    //arrange
    var pl = createBasePatternLabObject();
    pl.config.patternStates = {
      "test-foo" : "complete",
      "test-bar" : "inreview"
    };

    var atomPattern = new of.oPattern('test/files/_patterns/00-test/01-bar.mustache', '00-test', '01-bar.mustache');
    atomPattern.template = fs.readFileSync(pl.config.paths.source.patterns + '00-test/01-bar.mustache', 'utf8');
    atomPattern.extendedTemplate = atomPattern.template;

    pattern_assembler.setPatternState(atomPattern, pl);
    pattern_assembler.addPattern(atomPattern, pl);

    var consumerPattern = new of.oPattern('test/files/_patterns/00-test/00-foo.mustache', '00-test', '00-foo.mustache');
    consumerPattern.template = fs.readFileSync(pl.config.paths.source.patterns + '00-test/00-foo.mustache', 'utf8');
    consumerPattern.extendedTemplate = consumerPattern.template;
    pattern_assembler.setPatternState(consumerPattern, pl);
    pattern_assembler.addPattern(consumerPattern, pl);

    lineage_hunter.find_lineage(consumerPattern, pl);

    //act
    lineage_hunter.cascade_pattern_states(pl);

    //assert
    var consumedPatternReturned = pattern_assembler.findPartial('test-bar', pl);
    test.equals(consumedPatternReturned.lineageR[0].lineageState, 'inreview');

    test.done();
  },

  'cascade_pattern_states does not promote lower pattern state when consumer does not display its own state' : function(test){
    //arrange
    var pl = createBasePatternLabObject();
    pl.config.patternStates = {
      "test-bar" : "inreview"
    };

    var atomPattern = new of.oPattern('test/files/_patterns/00-test/01-bar.mustache', '00-test', '01-bar.mustache');
    atomPattern.template = fs.readFileSync(pl.config.paths.source.patterns + '00-test/01-bar.mustache', 'utf8');
    atomPattern.extendedTemplate = atomPattern.template;

    pattern_assembler.setPatternState(atomPattern, pl);
    pattern_assembler.addPattern(atomPattern, pl);

    var consumerPattern = new of.oPattern('test/files/_patterns/00-test/00-foo.mustache', '00-test', '00-foo.mustache');
    consumerPattern.template = fs.readFileSync(pl.config.paths.source.patterns + '00-test/00-foo.mustache', 'utf8');
    consumerPattern.extendedTemplate = consumerPattern.template;
    pattern_assembler.setPatternState(consumerPattern, pl);
    pattern_assembler.addPattern(consumerPattern, pl);

    lineage_hunter.find_lineage(consumerPattern, pl);

    //act
    lineage_hunter.cascade_pattern_states(pl);

    //assert
    var consumerPatternReturned = pattern_assembler.findPartial('test-foo', pl);
    test.equals(consumerPatternReturned.lineage.length, 1);
    test.equals(consumerPatternReturned.lineage[0].lineageState, 'inreview');
    test.equals(consumerPatternReturned.patternState, '');
    test.done();
  }

};<|MERGE_RESOLUTION|>--- conflicted
+++ resolved
@@ -39,7 +39,7 @@
 }
 
 exports['lineage hunter '] = {
-  'find_lineage - finds lineage' : function (test) {
+  'find_lineage - finds lineage': function (test) {
 
     //setup current pattern from what we would have during execution
     var currentPattern = new of.oPattern(
@@ -126,12 +126,12 @@
     test.done();
   },
 
-  'find_lineage - finds lineage with spaced pattern parameters' : function (test) {
+  'find_lineage - finds lineage with spaced pattern parameters': function (test) {
     //setup current pattern from what we would have during execution
     var currentPattern = createFakeEmptyErrorPattern();
     extend(currentPattern, {
       "template": "{{> atoms-error(message: 'That\\'s no moon...') }}",
-      "patternPartialCode": "{{> atoms-error(message: 'That\\'s no moon...') }}"
+      "extendedTemplate": "{{> atoms-error(message: 'That\\'s no moon...') }}"
     });
 
     var patternlab = {
@@ -143,173 +143,158 @@
           null,
           {
             "template": "<h1> {{message}} </h1>",
-            "patternPartialCode": "<h1> {{message}} </h1>"
-          }
-<<<<<<< HEAD
-        )
-      ]
-    };
-=======
-        ]
-      };
-
-      lineage_hunter.find_lineage(currentPattern, patternlab);
-      lineage_hunter.find_lineage(currentPattern, patternlab);
-
-      test.equals(currentPattern.lineageIndex.length, 1);
-      test.equals(currentPattern.lineageIndex[0], "atoms-error");
-      test.equals(patternlab.patterns[0].lineageRIndex.length, 1);
-      test.equals(patternlab.patterns[0].lineageR[0].lineagePattern, 'molecules-error');
-
-      test.done();
-    },
-
-    'cascade_pattern_states promotes a lower pattern state up to the consumer' : function(test){
-      //arrange
-      var pl = createBasePatternLabObject();
-      pl.config.patternStates = {
-        "test-foo" : "complete",
-        "test-bar" : "inreview"
-      };
-
-      var atomPattern = new object_factory.oPattern('test/files/_patterns/00-test/01-bar.mustache', '00-test', '01-bar.mustache');
-      atomPattern.template = fs.readFileSync(pl.config.paths.source.patterns + '00-test/01-bar.mustache', 'utf8');
-      atomPattern.extendedTemplate = atomPattern.template;
-
-      pattern_assembler.setPatternState(atomPattern, pl);
-      pattern_assembler.addPattern(atomPattern, pl);
-
-      var consumerPattern = new object_factory.oPattern('test/files/_patterns/00-test/00-foo.mustache', '00-test', '00-foo.mustache');
-      consumerPattern.template = fs.readFileSync(pl.config.paths.source.patterns + '00-test/00-foo.mustache', 'utf8');
-      consumerPattern.extendedTemplate = consumerPattern.template;
-      pattern_assembler.setPatternState(consumerPattern, pl);
-      pattern_assembler.addPattern(consumerPattern, pl);
-
-      lineage_hunter.find_lineage(consumerPattern, pl);
-
-      //act
-      lineage_hunter.cascade_pattern_states(pl);
-
-      //assert
-      var consumerPatternReturned = pattern_assembler.get_pattern_by_key('test-foo', pl);
-      test.equals(consumerPatternReturned.patternState, 'inreview');
-      test.done();
-    },
-
-    'cascade_pattern_states promotes a lower pattern state up to the consumers lineage' : function(test){
-      //arrange
-      var pl = createBasePatternLabObject();
-      pl.config.patternStates = {
-        "test-foo" : "complete",
-        "test-bar" : "inreview"
-      };
-
-      var atomPattern = new object_factory.oPattern('test/files/_patterns/00-test/01-bar.mustache', '00-test', '01-bar.mustache');
-      atomPattern.template = fs.readFileSync(pl.config.paths.source.patterns + '00-test/01-bar.mustache', 'utf8');
-      atomPattern.extendedTemplate = atomPattern.template;
-
-      pattern_assembler.setPatternState(atomPattern, pl);
-      pattern_assembler.addPattern(atomPattern, pl);
-
-      var consumerPattern = new object_factory.oPattern('test/files/_patterns/00-test/00-foo.mustache', '00-test', '00-foo.mustache');
-      consumerPattern.template = fs.readFileSync(pl.config.paths.source.patterns + '00-test/00-foo.mustache', 'utf8');
-      consumerPattern.extendedTemplate = consumerPattern.template;
-      pattern_assembler.setPatternState(consumerPattern, pl);
-      pattern_assembler.addPattern(consumerPattern, pl);
-
-      lineage_hunter.find_lineage(consumerPattern, pl);
-
-      //act
-      lineage_hunter.cascade_pattern_states(pl);
-
-      //assert
-      var consumerPatternReturned = pattern_assembler.get_pattern_by_key('test-foo', pl);
-      test.equals(consumerPatternReturned.lineage[0].lineageState, 'inreview');
-      test.done();
-    },
-
-    'cascade_pattern_states sets the pattern state on any lineage patterns reverse lineage' : function(test){
-      //arrange
-      var pl = createBasePatternLabObject();
-      pl.config.patternStates = {
-        "test-foo" : "complete",
-        "test-bar" : "inreview"
-      };
-
-      var atomPattern = new object_factory.oPattern('test/files/_patterns/00-test/01-bar.mustache', '00-test', '01-bar.mustache');
-      atomPattern.template = fs.readFileSync(pl.config.paths.source.patterns + '00-test/01-bar.mustache', 'utf8');
-      atomPattern.extendedTemplate = atomPattern.template;
-
-      pattern_assembler.setPatternState(atomPattern, pl);
-      pattern_assembler.addPattern(atomPattern, pl);
-
-      var consumerPattern = new object_factory.oPattern('test/files/_patterns/00-test/00-foo.mustache', '00-test', '00-foo.mustache');
-      consumerPattern.template = fs.readFileSync(pl.config.paths.source.patterns + '00-test/00-foo.mustache', 'utf8');
-      consumerPattern.extendedTemplate = consumerPattern.template;
-      pattern_assembler.setPatternState(consumerPattern, pl);
-      pattern_assembler.addPattern(consumerPattern, pl);
-
-      lineage_hunter.find_lineage(consumerPattern, pl);
-
-      //act
-      lineage_hunter.cascade_pattern_states(pl);
-
-      //assert
-      var consumedPatternReturned = pattern_assembler.get_pattern_by_key('test-bar', pl);
-      test.equals(consumedPatternReturned.lineageR[0].lineageState, 'inreview');
-
-      test.done();
-    },
-
-    'cascade_pattern_states promotes lower pattern state when consumer does not have its own state' : function(test){
-      //arrange
-      var pl = createBasePatternLabObject();
-      pl.config.patternStates = {
-        "test-bar" : "inreview"
-      };
-
-      var atomPattern = new object_factory.oPattern('test/files/_patterns/00-test/01-bar.mustache', '00-test', '01-bar.mustache');
-      atomPattern.template = fs.readFileSync(pl.config.paths.source.patterns + '00-test/01-bar.mustache', 'utf8');
-      atomPattern.extendedTemplate = atomPattern.template;
-
-      pattern_assembler.setPatternState(atomPattern, pl);
-      pattern_assembler.addPattern(atomPattern, pl);
-
-      var consumerPattern = new object_factory.oPattern('test/files/_patterns/00-test/00-foo.mustache', '00-test', '00-foo.mustache');
-      consumerPattern.template = fs.readFileSync(pl.config.paths.source.patterns + '00-test/00-foo.mustache', 'utf8');
-      consumerPattern.extendedTemplate = consumerPattern.template;
-      pattern_assembler.setPatternState(consumerPattern, pl);
-      pattern_assembler.addPattern(consumerPattern, pl);
-
-      lineage_hunter.find_lineage(consumerPattern, pl);
-
-      //act
-      lineage_hunter.cascade_pattern_states(pl);
-
-      //assert
-      var consumerPatternReturned = pattern_assembler.get_pattern_by_key('test-foo', pl);
-      test.equals(consumerPatternReturned.lineage.length, 1);
-      test.equals(consumerPatternReturned.lineage[0].lineageState, 'inreview');
-      test.equals(consumerPatternReturned.patternState, 'inreview');
-      test.done();
-    }
->>>>>>> 7e5e0c12
-
-    var lineage_hunter = new lh();
+            "extendedTemplate": "<h1> {{message}} </h1>"
+          })
+      ]
+    };
+
+    lineage_hunter.find_lineage(currentPattern, patternlab);
     lineage_hunter.find_lineage(currentPattern, patternlab);
 
     test.equals(currentPattern.lineageIndex.length, 1);
     test.equals(currentPattern.lineageIndex[0], "atoms-error");
-
-    test.done();
-  },
-
-  'find_lineage - finds lineage with unspaced pattern parameters' : function (test) {
+    test.equals(patternlab.patterns[0].lineageRIndex.length, 1);
+    test.equals(patternlab.patterns[0].lineageR[0].lineagePattern, 'molecules-error');
+
+    test.done();
+  },
+
+  'cascade_pattern_states promotes a lower pattern state up to the consumer': function (test) {
+    //arrange
+    var pl = createBasePatternLabObject();
+    pl.config.patternStates = {
+      "test-foo": "complete",
+      "test-bar": "inreview"
+    };
+
+    var atomPattern = new of.oPattern('test/files/_patterns/00-test/01-bar.mustache', '00-test', '01-bar.mustache');
+    atomPattern.template = fs.readFileSync(pl.config.paths.source.patterns + '00-test/01-bar.mustache', 'utf8');
+    atomPattern.extendedTemplate = atomPattern.template;
+
+    pattern_assembler.setPatternState(atomPattern, pl);
+    pattern_assembler.addPattern(atomPattern, pl);
+
+    var consumerPattern = new of.oPattern('test/files/_patterns/00-test/00-foo.mustache', '00-test', '00-foo.mustache');
+    consumerPattern.template = fs.readFileSync(pl.config.paths.source.patterns + '00-test/00-foo.mustache', 'utf8');
+    consumerPattern.extendedTemplate = consumerPattern.template;
+    pattern_assembler.setPatternState(consumerPattern, pl);
+    pattern_assembler.addPattern(consumerPattern, pl);
+
+    lineage_hunter.find_lineage(consumerPattern, pl);
+
+    //act
+    lineage_hunter.cascade_pattern_states(pl);
+
+    //assert
+    var consumerPatternReturned = pattern_assembler.findPartial('test-foo', pl);
+    test.equals(consumerPatternReturned.patternState, 'inreview');
+    test.done();
+  },
+
+  'cascade_pattern_states promotes a lower pattern state up to the consumers lineage': function (test) {
+    //arrange
+    var pl = createBasePatternLabObject();
+    pl.config.patternStates = {
+      "test-foo": "complete",
+      "test-bar": "inreview"
+    };
+
+    var atomPattern = new of.oPattern('test/files/_patterns/00-test/01-bar.mustache', '00-test', '01-bar.mustache');
+    atomPattern.template = fs.readFileSync(pl.config.paths.source.patterns + '00-test/01-bar.mustache', 'utf8');
+    atomPattern.extendedTemplate = atomPattern.template;
+
+    pattern_assembler.setPatternState(atomPattern, pl);
+    pattern_assembler.addPattern(atomPattern, pl);
+
+    var consumerPattern = new of.oPattern('test/files/_patterns/00-test/00-foo.mustache', '00-test', '00-foo.mustache');
+    consumerPattern.template = fs.readFileSync(pl.config.paths.source.patterns + '00-test/00-foo.mustache', 'utf8');
+    consumerPattern.extendedTemplate = consumerPattern.template;
+    pattern_assembler.setPatternState(consumerPattern, pl);
+    pattern_assembler.addPattern(consumerPattern, pl);
+
+    lineage_hunter.find_lineage(consumerPattern, pl);
+
+    //act
+    lineage_hunter.cascade_pattern_states(pl);
+
+    //assert
+    var consumerPatternReturned = pattern_assembler.findPartial('test-foo', pl);
+    test.equals(consumerPatternReturned.lineage[0].lineageState, 'inreview');
+    test.done();
+  },
+
+  'cascade_pattern_states sets the pattern state on any lineage patterns reverse lineage': function (test) {
+    //arrange
+    var pl = createBasePatternLabObject();
+    pl.config.patternStates = {
+      "test-foo": "complete",
+      "test-bar": "inreview"
+    };
+
+    var atomPattern = new of.oPattern('test/files/_patterns/00-test/01-bar.mustache', '00-test', '01-bar.mustache');
+    atomPattern.template = fs.readFileSync(pl.config.paths.source.patterns + '00-test/01-bar.mustache', 'utf8');
+    atomPattern.extendedTemplate = atomPattern.template;
+
+    pattern_assembler.setPatternState(atomPattern, pl);
+    pattern_assembler.addPattern(atomPattern, pl);
+
+    var consumerPattern = new of.oPattern('test/files/_patterns/00-test/00-foo.mustache', '00-test', '00-foo.mustache');
+    consumerPattern.template = fs.readFileSync(pl.config.paths.source.patterns + '00-test/00-foo.mustache', 'utf8');
+    consumerPattern.extendedTemplate = consumerPattern.template;
+    pattern_assembler.setPatternState(consumerPattern, pl);
+    pattern_assembler.addPattern(consumerPattern, pl);
+
+    lineage_hunter.find_lineage(consumerPattern, pl);
+
+    //act
+    lineage_hunter.cascade_pattern_states(pl);
+
+    //assert
+    var consumedPatternReturned = pattern_assembler.findPartial('test-bar', pl);
+    test.equals(consumedPatternReturned.lineageR[0].lineageState, 'inreview');
+
+    test.done();
+  },
+
+  'cascade_pattern_states promotes lower pattern state when consumer does not have its own state': function (test) {
+    //arrange
+    var pl = createBasePatternLabObject();
+    pl.config.patternStates = {
+      "test-bar": "inreview"
+    };
+
+    var atomPattern = new of.oPattern('test/files/_patterns/00-test/01-bar.mustache', '00-test', '01-bar.mustache');
+    atomPattern.template = fs.readFileSync(pl.config.paths.source.patterns + '00-test/01-bar.mustache', 'utf8');
+    atomPattern.extendedTemplate = atomPattern.template;
+
+    pattern_assembler.setPatternState(atomPattern, pl);
+    pattern_assembler.addPattern(atomPattern, pl);
+
+    var consumerPattern = new of.oPattern('test/files/_patterns/00-test/00-foo.mustache', '00-test', '00-foo.mustache');
+    consumerPattern.template = fs.readFileSync(pl.config.paths.source.patterns + '00-test/00-foo.mustache', 'utf8');
+    consumerPattern.extendedTemplate = consumerPattern.template;
+    pattern_assembler.setPatternState(consumerPattern, pl);
+    pattern_assembler.addPattern(consumerPattern, pl);
+
+    lineage_hunter.find_lineage(consumerPattern, pl);
+
+    //act
+    lineage_hunter.cascade_pattern_states(pl);
+
+    //assert
+    var consumerPatternReturned = pattern_assembler.findPartial('test-foo', pl);
+    test.equals(consumerPatternReturned.lineage.length, 1);
+    test.equals(consumerPatternReturned.lineage[0].lineageState, 'inreview');
+    test.equals(consumerPatternReturned.patternState, 'inreview');
+    test.done();
+  },
+
+  'find_lineage - finds lineage with unspaced pattern parameters': function (test) {
     //setup current pattern from what we would have during execution
     var currentPattern = createFakeEmptyErrorPattern();
     extend(currentPattern, {
       "template": "{{>atoms-error(message: 'That\\'s no moon...')}}",
-      "patternPartialCode": "{{>atoms-error(message: 'That\\'s no moon...')}}"
+      "extendedTemplate": "{{>atoms-error(message: 'That\\'s no moon...')}}"
     });
 
     var patternlab = {
@@ -320,7 +305,7 @@
           "filename": "00-error.mustache",
           "data": null,
           "template": "<h1> {{message}} </h1>",
-          "patternPartialCode": "<h1> {{message}} </h1>",
+          "extendedTemplate": "<h1> {{message}} </h1>",
           "patternName": "error",
           "patternLink": "01-atoms-05-alerts-00-error/01-atoms-05-alerts-00-error.html",
           "patternGroup": "atoms",
@@ -347,7 +332,7 @@
     test.done();
   },
 
-  'find_lineage - finds lineage with spaced styleModifier' : function (test) {
+  'find_lineage - finds lineage with spaced styleModifier': function (test) {
     //setup current pattern from what we would have during execution
     var currentPattern = of.oPattern.createEmpty({
       "name": "01-molecules-01-toast-00-error",
@@ -355,13 +340,13 @@
       "filename": "00-error.mustache",
       "data": null,
       "template": "{{> atoms-error:foo }}",
-      "patternPartial": "{{> atoms-error:foo }}",
+      "extendedTemplate": "{{> atoms-error:foo }}",
       "patternName": "error",
       "patternLink": "01-molecules-01-toast-00-error/01-molecules-01-toast-00-error.html",
       "patternGroup": "molecules",
       "patternSubGroup": "molecules\\01-toast",
       "flatPatternPath": "01-molecules\\01-toast",
-      "key": "molecules-error",
+      "patternPartial": "molecules-error",
       "patternState": "",
       "lineage": [],
       "lineageIndex": [],
@@ -376,7 +361,7 @@
           "filename": "00-error.mustache",
           "data": null,
           "template": "<h1> {{message}} </h1>",
-          "patternPartialCode": "<h1> {{message}} </h1>",
+          "extendedTemplate": "<h1> {{message}} </h1>",
           "patternName": "error",
           "patternLink": "01-atoms-05-alerts-00-error/01-atoms-05-alerts-00-error.html",
           "patternGroup": "atoms",
@@ -401,7 +386,7 @@
     test.done();
   },
 
-  'find_lineage - finds lineage with unspaced styleModifier' : function (test) {
+  'find_lineage - finds lineage with unspaced styleModifier': function (test) {
     //setup current pattern from what we would have during execution
     var currentPattern = of.oPattern.createEmpty({
       "name": "01-molecules-01-toast-00-error",
@@ -409,13 +394,13 @@
       "filename": "00-error.mustache",
       "data": null,
       "template": "{{> atoms-error:foo }}",
-      "patternPartial": "{{>atoms-error:foo}}",
+      "extendedTemplate": "{{>atoms-error:foo}}",
       "patternName": "error",
       "patternLink": "01-molecules-01-toast-00-error/01-molecules-01-toast-00-error.html",
       "patternGroup": "molecules",
       "patternSubGroup": "molecules\\01-toast",
       "flatPatternPath": "01-molecules\\01-toast",
-      "key": "molecules-error",
+      "patternPartial": "molecules-error",
       "patternState": "",
       "lineage": [],
       "lineageIndex": [],
@@ -430,7 +415,7 @@
           "filename": "00-error.mustache",
           "data": null,
           "template": "<h1> {{message}} </h1>",
-          "patternPartialCode": "<h1> {{message}} </h1>",
+          "extendedTemlpate": "<h1> {{message}} </h1>",
           "patternName": "error",
           "patternLink": "01-atoms-05-alerts-00-error/01-atoms-05-alerts-00-error.html",
           "patternGroup": "atoms",
@@ -455,7 +440,7 @@
     test.done();
   },
 
-  'find_lineage - finds lineage with fuzzy partial with styleModifier' : function (test) {
+  'find_lineage - finds lineage with fuzzy partial with styleModifier': function (test) {
     //setup current pattern from what we would have during execution
     var currentPattern = of.oPattern.createEmpty({
       "name": "01-molecules-01-toast-00-error",
@@ -463,13 +448,13 @@
       "filename": "00-error.mustache",
       "data": null,
       "template": "{{> atoms-e:foo }}",
-      "patternPartial": "{{>atoms-e:foo}}",
+      "extendedTemplate": "{{>atoms-e:foo}}",
       "patternName": "error",
       "patternLink": "01-molecules-01-toast-00-error/01-molecules-01-toast-00-error.html",
       "patternGroup": "molecules",
       "patternSubGroup": "molecules\\01-toast",
       "flatPatternPath": "01-molecules\\01-toast",
-      "key": "molecules-error",
+      "patternPartial": "molecules-error",
       "patternState": "",
       "lineage": [],
       "lineageIndex": [],
@@ -484,7 +469,7 @@
           "filename": "00-error.mustache",
           "data": null,
           "template": "<h1> {{message}} </h1>",
-          "patternPartialCode": "<h1> {{message}} </h1>",
+          "extendedTemplate": "<h1> {{message}} </h1>",
           "patternName": "error",
           "patternLink": "01-atoms-05-alerts-00-error/01-atoms-05-alerts-00-error.html",
           "patternGroup": "atoms",
@@ -509,12 +494,12 @@
     test.done();
   },
 
-  'find_lineage - does not apply lineage twice' : function (test) {
+  'find_lineage - does not apply lineage twice': function (test) {
     //setup current pattern from what we would have during execution
     var currentPattern = createFakeEmptyErrorPattern();
     extend(currentPattern, {
       "template": "{{>atoms-error(message: 'That\\'s no moon...')}}",
-      "patternPartialCode": "{{>atoms-error(message: 'That\\'s no moon...')}}"
+      "extendedTemplate": "{{>atoms-error(message: 'That\\'s no moon...')}}"
     });
     var patternlab = {
       patterns: [
@@ -524,7 +509,7 @@
           "filename": "00-error.mustache",
           "data": null,
           "template": "<h1> {{message}} </h1>",
-          "patternPartialCode": "<h1> {{message}} </h1>",
+          "extendedTemplate": "<h1> {{message}} </h1>",
           "patternName": "error",
           "patternLink": "01-atoms-05-alerts-00-error/01-atoms-05-alerts-00-error.html",
           "patternGroup": "atoms",
@@ -552,134 +537,4 @@
     test.done();
   },
 
-  'cascade_pattern_states promotes a lower pattern state up to the consumer' : function (test) {
-    //arrange
-    var pl = createBasePatternLabObject();
-    pl.config.patternStates = {
-      "test-foo" : "complete",
-      "test-bar" : "inreview"
-    };
-
-    var atomPattern = new of.oPattern('test/files/_patterns/00-test/01-bar.mustache', '00-test', '01-bar.mustache');
-    atomPattern.template = fs.readFileSync(pl.config.paths.source.patterns + '00-test/01-bar.mustache', 'utf8');
-    atomPattern.extendedTemplate = atomPattern.template;
-
-    pattern_assembler.setPatternState(atomPattern, pl);
-    pattern_assembler.addPattern(atomPattern, pl);
-
-    var consumerPattern = new of.oPattern('test/files/_patterns/00-test/00-foo.mustache', '00-test', '00-foo.mustache');
-    consumerPattern.template = fs.readFileSync(pl.config.paths.source.patterns + '00-test/00-foo.mustache', 'utf8');
-    consumerPattern.extendedTemplate = consumerPattern.template;
-    pattern_assembler.setPatternState(consumerPattern, pl);
-    pattern_assembler.addPattern(consumerPattern, pl);
-
-    lineage_hunter.find_lineage(consumerPattern, pl);
-
-    //act
-    lineage_hunter.cascade_pattern_states(pl);
-
-    //assert
-    var consumerPatternReturned = pattern_assembler.findPartial('test-foo', pl);
-    test.equals(consumerPatternReturned.patternState, 'inreview');
-    test.done();
-  },
-
-  'cascade_pattern_states promotes a lower pattern state up to the consumers lineage' : function(test){
-    //arrange
-    var pl = createBasePatternLabObject();
-    pl.config.patternStates = {
-      "test-foo" : "complete",
-      "test-bar" : "inreview"
-    };
-
-    var atomPattern = new of.oPattern('test/files/_patterns/00-test/01-bar.mustache', '00-test', '01-bar.mustache');
-    atomPattern.template = fs.readFileSync(pl.config.paths.source.patterns + '00-test/01-bar.mustache', 'utf8');
-    atomPattern.extendedTemplate = atomPattern.template;
-
-    pattern_assembler.setPatternState(atomPattern, pl);
-    pattern_assembler.addPattern(atomPattern, pl);
-
-    var consumerPattern = new of.oPattern('test/files/_patterns/00-test/00-foo.mustache', '00-test', '00-foo.mustache');
-    consumerPattern.template = fs.readFileSync(pl.config.paths.source.patterns + '00-test/00-foo.mustache', 'utf8');
-    consumerPattern.extendedTemplate = consumerPattern.template;
-    pattern_assembler.setPatternState(consumerPattern, pl);
-    pattern_assembler.addPattern(consumerPattern, pl);
-
-    lineage_hunter.find_lineage(consumerPattern, pl);
-
-    //act
-    lineage_hunter.cascade_pattern_states(pl);
-
-    //assert
-    var consumerPatternReturned = pattern_assembler.findPartial('test-foo', pl);
-    test.equals(consumerPatternReturned.lineage[0].lineageState, 'inreview');
-    test.done();
-  },
-
-  'cascade_pattern_states sets the pattern state on any lineage patterns reverse lineage' : function(test){
-    //arrange
-    var pl = createBasePatternLabObject();
-    pl.config.patternStates = {
-      "test-foo" : "complete",
-      "test-bar" : "inreview"
-    };
-
-    var atomPattern = new of.oPattern('test/files/_patterns/00-test/01-bar.mustache', '00-test', '01-bar.mustache');
-    atomPattern.template = fs.readFileSync(pl.config.paths.source.patterns + '00-test/01-bar.mustache', 'utf8');
-    atomPattern.extendedTemplate = atomPattern.template;
-
-    pattern_assembler.setPatternState(atomPattern, pl);
-    pattern_assembler.addPattern(atomPattern, pl);
-
-    var consumerPattern = new of.oPattern('test/files/_patterns/00-test/00-foo.mustache', '00-test', '00-foo.mustache');
-    consumerPattern.template = fs.readFileSync(pl.config.paths.source.patterns + '00-test/00-foo.mustache', 'utf8');
-    consumerPattern.extendedTemplate = consumerPattern.template;
-    pattern_assembler.setPatternState(consumerPattern, pl);
-    pattern_assembler.addPattern(consumerPattern, pl);
-
-    lineage_hunter.find_lineage(consumerPattern, pl);
-
-    //act
-    lineage_hunter.cascade_pattern_states(pl);
-
-    //assert
-    var consumedPatternReturned = pattern_assembler.findPartial('test-bar', pl);
-    test.equals(consumedPatternReturned.lineageR[0].lineageState, 'inreview');
-
-    test.done();
-  },
-
-  'cascade_pattern_states does not promote lower pattern state when consumer does not display its own state' : function(test){
-    //arrange
-    var pl = createBasePatternLabObject();
-    pl.config.patternStates = {
-      "test-bar" : "inreview"
-    };
-
-    var atomPattern = new of.oPattern('test/files/_patterns/00-test/01-bar.mustache', '00-test', '01-bar.mustache');
-    atomPattern.template = fs.readFileSync(pl.config.paths.source.patterns + '00-test/01-bar.mustache', 'utf8');
-    atomPattern.extendedTemplate = atomPattern.template;
-
-    pattern_assembler.setPatternState(atomPattern, pl);
-    pattern_assembler.addPattern(atomPattern, pl);
-
-    var consumerPattern = new of.oPattern('test/files/_patterns/00-test/00-foo.mustache', '00-test', '00-foo.mustache');
-    consumerPattern.template = fs.readFileSync(pl.config.paths.source.patterns + '00-test/00-foo.mustache', 'utf8');
-    consumerPattern.extendedTemplate = consumerPattern.template;
-    pattern_assembler.setPatternState(consumerPattern, pl);
-    pattern_assembler.addPattern(consumerPattern, pl);
-
-    lineage_hunter.find_lineage(consumerPattern, pl);
-
-    //act
-    lineage_hunter.cascade_pattern_states(pl);
-
-    //assert
-    var consumerPatternReturned = pattern_assembler.findPartial('test-foo', pl);
-    test.equals(consumerPatternReturned.lineage.length, 1);
-    test.equals(consumerPatternReturned.lineage[0].lineageState, 'inreview');
-    test.equals(consumerPatternReturned.patternState, '');
-    test.done();
-  }
-
 };