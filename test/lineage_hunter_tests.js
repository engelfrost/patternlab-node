(function () {
	"use strict";

<<<<<<< HEAD
	var lh = require('../builder/lineage_hunter');
  var of = require('../builder/object_factory');
  var extend = require('util')._extend;

  // fake pattern creators
  function createFakeEmptyErrorPattern() {
    return new of.oPattern(
      '/home/fakeuser/pl/source/_patterns/01-molecules/01-toast/00-error.mustache', // abspath
      '01-molecules\\01-toast', // subdir
      '00-error.mustache', // filename,
      null // data
    );
  }
=======
	var lh = require('../core/lib/lineage_hunter');
>>>>>>> 029ac93b

	exports['lineage hunter '] = {
		'find_lineage - finds lineage' : function(test){

			//setup current pattern from what we would have during execution
      var currentPattern = new of.oPattern(
        '/home/fakeuser/pl/source/_patterns/02-organisms/00-global/00-header.mustache', // abspath
        '02-organisms\\00-global', // subdir
        '00-header.mustache', // filename,
        null // data
      );
			extend(currentPattern, {
				"template": "<!-- Begin .header -->\r\n<header class=\"header cf\" role=\"banner\">\r\n\t{{> atoms-logo }}\r\n\t<a href=\"#\" class=\"nav-toggle nav-toggle-search icon-search\"><span class=\"is-vishidden\">Search</span></a>\r\n\t<a href=\"#\" class=\"nav-toggle nav-toggle-menu icon-menu\"><span class=\"is-vishidden\">Menu</span></a>\r\n\t{{> molecules-primary-nav }}\r\n\t{{> molecules-search }}\r\n</header>\r\n<!-- End .header -->\r\n",
				"patternPartial": "<!-- Begin .header -->\r\n<header class=\"header cf\" role=\"banner\">\r\n<a href=\"/\"><img src=\"../../images/logo.png\" class=\"logo\" alt=\"Logo Alt Text\" /></a>\t<a href=\"#\" class=\"nav-toggle nav-toggle-search icon-search\"><span class=\"is-vishidden\">Search</span></a>\r\n\t<a href=\"#\" class=\"nav-toggle nav-toggle-menu icon-menu\"><span class=\"is-vishidden\">Menu</span></a>\r\n<nav id=\"nav\" class=\"nav\">\r\n\t<ul>\r\n\t\t<li><a href=\"#\">Home</a></li>\r\n\t\t<li><a href=\"#\">About</a></li>\r\n\t\t<li><a href=\"#\">Blog</a></li>\r\n\t\t<li><a href=\"#\">Contact</a></li>\r\n\t</ul>\r\n</nav><!--end .nav-->\r\n<form action=\"#\" method=\"post\" class=\"inline-form search-form\">           \r\n    <fieldset>\r\n\t    <legend class=\"is-vishidden\">Search</legend>\r\n\t    <label for=\"search-field\" class=\"is-vishidden\">Search</label>\r\n\t    <input type=\"search\" placeholder=\"Search\" id=\"search-field\" class=\"search-field\" />\r\n\t    <button class=\"search-submit\">\r\n\t    \t<span class=\"icon-search\" aria-hidden=\"true\"></span>\r\n\t    \t<span class=\"is-vishidden\">Search</span>\r\n\t    </button>\r\n    </fieldset>\r\n</form></header>\r\n<!-- End .header -->\r\n"
			});

			var patternlab = {
				patterns: [
				{
					"name": "00-atoms-03-images-00-logo",
					"subdir": "00-atoms\\03-images",
					"filename": "00-logo.mustache",
					"data": null,
					"template": "<a href=\"/\"><img src=\"../../images/logo.png\" class=\"logo\" alt=\"Logo Alt Text\" /></a>",
					"patternPartial": "<a href=\"/\"><img src=\"../../images/logo.png\" class=\"logo\" alt=\"Logo Alt Text\" /></a>",
					"patternName": "logo",
					"patternLink": "00-atoms-03-images-00-logo/00-atoms-03-images-00-logo.html",
					"patternGroup": "atoms",
					"patternSubGroup": "atoms\\03-images",
					"flatPatternPath": "00-atoms\\03-images",
					"key": "atoms-logo",
					"patternState": "",
					"lineage": [],
					"lineageIndex": [],
					"lineageR": [],
					"lineageRIndex": []
				},
				{
					"name": "01-molecules-05-navigation-00-primary-nav",
					"subdir": "01-molecules\\05-navigation",
					"filename": "00-primary-nav.mustache",
					"data": null,
					"template": "<nav id=\"nav\" class=\"nav\">\r\n\t<ul>\r\n\t\t<li><a href=\"#\">Home</a></li>\r\n\t\t<li><a href=\"#\">About</a></li>\r\n\t\t<li><a href=\"#\">Blog</a></li>\r\n\t\t<li><a href=\"#\">Contact</a></li>\r\n\t</ul>\r\n</nav><!--end .nav-->\r\n",
					"patternPartial": "<nav id=\"nav\" class=\"nav\">\r\n\t<ul>\r\n\t\t<li><a href=\"#\">Home</a></li>\r\n\t\t<li><a href=\"#\">About</a></li>\r\n\t\t<li><a href=\"#\">Blog</a></li>\r\n\t\t<li><a href=\"#\">Contact</a></li>\r\n\t</ul>\r\n</nav><!--end .nav-->\r\n",
					"patternName": "primary-nav",
					"patternLink": "01-molecules-05-navigation-00-primary-nav/01-molecules-05-navigation-00-primary-nav.html",
					"patternGroup": "molecules",
					"patternSubGroup": "molecules\\05-navigation",
					"flatPatternPath": "01-molecules\\05-navigation",
					"key": "molecules-primary-nav",
					"patternState": "",
					"lineage": [],
					"lineageIndex": [],
					"lineageR": [],
					"lineageRIndex": []
				},
				{
					"name": "01-molecules-04-forms-00-search",
					"subdir": "01-molecules\\04-forms",
					"filename": "00-search.mustache",
					"data": null,
					"template": "<form action=\"#\" method=\"post\" class=\"inline-form search-form\">           \r\n    <fieldset>\r\n\t    <legend class=\"is-vishidden\">Search</legend>\r\n\t    <label for=\"search-field\" class=\"is-vishidden\">Search</label>\r\n\t    <input type=\"search\" placeholder=\"Search\" id=\"search-field\" class=\"search-field\" />\r\n\t    <button class=\"search-submit\">\r\n\t    \t<span class=\"icon-search\" aria-hidden=\"true\"></span>\r\n\t    \t<span class=\"is-vishidden\">Search</span>\r\n\t    </button>\r\n    </fieldset>\r\n</form>",
					"patternPartial": "<form action=\"#\" method=\"post\" class=\"inline-form search-form\">           \r\n    <fieldset>\r\n\t    <legend class=\"is-vishidden\">Search</legend>\r\n\t    <label for=\"search-field\" class=\"is-vishidden\">Search</label>\r\n\t    <input type=\"search\" placeholder=\"Search\" id=\"search-field\" class=\"search-field\" />\r\n\t    <button class=\"search-submit\">\r\n\t    \t<span class=\"icon-search\" aria-hidden=\"true\"></span>\r\n\t    \t<span class=\"is-vishidden\">Search</span>\r\n\t    </button>\r\n    </fieldset>\r\n</form>",
					"patternName": "search",
					"patternLink": "01-molecules-04-forms-00-search/01-molecules-04-forms-00-search.html",
					"patternGroup": "molecules",
					"patternSubGroup": "molecules\\04-forms",
					"flatPatternPath": "01-molecules\\04-forms",
					"key": "molecules-search",
					"patternState": "",
					"lineage": [],
					"lineageIndex": [],
					"lineageR": [],
					"lineageRIndex": []
				}
				]
			};

			var lineage_hunter = new lh();
			lineage_hunter.find_lineage(currentPattern, patternlab);

			test.equals(currentPattern.lineageIndex.length, 3);
			test.equals(currentPattern.lineageIndex[0], "atoms-logo");
			test.equals(currentPattern.lineageIndex[1], "molecules-primary-nav");
			test.equals(currentPattern.lineageIndex[2], "molecules-search");

			test.done();
		},

		'find_lineage - finds lineage with spaced pattern parameters' : function(test){
			//setup current pattern from what we would have during execution
			var currentPattern = createFakeEmptyErrorPattern();
			extend(currentPattern, {
				"template": "{{> atoms-error(message: 'That\\'s no moon...') }}",
				"patternPartial": "{{> atoms-error(message: 'That\\'s no moon...') }}"
			});

			var patternlab = {
				patterns: [
					of.oPattern.create(
						'/home/fakeuser/pl/source/_patterns/00-atoms/05-alerts/00-error.mustache',
						'00-atoms\\05-alerts',
						'00-error.mustache',
						null,
						{
							"template": "<h1> {{message}} </h1>",
							"patternPartial": "<h1> {{message}} </h1>"
						}
					)
				]
			};

			var lineage_hunter = new lh();
			lineage_hunter.find_lineage(currentPattern, patternlab);

			test.equals(currentPattern.lineageIndex.length, 1);
			test.equals(currentPattern.lineageIndex[0], "atoms-error");

			test.done();
		},

		'find_lineage - finds lineage with unspaced pattern parameters' : function(test){
			//setup current pattern from what we would have during execution
			var currentPattern = createFakeEmptyErrorPattern();
			extend(currentPattern, {
				"template": "{{>atoms-error(message: 'That\\'s no moon...')}}",
				"patternPartial": "{{>atoms-error(message: 'That\\'s no moon...')}}"
      });

			var patternlab = {
				patterns: [
					{
						"name": "01-atoms-05-alerts-00-error",
						"subdir": "01-atoms\\05-alerts",
						"filename": "00-error.mustache",
						"data": null,
						"template": "<h1> {{message}} </h1>",
						"patternPartial": "<h1> {{message}} </h1>",
						"patternName": "error",
						"patternLink": "01-atoms-05-alerts-00-error/01-atoms-05-alerts-00-error.html",
						"patternGroup": "atoms",
						"patternSubGroup": "atoms\\05-alerts",
						"flatPatternPath": "01-atoms\\05-alerts",
						"key": "atoms-error",
						"patternState": "",
						"lineage": [],
						"lineageIndex": [],
						"lineageR": [],
						"lineageRIndex": []
					}
				]
			};

			var lineage_hunter = new lh();
			lineage_hunter.find_lineage(currentPattern, patternlab);

			test.equals(currentPattern.lineageIndex.length, 1);
			test.equals(currentPattern.lineageIndex[0], "atoms-error");
			test.equals(patternlab.patterns[0].lineageRIndex.length, 1);
			test.equals(JSON.parse(patternlab.patterns[0].lineageR).lineagePattern, 'molecules-error');

			test.done();
		},

		'find_lineage - finds lineage with spaced styleModifier' : function(test){
			//setup current pattern from what we would have during execution
			var currentPattern = of.oPattern.createEmpty({
				"name": "01-molecules-01-toast-00-error",
				"subdir": "01-molecules\\01-toast",
				"filename": "00-error.mustache",
				"data": null,
				"template": "{{> atoms-error:foo }}",
				"patternPartial": "{{> atoms-error:foo }}",
				"patternName": "error",
				"patternLink": "01-molecules-01-toast-00-error/01-molecules-01-toast-00-error.html",
				"patternGroup": "molecules",
				"patternSubGroup": "molecules\\01-toast",
				"flatPatternPath": "01-molecules\\01-toast",
				"key": "molecules-error",
				"patternState": "",
				"lineage": [],
				"lineageIndex": [],
				"lineageR": [],
				"lineageRIndex": []
			});
			var patternlab = {
				patterns: [
					of.oPattern.createEmpty({
						"name": "01-atoms-05-alerts-00-error",
						"subdir": "01-atoms\\05-alerts",
						"filename": "00-error.mustache",
						"data": null,
						"template": "<h1> {{message}} </h1>",
						"patternPartial": "<h1> {{message}} </h1>",
						"patternName": "error",
						"patternLink": "01-atoms-05-alerts-00-error/01-atoms-05-alerts-00-error.html",
						"patternGroup": "atoms",
						"patternSubGroup": "atoms\\05-alerts",
						"flatPatternPath": "01-atoms\\05-alerts",
						"key": "atoms-error",
						"patternState": "",
						"lineage": [],
						"lineageIndex": [],
						"lineageR": [],
						"lineageRIndex": []
					})
				]
			};

			var lineage_hunter = new lh();
			lineage_hunter.find_lineage(currentPattern, patternlab);

			test.equals(currentPattern.lineageIndex.length, 1);
			test.equals(currentPattern.lineageIndex[0], "atoms-error");

			test.done();
		},

		'find_lineage - finds lineage with unspaced styleModifier' : function(test){
			//setup current pattern from what we would have during execution
			var currentPattern = of.oPattern.createEmpty({
				"name": "01-molecules-01-toast-00-error",
				"subdir": "01-molecules\\01-toast",
				"filename": "00-error.mustache",
				"data": null,
				"template": "{{> atoms-error:foo }}",
				"patternPartial": "{{>atoms-error:foo}}",
				"patternName": "error",
				"patternLink": "01-molecules-01-toast-00-error/01-molecules-01-toast-00-error.html",
				"patternGroup": "molecules",
				"patternSubGroup": "molecules\\01-toast",
				"flatPatternPath": "01-molecules\\01-toast",
				"key": "molecules-error",
				"patternState": "",
				"lineage": [],
				"lineageIndex": [],
				"lineageR": [],
				"lineageRIndex": []
			});
			var patternlab = {
				patterns: [
					of.oPattern.createEmpty({
						"name": "01-atoms-05-alerts-00-error",
						"subdir": "01-atoms\\05-alerts",
						"filename": "00-error.mustache",
						"data": null,
						"template": "<h1> {{message}} </h1>",
						"patternPartial": "<h1> {{message}} </h1>",
						"patternName": "error",
						"patternLink": "01-atoms-05-alerts-00-error/01-atoms-05-alerts-00-error.html",
						"patternGroup": "atoms",
						"patternSubGroup": "atoms\\05-alerts",
						"flatPatternPath": "01-atoms\\05-alerts",
						"key": "atoms-error",
						"patternState": "",
						"lineage": [],
						"lineageIndex": [],
						"lineageR": [],
						"lineageRIndex": []
					})
				]
			};

			var lineage_hunter = new lh();
			lineage_hunter.find_lineage(currentPattern, patternlab);

			test.equals(currentPattern.lineageIndex.length, 1);
			test.equals(currentPattern.lineageIndex[0], "atoms-error");

			test.done();
		},

		'find_lineage - finds lineage with fuzzy partial with styleModifier' : function(test){
			//setup current pattern from what we would have during execution
			var currentPattern = of.oPattern.createEmpty({
				"name": "01-molecules-01-toast-00-error",
				"subdir": "01-molecules\\01-toast",
				"filename": "00-error.mustache",
				"data": null,
				"template": "{{> atoms-e:foo }}",
				"patternPartial": "{{>atoms-e:foo}}",
				"patternName": "error",
				"patternLink": "01-molecules-01-toast-00-error/01-molecules-01-toast-00-error.html",
				"patternGroup": "molecules",
				"patternSubGroup": "molecules\\01-toast",
				"flatPatternPath": "01-molecules\\01-toast",
				"key": "molecules-error",
				"patternState": "",
				"lineage": [],
				"lineageIndex": [],
				"lineageR": [],
				"lineageRIndex": []
			});
			var patternlab = {
				patterns: [
					of.oPattern.createEmpty({
						"name": "01-atoms-05-alerts-00-error",
						"subdir": "01-atoms\\05-alerts",
						"filename": "00-error.mustache",
						"data": null,
						"template": "<h1> {{message}} </h1>",
						"patternPartial": "<h1> {{message}} </h1>",
						"patternName": "error",
						"patternLink": "01-atoms-05-alerts-00-error/01-atoms-05-alerts-00-error.html",
						"patternGroup": "atoms",
						"patternSubGroup": "atoms\\05-alerts",
						"flatPatternPath": "01-atoms\\05-alerts",
						"key": "atoms-error",
						"patternState": "",
						"lineage": [],
						"lineageIndex": [],
						"lineageR": [],
						"lineageRIndex": []
					})
				]
			};

			var lineage_hunter = new lh();
			lineage_hunter.find_lineage(currentPattern, patternlab);

			test.equals(currentPattern.lineageIndex.length, 1);
			test.equals(currentPattern.lineageIndex[0], "atoms-error");

			test.done();
		},

		'find_lineage - does not apply lineage twice' : function(test){
			//setup current pattern from what we would have during execution
      var currentPattern = createFakeEmptyErrorPattern();
      extend(currentPattern, {
				"template": "{{>atoms-error(message: 'That\\'s no moon...')}}",
				"patternPartial": "{{>atoms-error(message: 'That\\'s no moon...')}}"
			});
			var patternlab = {
				patterns: [
					{
						"name": "01-atoms-05-alerts-00-error",
						"subdir": "01-atoms\\05-alerts",
						"filename": "00-error.mustache",
						"data": null,
						"template": "<h1> {{message}} </h1>",
						"patternPartial": "<h1> {{message}} </h1>",
						"patternName": "error",
						"patternLink": "01-atoms-05-alerts-00-error/01-atoms-05-alerts-00-error.html",
						"patternGroup": "atoms",
						"patternSubGroup": "atoms\\05-alerts",
						"flatPatternPath": "01-atoms\\05-alerts",
						"key": "atoms-error",
						"patternState": "",
						"lineage": [],
						"lineageIndex": [],
						"lineageR": [],
						"lineageRIndex": []
					}
				]
			};

			var lineage_hunter = new lh();
			lineage_hunter.find_lineage(currentPattern, patternlab);
			lineage_hunter.find_lineage(currentPattern, patternlab);

			test.equals(currentPattern.lineageIndex.length, 1);
			test.equals(currentPattern.lineageIndex[0], "atoms-error");
			test.equals(patternlab.patterns[0].lineageRIndex.length, 1);
			test.equals(JSON.parse(patternlab.patterns[0].lineageR).lineagePattern, 'molecules-error');

			test.done();
		}

	};

})();<|MERGE_RESOLUTION|>--- conflicted
+++ resolved
@@ -1,9 +1,8 @@
 (function () {
-	"use strict";
-
-<<<<<<< HEAD
-	var lh = require('../builder/lineage_hunter');
-  var of = require('../builder/object_factory');
+  "use strict";
+
+  var lh = require('../core/lib/lineage_hunter');
+  var of = require('../core/lib/object_factory');
   var extend = require('util')._extend;
 
   // fake pattern creators
@@ -15,9 +14,6 @@
       null // data
     );
   }
-=======
-	var lh = require('../core/lib/lineage_hunter');
->>>>>>> 029ac93b
 
 	exports['lineage hunter '] = {
 		'find_lineage - finds lineage' : function(test){
