(function () {
	"use strict";

	var pa = require('../core/lib/pattern_assembler');
  var object_factory = require('../core/lib/object_factory');
  var path = require('path');

	exports['pattern_assembler'] = {
		'find_pattern_partials finds partials' : function(test){
      // NOTES from GTP:
      // it's nice to have so much test coverage, but it retrospect, I'm not
      // happy with the structure I wound up with in this test; it's too
      // difficult to add test cases and test failure reporting is not very
      // granular.

      test.expect(16);

      // setup current pattern from what we would have during execution
      // docs on partial syntax are here:
      // http://patternlab.io/docs/pattern-including.html
      var currentPattern = object_factory.oPattern.create(
        '/home/fakeuser/pl/source/_patterns/01-molecules/00-testing/00-test-mol.mustache', // abspath
        '01-molecules\\00-testing', // subdir
        '00-test-mol.mustache', // filename,
        null, // data
        {
          template: "{{> molecules-comment-header}}asdfasdf" +
            "{{>  molecules-comment-header}}" +
            "{{> \n	molecules-comment-header\n}}" +
            "{{> }}" +
            "{{>  molecules-weird-spacing     }}" +
            "{{>  molecules-ba_d-cha*rs     }}" +
            "{{> molecules-single-comment(description: 'A life isn\\'t like a garden. Perfect moments can be had, but not preserved, except in memory.') }}" +
            '{{> molecules-single-comment(description: "A life is like a \\"garden\\". Perfect moments can be had, but not preserved, except in memory.") }}' +
            "{{> molecules-single-comment:foo }}" +
            // verbose partial syntax, introduced in v0.12.0, with file extension
            "{{> 01-molecules/06-components/03-comment-header.mustache }}" +
            "{{> 01-molecules/06-components/02-single-comment.mustache(description: 'A life is like a garden. Perfect moments can be had, but not preserved, except in memory.') }}" +
            "{{> molecules-single-comment:foo }}" +
            "{{>atoms-error(message: 'That\\'s no moon...')}}" +
            '{{>atoms-error(message: \'That\\\'s no moon...\')}}' +
            "{{> 00-atoms/00-global/ }}" +
            // verbose partial syntax, introduced in v0.12.0, no file extension
            "{{> 00-atoms/00-global/06-test }}" +
            "{{> molecules-single-comment:foo_1 }}" +
            "{{> molecules-single-comment:foo-1 }}"
        }
      );

			var results = currentPattern.findPartials();
			test.equals(results.length, 15);
      test.equals(results[0], "{{> molecules-comment-header}}");
      test.equals(results[1], "{{>  molecules-comment-header}}");
      test.equals(results[2], "{{> \n	molecules-comment-header\n}}");
      test.equals(results[3], "{{>  molecules-weird-spacing     }}");
      test.equals(results[4], "{{> molecules-single-comment(description: 'A life isn\\'t like a garden. Perfect moments can be had, but not preserved, except in memory.') }}");
      test.equals(results[5], '{{> molecules-single-comment(description: "A life is like a \\"garden\\". Perfect moments can be had, but not preserved, except in memory.") }}');
      test.equals(results[6], "{{> molecules-single-comment:foo }}");
      test.equals(results[7], "{{> 01-molecules/06-components/03-comment-header.mustache }}");
      test.equals(results[8], "{{> 01-molecules/06-components/02-single-comment.mustache(description: 'A life is like a garden. Perfect moments can be had, but not preserved, except in memory.') }}");
      test.equals(results[9], "{{> molecules-single-comment:foo }}");
      test.equals(results[10], "{{>atoms-error(message: 'That\\'s no moon...')}}");
      test.equals(results[11], "{{>atoms-error(message: 'That\\'s no moon...')}}");
      test.equals(results[12], "{{> 00-atoms/00-global/06-test }}");
      test.equals(results[13], '{{> molecules-single-comment:foo_1 }}');
      test.equals(results[14], '{{> molecules-single-comment:foo-1 }}');
			test.done();
		},
		'find_pattern_partials finds verbose partials' : function(test){
      test.expect(3);

			//setup current pattern from what we would have during execution
      var currentPattern = new object_factory.oPattern(
        '/home/fakeuser/pl/source/_patterns/01-molecules/00-testing/00-test-mol.mustache', // abspath
        '01-molecules\\00-testing', // subdir
        '00-test-mol.mustache', // filename,
        null // data
      );
      currentPattern.template = "<h1>{{> 01-molecules/06-components/03-comment-header.mustache }}</h1><div>{{> 01-molecules/06-components/02-single-comment.mustache(description: 'A life is like a garden. Perfect moments can be had, but not preserved, except in memory.') }}</div>";

			var results = currentPattern.findPartials();
			test.equals(results.length, 2);
			test.equals(results[0], '{{> 01-molecules/06-components/03-comment-header.mustache }}');
			test.equals(results[1], '{{> 01-molecules/06-components/02-single-comment.mustache(description: \'A life is like a garden. Perfect moments can be had, but not preserved, except in memory.\') }}');
			test.done();
		},
		'find_pattern_partials_with_style_modifiers finds style modifiers' : function(test){
      test.expect(4);

			//setup current pattern from what we would have during execution

      var currentPattern = new object_factory.oPattern(
        '/home/fakeuser/pl/source/_patterns/01-molecules/00-testing/00-test-mol.mustache', // abspath
        '01-molecules\\00-testing', // subdir
        '00-test-mol.mustache', // filename,
        null // data
      );
			currentPattern.template = "<h1>{{> molecules-comment-header}}</h1><div>{{> molecules-single-comment:foo }}</div><div>{{> molecules-single-comment:foo_1 }}</div><div>{{> molecules-single-comment:foo-1 }}</div>";

			var results = currentPattern.findPartialsWithStyleModifiers();
			test.equals(results.length, 3);
			test.equals(results[0], '{{> molecules-single-comment:foo }}');
      test.equals(results[1], '{{> molecules-single-comment:foo_1 }}');
      test.equals(results[2], '{{> molecules-single-comment:foo-1 }}');

			test.done();
		},
		'find_pattern_partials_with_style_modifiers finds style modifiers with parameters present too' : function(test){
      test.expect(2);

			//setup current pattern from what we would have during execution

      var currentPattern = new object_factory.oPattern(
        '/home/fakeuser/pl/source/_patterns/01-molecules/00-testing/00-test-mol.mustache', // abspath
        '01-molecules\\00-testing', // subdir
        '00-test-mol.mustache', // filename,
        null // data
      );
			currentPattern.template = "<h1>{{> molecules-comment-header}}</h1><div>{{> molecules-single-comment:foo(bar:'baz') }}</div>";

			var results = currentPattern.findPartialsWithStyleModifiers();
			test.equals(results.length, 1);
			test.equals(results[0], "{{> molecules-single-comment:foo(bar:'baz') }}");

			test.done();
		},
		'find_pattern_partials_with_style_modifiers finds style modifiers with verbose partials' : function(test){
      test.expect(2);

			//setup current pattern from what we would have during execution
      var currentPattern = new object_factory.oPattern(
        '/home/fakeuser/pl/source/_patterns/01-molecules/00-testing/00-test-mol.mustache', // abspath
        '01-molecules\\00-testing', // subdir
        '00-test-mol.mustache', // filename,
        null // data
      );
			currentPattern.template = "<h1>{{> 01-molecules/06-components/molecules-comment-header}}</h1><div>{{> 01-molecules/06-components/molecules-single-comment:foo }}</div>";

			var results = currentPattern.findPartialsWithStyleModifiers();
			test.equals(results.length, 1);
			test.equals(results[0], '{{> 01-molecules/06-components/molecules-single-comment:foo }}');

			test.done();
		},
		'find_pattern_partials_with_style_modifiers finds no style modifiers when only partials present' : function(test){
      test.expect(1);

			//setup current pattern from what we would have during execution
      var currentPattern = new object_factory.oPattern(
        '/home/fakeuser/pl/source/_patterns/01-molecules/00-testing/00-test-mol.mustache', // abspath
        '01-molecules\\00-testing', // subdir
        '00-test-mol.mustache', // filename,
        null // data
      );
			currentPattern.template = "<h1>{{> molecules-comment-header}}</h1><div>{{> molecules-single-comment }}</div>";

      var results = currentPattern.findPartialsWithStyleModifiers();
			test.equals(results, null);

			test.done();
		},
		'find_pattern_partials_with_style_modifiers finds no style modifiers when only partials with pattern parameters present' : function(test){
      test.expect(1);

			//setup current pattern from what we would have during execution
      var currentPattern = new object_factory.oPattern(
        '/home/fakeuser/pl/source/_patterns/01-molecules/00-testing/00-test-mol.mustache', // abspath
        '01-molecules\\00-testing', // subdir
        '00-test-mol.mustache', // filename,
        null // data
      );
			currentPattern.template = "<h1>{{> molecules-comment-header}}</h1><div>{{> molecules-single-comment(foo: 'bar') }}</div>";

      var results = currentPattern.findPartialsWithStyleModifiers();
			test.equals(results, null);

			test.done();
		},
		'find_pattern_partials_with_parameters finds parameters' : function(test){
      test.expect(2);

			//setup current pattern from what we would have during execution
      var currentPattern = new object_factory.oPattern(
        '/home/fakeuser/pl/source/_patterns/01-molecules/00-testing/00-test-mol.mustache', // abspath
        '01-molecules\\00-testing', // subdir
        '00-test-mol.mustache', // filename,
        null // data
      );
			currentPattern.template = "<h1>{{> molecules-comment-header}}</h1><div>{{> molecules-single-comment(bar:'baz') }}</div>";

      var results = currentPattern.findPartialsWithPatternParameters();
			test.equals(results.length, 1);
			test.equals(results[0], "{{> molecules-single-comment(bar:'baz') }}");

			test.done();

		},
		'find_pattern_partials_with_parameters finds parameters when stylemodifiers present too' : function(test){
      test.expect(2);

			//setup current pattern from what we would have during execution
      var currentPattern = new object_factory.oPattern(
        '/home/fakeuser/pl/source/_patterns/01-molecules/00-testing/00-test-mol.mustache', // abspath
        '01-molecules\\00-testing', // subdir
        '00-test-mol.mustache', // filename,
        null // data
      );
			currentPattern.template = "<h1>{{> molecules-comment-header}}</h1><div>{{> molecules-single-comment:foo(bar:'baz') }}</div>";

      var results = currentPattern.findPartialsWithPatternParameters();
			test.equals(results.length, 1);
			test.equals(results[0], "{{> molecules-single-comment:foo(bar:'baz') }}");

			test.done();
		},
		'find_pattern_partials_with_parameters finds parameters with verbose partials' : function(test){
      test.expect(2);

			//setup current pattern from what we would have during execution
      var currentPattern = new object_factory.oPattern(
        '/home/fakeuser/pl/source/_patterns/01-molecules/00-testing/00-test-mol.mustache', // abspath
        '01-molecules\\00-testing', // subdir
        '00-test-mol.mustache', // filename,
        null // data
      );
			currentPattern.template = "<h1>{{> 01-molecules/06-components/molecules-comment-header}}</h1><div>{{> 01-molecules/06-components/molecules-single-comment(bar:'baz') }}</div>";

      var results = currentPattern.findPartialsWithPatternParameters();
			test.equals(results.length, 1);
			test.equals(results[0], "{{> 01-molecules/06-components/molecules-single-comment(bar:'baz') }}");

			test.done();
		},
		'find_pattern_partials_with_parameters finds no style modifiers when only partials present' : function(test){
      test.expect(1);

			//setup current pattern from what we would have during execution
      var currentPattern = new object_factory.oPattern(
        '/home/fakeuser/pl/source/_patterns/01-molecules/00-testing/00-test-mol.mustache', // abspath
        '01-molecules\\00-testing', // subdir
        '00-test-mol.mustache', // filename,
        null // data
      );
			currentPattern.template = "<h1>{{> molecules-comment-header}}</h1><div>{{> molecules-single-comment }}</div>";

      var results = currentPattern.findPartialsWithPatternParameters();
			test.equals(results, null);

			test.done();
		},
		'find_pattern_partials_with_parameters finds no style modifiers when only partials with style modifiers present' : function(test){
      test.expect(1);

			//setup current pattern from what we would have during execution
      var currentPattern = new object_factory.oPattern(
        '/home/fakeuser/pl/source/_patterns/01-molecules/00-testing/00-test-mol.mustache', // abspath
        '01-molecules\\00-testing', // subdir
        '00-test-mol.mustache', // filename,
        null // data
      );
			currentPattern.template = "<h1>{{> molecules-comment-header}}</h1><div>{{> molecules-single-comment:foo }}</div>";

      var results = currentPattern.findPartialsWithPatternParameters();
			test.equals(results, null);

			test.done();
		},
		'process_pattern_recursive recursively includes partials' : function(test){
      test.expect(3);

			//tests inclusion of partial that will be discovered by diveSync later in iteration than parent
			//prepare to diveSync
			var diveSync = require('diveSync');
			var fs = require('fs-extra');
<<<<<<< HEAD
=======
			var pa = require('../core/lib/pattern_assembler');
>>>>>>> 029ac93b
			var pattern_assembler = new pa();
			var patterns_dir = './test/files/_patterns';
			var patternlab = {};
			patternlab.config = fs.readJSONSync('./patternlab-config.json');
			patternlab.config.paths.source.patterns = patterns_dir;

			patternlab.data = fs.readJSONSync(path.resolve(patternlab.config.paths.source.data, 'data.json'));
			patternlab.listitems = fs.readJSONSync(path.resolve(patternlab.config.paths.source.data, 'listitems.json'));
			patternlab.header = fs.readFileSync(path.resolve(patternlab.config.paths.source.patternlabFiles, 'templates/pattern-header-footer/header.html'), 'utf8');
			patternlab.footer = fs.readFileSync(path.resolve(patternlab.config.paths.source.patternlabFiles, 'templates/pattern-header-footer/footer.html'), 'utf8');
			patternlab.patterns = [];
			patternlab.data.link = {};
			patternlab.partials = {};

			//diveSync once to perform iterative populating of patternlab object
			diveSync(patterns_dir,
				{
					filter: function(path, dir){
						if(dir){
							var remainingPath = path.replace(patterns_dir, '');
							var isValidPath = remainingPath.indexOf('/_') === -1;
							return isValidPath;
						}
						return true;
					}
				},
				function(err, file){
					//log any errors
					if(err){
						console.log(err);
						return;
					}

					pattern_assembler.process_pattern_iterative(path.resolve(file), patternlab);
				}
			);

			//diveSync again to recursively include partials, filling out the
			//extendedTemplate property of the patternlab.patterns elements
			diveSync(patterns_dir,
				{
					filter: function(path, dir){
						if(dir){
							var remainingPath = path.replace(patterns_dir, '');
							var isValidPath = remainingPath.indexOf('/_') === -1;
							return isValidPath;
						}
						return true;
					}
				},
				function(err, file){
					//log any errors
					if(err){
						console.log(err);
						return;
					}

					pattern_assembler.process_pattern_recursive(path.resolve(file), patternlab);
				}
			);

			//get test output for comparison
			var foo = fs.readFileSync(patterns_dir + '/00-test/00-foo.mustache', 'utf8').trim();
			var bar = fs.readFileSync(patterns_dir + '/00-test/01-bar.mustache', 'utf8').trim();
			var fooExtended;

			//get extended pattern
			for(var i = 0; i < patternlab.patterns.length; i++){
				if(patternlab.patterns[i].fileName === '00-foo'){
					fooExtended = patternlab.patterns[i].extendedTemplate.trim();
					break;
				}
			}

			//check initial values
			test.equals(foo, '{{> test-bar }}');
			test.equals(bar, 'bar');
			//test that 00-foo.mustache included partial 01-bar.mustache
			test.equals(fooExtended, 'bar');

			test.done();
		},
		'processPatternRecursive - correctly replaces all stylemodifiers when multiple duplicate patterns with different stylemodifiers found' : function(test){
			//arrange
			var fs = require('fs-extra');
			var pattern_assembler = new pa();
			var patterns_dir = './test/files/_patterns';

			var pl = {};
			pl.config = {
				paths: {
					source: {
						patterns: patterns_dir
					}
				}
			};
			pl.data = {};
			pl.data.link = {};
			pl.config.debug = false;
			pl.patterns = [];
			pl.partials = {};

			var atomPattern = new object_factory.oPattern('test/files/_patterns/00-test/03-styled-atom.mustache', '00-test', '03-styled-atom.mustache');
			atomPattern.template = fs.readFileSync(patterns_dir + '/00-test/03-styled-atom.mustache', 'utf8');
			atomPattern.stylePartials = pattern_assembler.find_pattern_partials_with_style_modifiers(atomPattern);

			var groupPattern = new object_factory.oPattern('test/files/_patterns/00-test/04-group.mustache', '00-test', '04-group.mustache');
			groupPattern.template = fs.readFileSync(patterns_dir + '/00-test/04-group.mustache', 'utf8');
			groupPattern.stylePartials = pattern_assembler.find_pattern_partials_with_style_modifiers(groupPattern);

			pattern_assembler.addPattern(atomPattern, pl);
			pattern_assembler.addPattern(groupPattern, pl);

			//act
			pattern_assembler.process_pattern_recursive('test/files/_patterns/00-test/04-group.mustache', pl, {});

			//assert
			var expectedValue = '<div class="test_group"> <span class="test_base test_1"> {{message}} </span> <span class="test_base test_2"> {{message}} </span> <span class="test_base test_3"> {{message}} </span> <span class="test_base test_4"> {{message}} </span> </div>';
			test.equals(groupPattern.extendedTemplate.replace(/\s\s+/g, ' ').replace(/\n/g, ' ').trim(), expectedValue.trim());
			test.done();
		},
		'processPatternRecursive - correctly replaces multiple stylemodifier classes on same partial' : function(test){
			//arrange
			var fs = require('fs-extra');
			var pattern_assembler = new pa();
			var patterns_dir = './test/files/_patterns';

			var pl = {};
			pl.config = {
				paths: {
					source: {
						patterns: patterns_dir
					}
				}
			};
			pl.data = {};
			pl.data.link = {};
			pl.config.debug = false;
			pl.patterns = [];
			pl.partials = {};

			var atomPattern = new object_factory.oPattern('test/files/_patterns/00-test/03-styled-atom.mustache', '00-test', '03-styled-atom.mustache');
			atomPattern.template = fs.readFileSync(patterns_dir + '/00-test/03-styled-atom.mustache', 'utf8');
			atomPattern.stylePartials = pattern_assembler.find_pattern_partials_with_style_modifiers(atomPattern);
			atomPattern.parameteredPartials = pattern_assembler.find_pattern_partials_with_parameters(atomPattern);

			var groupPattern = new object_factory.oPattern('test/files/_patterns/00-test/10-multiple-classes-numeric.mustache', '00-test', '10-multiple-classes-numeric.mustache');
			groupPattern.template = fs.readFileSync(patterns_dir + '/00-test/10-multiple-classes-numeric.mustache', 'utf8');
			groupPattern.stylePartials = pattern_assembler.find_pattern_partials_with_style_modifiers(groupPattern);
			groupPattern.parameteredPartials = pattern_assembler.find_pattern_partials_with_parameters(groupPattern);

			pattern_assembler.addPattern(atomPattern, pl);
			pattern_assembler.addPattern(groupPattern, pl);

			//act
			pattern_assembler.process_pattern_recursive('test/files/_patterns/00-test/10-multiple-classes-numeric.mustache', pl, {});

			//assert
			var expectedValue = '<div class="test_group"> <span class="test_base foo1"> {{message}} </span> <span class="test_base foo1 foo2"> {{message}} </span> <span class="test_base foo1 foo2"> bar </span> </div>';
			test.equals(groupPattern.extendedTemplate.replace(/\s\s+/g, ' ').replace(/\n/g, ' ').trim(), expectedValue.trim());
			test.done();
		},
		'processPatternRecursive - correctly ignores a partial without a style modifier when the same partial later has a style modifier' : function(test){
			//arrange
			var fs = require('fs-extra');
			var pattern_assembler = new pa();
			var patterns_dir = './test/files/_patterns';

			var pl = {};
			pl.config = {
				paths: {
					source: {
						patterns: patterns_dir
					}
				}
			};
			pl.data = {};
			pl.data.link = {};
			pl.config.debug = false;
			pl.patterns = [];
			pl.partials = {};

			var atomPattern = new object_factory.oPattern('test/files/_patterns/00-test/03-styled-atom.mustache', '00-test', '03-styled-atom.mustache');
			atomPattern.template = fs.readFileSync(patterns_dir + '/00-test/03-styled-atom.mustache', 'utf8');
			atomPattern.stylePartials = pattern_assembler.find_pattern_partials_with_style_modifiers(atomPattern);

			var mixedPattern = new object_factory.oPattern('test/files/_patterns/00-test/06-mixed.mustache', '00-test', '06-mixed.mustache');
			mixedPattern.template = fs.readFileSync(patterns_dir + '/00-test/06-mixed.mustache', 'utf8');
			mixedPattern.stylePartials = pattern_assembler.find_pattern_partials_with_style_modifiers(mixedPattern);

			pattern_assembler.addPattern(atomPattern, pl);
			pattern_assembler.addPattern(mixedPattern, pl);

			//act
			pattern_assembler.process_pattern_recursive('test/files/_patterns/00-test/06-mixed.mustache', pl, {});

			//assert. here we expect {{styleModifier}} to be in the first group, since it was not replaced by anything. rendering with data will then remove this (correctly)
			var expectedValue = '<div class="test_group"> <span class="test_base {{styleModifier}}"> {{message}} </span> <span class="test_base test_2"> {{message}} </span> <span class="test_base test_3"> {{message}} </span> <span class="test_base test_4"> {{message}} </span> </div>';
			test.equals(mixedPattern.extendedTemplate.replace(/\s\s+/g, ' ').replace(/\n/g, ' ').trim(), expectedValue.trim());
			test.done();
		},
		'processPatternRecursive - correctly ignores bookended partials without a style modifier when the same partial has a style modifier  between' : function(test){
			//arrange
			var fs = require('fs-extra');
			var pattern_assembler = new pa();
			var patterns_dir = './test/files/_patterns';

			var pl = {};
			pl.config = {
				paths: {
					source: {
						patterns: patterns_dir
					}
				}
			};
			pl.data = {};
			pl.data.link = {};
			pl.config.debug = false;
			pl.patterns = [];
			pl.partials = {};

			var atomPattern = new object_factory.oPattern('test/files/_patterns/00-test/03-styled-atom.mustache', '00-test', '03-styled-atom.mustache');
			atomPattern.template = fs.readFileSync(patterns_dir + '/00-test/03-styled-atom.mustache', 'utf8');
			atomPattern.stylePartials = pattern_assembler.find_pattern_partials_with_style_modifiers(atomPattern);

			var bookendPattern = new object_factory.oPattern('test/files/_patterns/00-test/09-bookend.mustache', '00-test', '09-bookend.mustache');
			bookendPattern.template = fs.readFileSync(patterns_dir + '/00-test/09-bookend.mustache', 'utf8');
			bookendPattern.stylePartials = pattern_assembler.find_pattern_partials_with_style_modifiers(bookendPattern);

			pattern_assembler.addPattern(atomPattern, pl);
			pattern_assembler.addPattern(bookendPattern, pl);

      debugger;

			//act
			pattern_assembler.process_pattern_recursive('test/files/_patterns/00-test/09-bookend.mustache', pl, {});

			//assert. here we expect {{styleModifier}} to be in the first and last group, since it was not replaced by anything. rendering with data will then remove this (correctly)
			var expectedValue = '<div class="test_group"> <span class="test_base {{styleModifier}}"> {{message}} </span> <span class="test_base test_2"> {{message}} </span> <span class="test_base test_3"> {{message}} </span> <span class="test_base {{styleModifier}}"> {{message}} </span> </div>';
      var actualValue = bookendPattern.extendedTemplate.replace(/\s\s+/g, ' ').replace(/\n/g, ' ');
			test.equals(actualValue.trim(), expectedValue.trim(), 'actual value:\n' + actualValue + '\nexpected value:\n' + expectedValue);
			test.done();
		},
		'processPatternRecursive - correctly ignores a partial without a style modifier when the same partial later has a style modifier and pattern parameters' : function(test){
			//arrange
			var fs = require('fs-extra');
			var pattern_assembler = new pa();
			var patterns_dir = './test/files/_patterns';

			var pl = {};
			pl.config = {
				paths: {
					source: {
						patterns: patterns_dir
					}
				}
			};
			pl.data = {};
			pl.data.link = {};
			pl.config.debug = false;
			pl.patterns = [];
			pl.partials = {};

			var atomPattern = new object_factory.oPattern('test/files/_patterns/00-test/03-styled-atom.mustache', '00-test', '03-styled-atom.mustache');
			atomPattern.template = fs.readFileSync(patterns_dir + '/00-test/03-styled-atom.mustache', 'utf8');
			atomPattern.stylePartials = pattern_assembler.find_pattern_partials_with_style_modifiers(atomPattern);
			atomPattern.parameteredPartials = pattern_assembler.find_pattern_partials_with_parameters(atomPattern);

			var mixedPattern = new object_factory.oPattern('test/files/_patterns/00-test/07-mixed-params.mustache', '00-test', '07-mixed-params.mustache');
			mixedPattern.template = fs.readFileSync(patterns_dir + '/00-test/07-mixed-params.mustache', 'utf8');
			mixedPattern.stylePartials = pattern_assembler.find_pattern_partials_with_style_modifiers(mixedPattern);
      		mixedPattern.parameteredPartials = pattern_assembler.find_pattern_partials_with_parameters(mixedPattern);

			pattern_assembler.addPattern(atomPattern, pl);
			pattern_assembler.addPattern(mixedPattern, pl);

			//act
			pattern_assembler.process_pattern_recursive('test/files/_patterns/00-test/07-mixed-params.mustache', pl, {});

			//assert. here we expect {{styleModifier}} to be in the first span, since it was not replaced by anything. rendering with data will then remove this (correctly)
			var expectedValue = '<div class="test_group"> <span class="test_base {{styleModifier}}"> {{message}} </span> <span class="test_base test_2"> 2 </span> <span class="test_base test_3"> 3 </span> <span class="test_base test_4"> 4 </span> </div>';
			test.equals(mixedPattern.extendedTemplate.replace(/\s\s+/g, ' ').replace(/\n/g, ' ').trim(), expectedValue.trim());
			test.done();
		},
		'processPatternRecursive - correctly ignores bookended partials without a style modifier when the same partial has a style modifier and pattern parameters between' : function(test){
			//arrange
			var fs = require('fs-extra');
			var pattern_assembler = new pa();
			var patterns_dir = './test/files/_patterns';

			var pl = {};
			pl.config = {
				paths: {
					source: {
						patterns: patterns_dir
					}
				}
			};
			pl.data = {};
			pl.data.link = {};
			pl.config.debug = false;
			pl.patterns = [];
			pl.partials = {};

			var atomPattern = new object_factory.oPattern('test/files/_patterns/00-test/03-styled-atom.mustache', '00-test', '03-styled-atom.mustache');
			atomPattern.template = fs.readFileSync(patterns_dir + '/00-test/03-styled-atom.mustache', 'utf8');
			atomPattern.stylePartials = pattern_assembler.find_pattern_partials_with_style_modifiers(atomPattern);
      		atomPattern.parameteredPartials = pattern_assembler.find_pattern_partials_with_parameters(atomPattern);

			var bookendPattern = new object_factory.oPattern('test/files/_patterns/00-test/08-bookend-params.mustache', '00-test', '08-bookend-params.mustache');
			bookendPattern.template = fs.readFileSync(patterns_dir + '/00-test/08-bookend-params.mustache', 'utf8');
			bookendPattern.stylePartials = pattern_assembler.find_pattern_partials_with_style_modifiers(bookendPattern);
      		bookendPattern.parameteredPartials = pattern_assembler.find_pattern_partials_with_parameters(bookendPattern);

			pattern_assembler.addPattern(atomPattern, pl);
			pattern_assembler.addPattern(bookendPattern, pl);

			//act
			pattern_assembler.process_pattern_recursive('test/files/_patterns/00-test/08-bookend-params.mustache', pl, {});

			//assert. here we expect {{styleModifier}} to be in the first and last span, since it was not replaced by anything. rendering with data will then remove this (correctly)
			var expectedValue = '<div class="test_group"> <span class="test_base {{styleModifier}}"> {{message}} </span> <span class="test_base test_2"> 2 </span> <span class="test_base test_3"> 3 </span> <span class="test_base {{styleModifier}}"> {{message}} </span> </div>';
			test.equals(bookendPattern.extendedTemplate.replace(/\s\s+/g, ' ').replace(/\n/g, ' ').trim(), expectedValue.trim());
			test.done();
		},
		'processPatternIterative - ignores files that are variants' : function(test){
			//arrange
			var diveSync = require('diveSync');
			var fs = require('fs-extra');
			var pa = require('../core/lib/pattern_assembler');
			var pattern_assembler = new pa();
			var patterns_dir = './test/files/_patterns';
			var patternlab = {};
			//THIS IS BAD.
			patternlab.config = fs.readJSONSync('./patternlab-config.json');
			patternlab.config.paths.source.patterns = patterns_dir;

			patternlab.data = fs.readJSONSync(path.resolve(patternlab.config.paths.source.data, 'data.json'));
			patternlab.listitems = fs.readJSONSync(path.resolve(patternlab.config.paths.source.data, 'listitems.json'));
			patternlab.header = fs.readFileSync(path.resolve(patternlab.config.paths.source.patternlabFiles, 'templates/pattern-header-footer/header.html'), 'utf8');
			patternlab.footer = fs.readFileSync(path.resolve(patternlab.config.paths.source.patternlabFiles, 'templates/pattern-header-footer/footer.html'), 'utf8');
			patternlab.patterns = [];
			patternlab.data.link = {};
			patternlab.partials = {};

			//act
			diveSync(patterns_dir,
				{
					filter: function(path, dir){
						if(dir){
							var remainingPath = path.replace(patterns_dir, '');
							var isValidPath = remainingPath.indexOf('/_') === -1;
							return isValidPath;
						}
						return true;
					}
				},
				function(err, file){
					//log any errors
					if(err){
						console.log(err);
						return;
					}

					pattern_assembler.process_pattern_iterative(path.resolve(file), patternlab);
				}
			);

			//assert
			var foundVariant = false;
			for(var i = 0; i < patternlab.patterns.length; i++){
				if(patternlab.patterns[i].fileName.indexOf('~') > -1){
					foundVariant = true;
				}
			}
			test.equals(foundVariant, false);
			test.done();
		},
		'setState - applies any patternState matching the pattern' : function(test){
			//arrange
			var pa = require('../core/lib/pattern_assembler');
			var pattern_assembler = new pa();
			var patternlab = {};
			patternlab.config = {};
			patternlab.config.patternStates = {};
			patternlab.config.patternStates["homepage-emergency"] = "inprogress";

			var pattern = {
				patternName: "homepage-emergency"
			};

			//act
			pattern_assembler.setPatternState(pattern, patternlab);

			//assert
			test.equals(pattern.patternState, "inprogress");
			test.done();
		},
		'setState - does not apply any patternState if nothing matches the pattern' : function(test){
			//arrange
			var pa = require('../core/lib/pattern_assembler');
			var pattern_assembler = new pa();
			var patternlab = {};
			patternlab.config = {};
			patternlab.config.patternStates = {};
			patternlab.config.patternStates["homepage-emergency"] = "inprogress";

			var pattern = {
				patternName: "homepage"
			};

			//act
			pattern_assembler.setPatternState(pattern, patternlab);

			//assert
			test.equals(pattern.patternState, "");
			test.done();
		},
		'parseDataLinks - replaces found link.* data for their expanded links' : function(test){
			//arrange
			var diveSync = require('diveSync');
			var fs = require('fs-extra');
			var pa = require('../core/lib/pattern_assembler');
			var pattern_assembler = new pa();
			var patterns_dir = './test/files/_patterns/';
			var patternlab = {};
			//THIS IS BAD
			patternlab.config = fs.readJSONSync('./patternlab-config.json');
			patternlab.config.paths.source.patterns = patterns_dir;
			patternlab.data = fs.readJSONSync(path.resolve(patternlab.config.paths.source.data, 'data.json'));
			patternlab.listitems = fs.readJSONSync(path.resolve(patternlab.config.paths.source.data, 'listitems.json'));
			patternlab.header = fs.readFileSync(path.resolve(patternlab.config.paths.source.patternlabFiles, 'templates/pattern-header-footer/header.html'), 'utf8');
			patternlab.footer = fs.readFileSync(path.resolve(patternlab.config.paths.source.patternlabFiles, 'templates/pattern-header-footer/footer.html'), 'utf8');
			patternlab.patterns = [];
			patternlab.data.link = {};
			patternlab.partials = {};

			diveSync(patterns_dir,
				{
					filter: function(path, dir){
						if(dir){
							var remainingPath = path.replace(patterns_dir, '');
							var isValidPath = remainingPath.indexOf('/_') === -1;
							return isValidPath;
						}
						return true;
					}
				},
				function(err, file){
					//log any errors
					if(err){
						console.log(err);
						return;
					}
					pattern_assembler.process_pattern_iterative(file, patternlab);
				}
			);

			//for the sake of the test, also imagining I have the following pages...
			patternlab.data.link['twitter-brad'] = 'https://twitter.com/brad_frost';
			patternlab.data.link['twitter-dave'] = 'https://twitter.com/dmolsen';
			patternlab.data.link['twitter-brian'] = 'https://twitter.com/bmuenzenmeyer';

			patternlab.data.brad = { url: "link.twitter-brad" }
			patternlab.data.dave = {	url: "link.twitter-dave" }
			patternlab.data.brian = {	url: "link.twitter-brian" }


			var pattern;
			for(var i = 0; i < patternlab.patterns.length; i++){
				if(patternlab.patterns[i].key === 'test-nav'){
					pattern = patternlab.patterns[i];
				}
			}

			//assert before
			test.equals(pattern.jsonFileData.brad.url, "link.twitter-brad");
			test.equals(pattern.jsonFileData.dave.url, "link.twitter-dave");
			test.equals(pattern.jsonFileData.brian.url, "link.twitter-brian");

			//act
			pattern_assembler.parse_data_links(patternlab);

			//assert after
			test.equals(pattern.jsonFileData.brad.url, "https://twitter.com/brad_frost");
			test.equals(pattern.jsonFileData.dave.url, "https://twitter.com/dmolsen");
			test.equals(pattern.jsonFileData.brian.url, "https://twitter.com/bmuenzenmeyer");

			test.equals(patternlab.data.brad.url, "https://twitter.com/brad_frost");
			test.equals(patternlab.data.dave.url, "https://twitter.com/dmolsen");
			test.equals(patternlab.data.brian.url, "https://twitter.com/bmuenzenmeyer");
			test.done();
		},
		'get_pattern_by_key - returns the fuzzy result when no others found' : function(test){
			//arrange
			var pattern_assembler = new pa();
			var patternlab = {};
			patternlab.patterns = [];

			patternlab.patterns.push({
				key: 'character-han-solo',
				subdir: 'character',
				fileName: 'han-solo'
			});

			//act
			var result = pattern_assembler.get_pattern_by_key('character-han', patternlab);
			//assert
			test.equals(result, patternlab.patterns[0]);
			test.done();
		},
		'get_pattern_by_key - returns the exact key if found' : function(test){
			//arrange
			var pattern_assembler = new pa();
			var patternlab = {};
			patternlab.patterns = [];

			patternlab.patterns.push({
				key: 'molecules-primary-nav-jagged',
				subdir: 'molecules',
				fileName: 'primary-nav-jagged'
			}, {
				key: 'molecules-primary-nav',
				subdir: 'molecules',
				fileName: 'molecules-primary-nav'
			});

			//act
			var result = pattern_assembler.get_pattern_by_key('molecules-primary-nav', patternlab);
			//assert
			test.equals(result, patternlab.patterns[1]);
			test.done();
		},
		'addPattern - adds pattern extended template to patternlab partial object' : function(test){
			//arrange
			var pattern_assembler = new pa();
			var patternlab = {};
			patternlab.patterns = [];
			patternlab.partials = {};
			patternlab.data = {link: {}};

			var pattern = new object_factory.oPattern('test/files/_patterns/00-test/01-bar.mustache', '00-test', '01-bar.mustache');
			pattern.extendedTemplate = 'barExtended';
			pattern.template = 'bar';

			//act
			pattern_assembler.addPattern(pattern, patternlab);

			//assert
			test.equals(patternlab.patterns.length, 1);
			test.equals(patternlab.partials['test-bar'] != undefined, true);
			test.equals(patternlab.partials['test-bar'], 'barExtended');
			test.done();
		},
		'addPattern - adds pattern template to patternlab partial object if extendedtemplate does not exist yet' : function(test){
			//arrange
			var pattern_assembler = new pa();
			var patternlab = {};
			patternlab.patterns = [];
			patternlab.partials = {};
			patternlab.data = {link: {}};

			var pattern = new object_factory.oPattern('test/files/_patterns/00-test/01-bar.mustache', '00-test', '01-bar.mustache');
			pattern.extendedTemplate = undefined;
			pattern.template = 'bar';

			//act
			pattern_assembler.addPattern(pattern, patternlab);

			//assert
			test.equals(patternlab.patterns.length, 1);
			test.equals(patternlab.partials['test-bar'] != undefined, true);
			test.equals(patternlab.partials['test-bar'], 'bar');
			test.done();
		}
	};
})();<|MERGE_RESOLUTION|>--- conflicted
+++ resolved
@@ -272,10 +272,7 @@
 			//prepare to diveSync
 			var diveSync = require('diveSync');
 			var fs = require('fs-extra');
-<<<<<<< HEAD
-=======
 			var pa = require('../core/lib/pattern_assembler');
->>>>>>> 029ac93b
 			var pattern_assembler = new pa();
 			var patterns_dir = './test/files/_patterns';
 			var patternlab = {};
