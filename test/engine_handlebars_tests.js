"use strict";
/*eslint-disable no-shadow*/

var tap = require('tap');
var path = require('path');
var pa = require('../core/lib/pattern_assembler');
var Pattern = require('../core/lib/object_factory').Pattern;
var testPatternsPath = path.resolve(__dirname, 'files', '_handlebars-test-patterns');
var eol = require('os').EOL;

// don't run these tests unless handlebars is installed
var engineLoader = require('../core/lib/pattern_engines');
if (!engineLoader.handlebars) {
  tap.test('Handlebars engine not installed, skipping tests.', function (test) {
    test.end()
  })
  return
};

// fake pattern lab constructor:
// sets up a fake patternlab object, which is needed by the pattern processing
// apparatus.
function fakePatternLab() {
  var fpl = {
    partials: {},
    patterns: [],
    footer: '',
    header: '',
    listitems: {},
    listItemArray: [],
    data: {
      link: {}
    },
    config: require('../patternlab-config.json'),
    package: {}
  };

  // patch the pattern source so the pattern assembler can correctly determine
  // the "subdir"
  fpl.config.paths.source.patterns = testPatternsPath;

  return fpl;
}


// function for testing sets of partials
function testFindPartials(test, partialTests) {
  test.plan(partialTests.length + 1);

  // setup current pattern from what we would have during execution
  // docs on partial syntax are here:
  // http://patternlab.io/docs/pattern-including.html
  var currentPattern = Pattern.create(
    '01-molecules/00-testing/00-test-mol.hbs', // relative path now
    null, // data
    {
      template: partialTests.join()
    }
  );

  // act
  var results = currentPattern.findPartials();

  // assert
  test.equals(results.length, partialTests.length);
  partialTests.forEach(function (testString, index) {
    test.equals(results[index], testString);
  });

  test.end();
}

<<<<<<< HEAD
exports['engine_handlebars'] = {
  'hello world handlebars pattern renders': function (test) {
    test.expect(1);

    var patternPath = path.join('00-atoms', '00-global', '00-helloworld.hbs');

    // do all the normal processing of the pattern
    var patternlab = new fakePatternLab();
    var assembler = new pa();
    var helloWorldPattern = assembler.process_pattern_iterative(patternPath, patternlab);
    assembler.process_pattern_recursive(patternPath, patternlab);

    test.equals(helloWorldPattern.render(), 'Hello world!' + eol);
    test.done();
  },
  'hello worlds handlebars pattern can see the atoms-helloworld partial and renders it twice': function (test) {
    test.expect(1);

    // pattern paths
    var pattern1Path = path.join('00-atoms', '00-global', '00-helloworld.hbs');
    var pattern2Path = path.join('00-molecules', '00-global', '00-helloworlds.hbs');

    // set up environment
    var patternlab = new fakePatternLab(); // environment
    var assembler = new pa();

    // do all the normal processing of the pattern
    assembler.process_pattern_iterative(pattern1Path, patternlab);
    var helloWorldsPattern = assembler.process_pattern_iterative(pattern2Path, patternlab);
    assembler.process_pattern_recursive(pattern1Path, patternlab);
    assembler.process_pattern_recursive(pattern2Path, patternlab);

    // test
    test.equals(helloWorldsPattern.render(), 'Hello world!' + eol + ' and Hello world!' + eol + eol);
    test.done();
  },
  'handlebars partials can render JSON values': function (test) {
    test.expect(1);

    // pattern paths
    var pattern1Path = path.join('00-atoms', '00-global', '00-helloworld-withdata.hbs');

    // set up environment
    var patternlab = new fakePatternLab(); // environment
    var assembler = new pa();

    // do all the normal processing of the pattern
    var helloWorldWithData = assembler.process_pattern_iterative(pattern1Path, patternlab);
    assembler.process_pattern_recursive(pattern1Path, patternlab);

    // test
    test.equals(helloWorldWithData.render(), 'Hello world!' + eol + 'Yeah, we got the subtitle from the JSON.' + eol);
    test.done();
  },
  'handlebars partials use the JSON environment from the calling pattern and can accept passed parameters': function (test) {
    test.expect(1);

    // pattern paths
    var atomPath = path.join('00-atoms', '00-global', '00-helloworld-withdata.hbs');
    var molPath = path.join('00-molecules', '00-global', '00-call-atom-with-molecule-data.hbs');

    // set up environment
    var patternlab = new fakePatternLab(); // environment
    var assembler = new pa();

    // do all the normal processing of the pattern
    assembler.process_pattern_iterative(atomPath, patternlab);
    var mol = assembler.process_pattern_iterative(molPath, patternlab);
    assembler.process_pattern_recursive(atomPath, patternlab);
    assembler.process_pattern_recursive(molPath, patternlab);

    // test
    test.equals(mol.render(), '<h2>Call with default JSON environment:</h2>' + eol + 'This is Hello world!' + eol + 'from the default JSON.' + eol + eol + eol +'<h2>Call with passed parameter:</h2>' + eol + 'However, this is Hello world!' + eol + 'from a totally different blob.' + eol + eol);
    test.done();
  },
  'find_pattern_partials finds partials': function (test) {
    testFindPartials(test, [
      "{{> molecules-comment-header}}",
      "{{>  molecules-comment-header}}",
      "{{> " + eol + "	molecules-comment-header" + eol + "}}",
      "{{>  molecules-weird-spacing     }}",
      "{{>  molecules-ba_d-cha*rs     }}"
    ]);
  },
  'find_pattern_partials finds verbose partials': function (test) {
    testFindPartials(test, [
      '{{> 01-molecules/06-components/03-comment-header.hbs }}',
      "{{> 01-molecules/06-components/02-single-comment.hbs(description: 'A life is like a garden. Perfect moments can be had, but not preserved, except in memory.') }}",
      '{{> molecules-single-comment:foo }}',
      "{{>atoms-error(message: 'That\'s no moon...')}}",
      "{{> atoms-error(message: 'That\'s no moon...') }}",
      '{{> 00-atoms/00-global/06-test }}'
    ]);
  },
  'find_pattern_partials finds simple partials with parameters': function (test) {
    testFindPartials(test, [
      "{{> molecules-single-comment(description: 'A life isn\'t like a garden. Perfect moments can be had, but not preserved, except in memory.') }}",
      '{{> molecules-single-comment(description:"A life is like a \"garden\". Perfect moments can be had, but not preserved, except in memory.") }}'
    ]);
  },
  'find_pattern_partials finds simple partials with style modifiers': function (test) {
    testFindPartials(test, [
      '{{> molecules-single-comment:foo }}'
    ]);
  },
  'find_pattern_partials finds partials with handlebars parameters': function (test) {
    testFindPartials(test, [
      '{{> atoms-title title="bravo" headingLevel="2" headingSize="bravo" position="left"}}',
      '{{> atoms-title title="bravo"' + eol + '  headingLevel="2"' + eol + '  headingSize="bravo"' + eol + '  position="left"}}',
      '{{> atoms-title title="color &nbsp;<span style=\'font-weight:normal\'>midnight blue</span>" headingSize="charlie"}}',
      '{{> atoms-input label="city" required=true}}',
      '{{> organisms-product-filter filterData}}',
      '{{> atoms-input email required=true}}',
      '{{> molecules-storycard variants.flex }}',
      '{{> myPartial name=../name }}'
    ]);
  },

  'find_pattern_partials finds handlebars block partials': function (test) {
    testFindPartials(test, [
      '{{#> myPartial }}'
    ]);
  },
  'hidden handlebars patterns can be called by their nice names' : function(test){
    const util = require('./util/test_utils.js');

    //arrange
    const testPatternsPath = path.resolve(__dirname, 'files', '_handlebars-test-patterns');
    const pl = util.fakePatternLab(testPatternsPath);
    var pattern_assembler = new pa();

    var hiddenPatternPath = path.join('00-atoms', '00-global', '_00-hidden.hbs');
    var hiddenPattern = pattern_assembler.process_pattern_iterative(hiddenPatternPath, pl);
    pattern_assembler.process_pattern_recursive(hiddenPatternPath, pl);

    var testPatternPath = path.join('00-molecules', '00-global', '00-hidden-pattern-tester.hbs');
    var testPattern = pattern_assembler.process_pattern_iterative(testPatternPath, pl);
    pattern_assembler.process_pattern_recursive(testPatternPath, pl);

    //act
    test.equals(testPattern.render(), 'Here\'s the hidden atom: [I\'m the hidden atom\n]\n');
    test.done();
  }
};


// don't run these tests unless handlebars is installed
var engineLoader = require('../core/lib/pattern_engines');
if (!engineLoader.handlebars) {
  console.log("Handlebars engine not installed, skipping tests.");
  delete exports.engine_handlebars;
}
=======
tap.test('hello world handlebars pattern renders', function (test) {
  test.plan(1);

  var patternPath = path.join('00-atoms', '00-global', '00-helloworld.hbs');

  // do all the normal processing of the pattern
  var patternlab = new fakePatternLab();
  var assembler = new pa();
  var helloWorldPattern = assembler.process_pattern_iterative(patternPath, patternlab);
  assembler.process_pattern_recursive(patternPath, patternlab);

  test.equals(helloWorldPattern.render(), 'Hello world!' + eol);
  test.end();
});

tap.test('hello worlds handlebars pattern can see the atoms-helloworld partial and renders it twice', function (test) {
  test.plan(1);

  // pattern paths
  var pattern1Path = path.join('00-atoms', '00-global', '00-helloworld.hbs');
  var pattern2Path = path.join('00-molecules', '00-global', '00-helloworlds.hbs');

  // set up environment
  var patternlab = new fakePatternLab(); // environment
  var assembler = new pa();

  // do all the normal processing of the pattern
  assembler.process_pattern_iterative(pattern1Path, patternlab);
  var helloWorldsPattern = assembler.process_pattern_iterative(pattern2Path, patternlab);
  assembler.process_pattern_recursive(pattern1Path, patternlab);
  assembler.process_pattern_recursive(pattern2Path, patternlab);

  // test
  test.equals(helloWorldsPattern.render(), 'Hello world!' + eol + ' and Hello world!' + eol + eol);
  test.end();
});

tap.test('handlebars partials can render JSON values', function (test) {
  test.plan(1);

  // pattern paths
  var pattern1Path = path.join('00-atoms', '00-global', '00-helloworld-withdata.hbs');

  // set up environment
  var patternlab = new fakePatternLab(); // environment
  var assembler = new pa();

  // do all the normal processing of the pattern
  var helloWorldWithData = assembler.process_pattern_iterative(pattern1Path, patternlab);
  assembler.process_pattern_recursive(pattern1Path, patternlab);

  // test
  test.equals(helloWorldWithData.render(), 'Hello world!' + eol + 'Yeah, we got the subtitle from the JSON.' + eol);
  test.end();
});

tap.test('handlebars partials use the JSON environment from the calling pattern and can accept passed parameters', function (test) {
  test.plan(1);

  // pattern paths
  var atomPath = path.join('00-atoms', '00-global', '00-helloworld-withdata.hbs');
  var molPath = path.join('00-molecules', '00-global', '00-call-atom-with-molecule-data.hbs');

  // set up environment
  var patternlab = new fakePatternLab(); // environment
  var assembler = new pa();

  // do all the normal processing of the pattern
  assembler.process_pattern_iterative(atomPath, patternlab);
  var mol = assembler.process_pattern_iterative(molPath, patternlab);
  assembler.process_pattern_recursive(atomPath, patternlab);
  assembler.process_pattern_recursive(molPath, patternlab);

  // test
  test.equals(mol.render(), '<h2>Call with default JSON environment:</h2>' + eol + 'This is Hello world!' + eol + 'from the default JSON.' + eol + eol + eol +'<h2>Call with passed parameter:</h2>' + eol + 'However, this is Hello world!' + eol + 'from a totally different blob.' + eol + eol);
  test.end();
});

tap.test('find_pattern_partials finds partials', function (test) {
  testFindPartials(test, [
    "{{> molecules-comment-header}}",
    "{{>  molecules-comment-header}}",
    "{{> " + eol + "	molecules-comment-header" + eol + "}}",
    "{{>  molecules-weird-spacing     }}",
    "{{>  molecules-ba_d-cha*rs     }}"
  ]);
});

tap.test('find_pattern_partials finds verbose partials', function (test) {
  testFindPartials(test, [
    '{{> 01-molecules/06-components/03-comment-header.hbs }}',
    "{{> 01-molecules/06-components/02-single-comment.hbs(description: 'A life is like a garden. Perfect moments can be had, but not preserved, except in memory.') }}",
    '{{> molecules-single-comment:foo }}',
    "{{>atoms-error(message: 'That\'s no moon...')}}",
    "{{> atoms-error(message: 'That\'s no moon...') }}",
    '{{> 00-atoms/00-global/06-test }}'
  ]);
});

tap.test('find_pattern_partials finds simple partials with parameters', function (test) {
  testFindPartials(test, [
    "{{> molecules-single-comment(description: 'A life isn\'t like a garden. Perfect moments can be had, but not preserved, except in memory.') }}",
    '{{> molecules-single-comment(description:"A life is like a \"garden\". Perfect moments can be had, but not preserved, except in memory.") }}'
  ]);
});

tap.test('find_pattern_partials finds simple partials with style modifiers', function (test) {
  testFindPartials(test, [
    '{{> molecules-single-comment:foo }}'
  ]);
});

tap.test('find_pattern_partials finds partials with handlebars parameters', function (test) {
  testFindPartials(test, [
    '{{> atoms-title title="bravo" headingLevel="2" headingSize="bravo" position="left"}}',
    '{{> atoms-title title="bravo"' + eol + '  headingLevel="2"' + eol + '  headingSize="bravo"' + eol + '  position="left"}}',
    '{{> atoms-title title="color &nbsp;<span style=\'font-weight:normal\'>midnight blue</span>" headingSize="charlie"}}',
    '{{> atoms-input label="city" required=true}}',
    '{{> organisms-product-filter filterData}}',
    '{{> atoms-input email required=true}}',
    '{{> molecules-storycard variants.flex }}',
    '{{> myPartial name=../name }}'
  ]);
});

tap.test('find_pattern_partials finds handlebars block partials', function (test) {
  testFindPartials(test, [
    '{{#> myPartial }}'
  ]);
});
>>>>>>> 5b7dcf63
<|MERGE_RESOLUTION|>--- conflicted
+++ resolved
@@ -15,7 +15,7 @@
     test.end()
   })
   return
-};
+}
 
 // fake pattern lab constructor:
 // sets up a fake patternlab object, which is needed by the pattern processing
@@ -70,160 +70,7 @@
   test.end();
 }
 
-<<<<<<< HEAD
-exports['engine_handlebars'] = {
-  'hello world handlebars pattern renders': function (test) {
-    test.expect(1);
-
-    var patternPath = path.join('00-atoms', '00-global', '00-helloworld.hbs');
-
-    // do all the normal processing of the pattern
-    var patternlab = new fakePatternLab();
-    var assembler = new pa();
-    var helloWorldPattern = assembler.process_pattern_iterative(patternPath, patternlab);
-    assembler.process_pattern_recursive(patternPath, patternlab);
-
-    test.equals(helloWorldPattern.render(), 'Hello world!' + eol);
-    test.done();
-  },
-  'hello worlds handlebars pattern can see the atoms-helloworld partial and renders it twice': function (test) {
-    test.expect(1);
-
-    // pattern paths
-    var pattern1Path = path.join('00-atoms', '00-global', '00-helloworld.hbs');
-    var pattern2Path = path.join('00-molecules', '00-global', '00-helloworlds.hbs');
-
-    // set up environment
-    var patternlab = new fakePatternLab(); // environment
-    var assembler = new pa();
-
-    // do all the normal processing of the pattern
-    assembler.process_pattern_iterative(pattern1Path, patternlab);
-    var helloWorldsPattern = assembler.process_pattern_iterative(pattern2Path, patternlab);
-    assembler.process_pattern_recursive(pattern1Path, patternlab);
-    assembler.process_pattern_recursive(pattern2Path, patternlab);
-
-    // test
-    test.equals(helloWorldsPattern.render(), 'Hello world!' + eol + ' and Hello world!' + eol + eol);
-    test.done();
-  },
-  'handlebars partials can render JSON values': function (test) {
-    test.expect(1);
-
-    // pattern paths
-    var pattern1Path = path.join('00-atoms', '00-global', '00-helloworld-withdata.hbs');
-
-    // set up environment
-    var patternlab = new fakePatternLab(); // environment
-    var assembler = new pa();
-
-    // do all the normal processing of the pattern
-    var helloWorldWithData = assembler.process_pattern_iterative(pattern1Path, patternlab);
-    assembler.process_pattern_recursive(pattern1Path, patternlab);
-
-    // test
-    test.equals(helloWorldWithData.render(), 'Hello world!' + eol + 'Yeah, we got the subtitle from the JSON.' + eol);
-    test.done();
-  },
-  'handlebars partials use the JSON environment from the calling pattern and can accept passed parameters': function (test) {
-    test.expect(1);
-
-    // pattern paths
-    var atomPath = path.join('00-atoms', '00-global', '00-helloworld-withdata.hbs');
-    var molPath = path.join('00-molecules', '00-global', '00-call-atom-with-molecule-data.hbs');
-
-    // set up environment
-    var patternlab = new fakePatternLab(); // environment
-    var assembler = new pa();
-
-    // do all the normal processing of the pattern
-    assembler.process_pattern_iterative(atomPath, patternlab);
-    var mol = assembler.process_pattern_iterative(molPath, patternlab);
-    assembler.process_pattern_recursive(atomPath, patternlab);
-    assembler.process_pattern_recursive(molPath, patternlab);
-
-    // test
-    test.equals(mol.render(), '<h2>Call with default JSON environment:</h2>' + eol + 'This is Hello world!' + eol + 'from the default JSON.' + eol + eol + eol +'<h2>Call with passed parameter:</h2>' + eol + 'However, this is Hello world!' + eol + 'from a totally different blob.' + eol + eol);
-    test.done();
-  },
-  'find_pattern_partials finds partials': function (test) {
-    testFindPartials(test, [
-      "{{> molecules-comment-header}}",
-      "{{>  molecules-comment-header}}",
-      "{{> " + eol + "	molecules-comment-header" + eol + "}}",
-      "{{>  molecules-weird-spacing     }}",
-      "{{>  molecules-ba_d-cha*rs     }}"
-    ]);
-  },
-  'find_pattern_partials finds verbose partials': function (test) {
-    testFindPartials(test, [
-      '{{> 01-molecules/06-components/03-comment-header.hbs }}',
-      "{{> 01-molecules/06-components/02-single-comment.hbs(description: 'A life is like a garden. Perfect moments can be had, but not preserved, except in memory.') }}",
-      '{{> molecules-single-comment:foo }}',
-      "{{>atoms-error(message: 'That\'s no moon...')}}",
-      "{{> atoms-error(message: 'That\'s no moon...') }}",
-      '{{> 00-atoms/00-global/06-test }}'
-    ]);
-  },
-  'find_pattern_partials finds simple partials with parameters': function (test) {
-    testFindPartials(test, [
-      "{{> molecules-single-comment(description: 'A life isn\'t like a garden. Perfect moments can be had, but not preserved, except in memory.') }}",
-      '{{> molecules-single-comment(description:"A life is like a \"garden\". Perfect moments can be had, but not preserved, except in memory.") }}'
-    ]);
-  },
-  'find_pattern_partials finds simple partials with style modifiers': function (test) {
-    testFindPartials(test, [
-      '{{> molecules-single-comment:foo }}'
-    ]);
-  },
-  'find_pattern_partials finds partials with handlebars parameters': function (test) {
-    testFindPartials(test, [
-      '{{> atoms-title title="bravo" headingLevel="2" headingSize="bravo" position="left"}}',
-      '{{> atoms-title title="bravo"' + eol + '  headingLevel="2"' + eol + '  headingSize="bravo"' + eol + '  position="left"}}',
-      '{{> atoms-title title="color &nbsp;<span style=\'font-weight:normal\'>midnight blue</span>" headingSize="charlie"}}',
-      '{{> atoms-input label="city" required=true}}',
-      '{{> organisms-product-filter filterData}}',
-      '{{> atoms-input email required=true}}',
-      '{{> molecules-storycard variants.flex }}',
-      '{{> myPartial name=../name }}'
-    ]);
-  },
-
-  'find_pattern_partials finds handlebars block partials': function (test) {
-    testFindPartials(test, [
-      '{{#> myPartial }}'
-    ]);
-  },
-  'hidden handlebars patterns can be called by their nice names' : function(test){
-    const util = require('./util/test_utils.js');
-
-    //arrange
-    const testPatternsPath = path.resolve(__dirname, 'files', '_handlebars-test-patterns');
-    const pl = util.fakePatternLab(testPatternsPath);
-    var pattern_assembler = new pa();
-
-    var hiddenPatternPath = path.join('00-atoms', '00-global', '_00-hidden.hbs');
-    var hiddenPattern = pattern_assembler.process_pattern_iterative(hiddenPatternPath, pl);
-    pattern_assembler.process_pattern_recursive(hiddenPatternPath, pl);
-
-    var testPatternPath = path.join('00-molecules', '00-global', '00-hidden-pattern-tester.hbs');
-    var testPattern = pattern_assembler.process_pattern_iterative(testPatternPath, pl);
-    pattern_assembler.process_pattern_recursive(testPatternPath, pl);
-
-    //act
-    test.equals(testPattern.render(), 'Here\'s the hidden atom: [I\'m the hidden atom\n]\n');
-    test.done();
-  }
-};
-
-
-// don't run these tests unless handlebars is installed
-var engineLoader = require('../core/lib/pattern_engines');
-if (!engineLoader.handlebars) {
-  console.log("Handlebars engine not installed, skipping tests.");
-  delete exports.engine_handlebars;
-}
-=======
+
 tap.test('hello world handlebars pattern renders', function (test) {
   test.plan(1);
 
@@ -354,4 +201,24 @@
     '{{#> myPartial }}'
   ]);
 });
->>>>>>> 5b7dcf63
+
+tap.test('hidden handlebars patterns can be called by their nice names', function (test) {
+  const util = require('./util/test_utils.js');
+
+  //arrange
+  const testPatternsPath = path.resolve(__dirname, 'files', '_handlebars-test-patterns');
+  const pl = util.fakePatternLab(testPatternsPath);
+  var pattern_assembler = new pa();
+
+  var hiddenPatternPath = path.join('00-atoms', '00-global', '_00-hidden.hbs');
+  var hiddenPattern = pattern_assembler.process_pattern_iterative(hiddenPatternPath, pl);
+  pattern_assembler.process_pattern_recursive(hiddenPatternPath, pl);
+
+  var testPatternPath = path.join('00-molecules', '00-global', '00-hidden-pattern-tester.hbs');
+  var testPattern = pattern_assembler.process_pattern_iterative(testPatternPath, pl);
+  pattern_assembler.process_pattern_recursive(testPatternPath, pl);
+
+  //act
+  test.equals(util.sanitized(testPattern.render()), util.sanitized('Here\'s the hidden atom: [I\'m the hidden atom\n]\n'));
+  test.end();
+});