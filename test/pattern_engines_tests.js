(function () {
  'use strict';

<<<<<<< HEAD
  var patternEngines = require('../core/lib/pattern_engines');
  var of = require('../core/lib/object_factory');
=======
  var patternEngines = require('../core/lib/pattern_engines/pattern_engines');
  var Pattern = require('../core/lib/object_factory').Pattern;
>>>>>>> 4b1edb48

  // the mustache test pattern, stolen from object_factory unit tests
  var mustacheTestPattern = new Pattern('source/_patterns/00-atoms/00-global/00-colors-alt.mustache', {d: 123});
  var mustacheTestPseudoPatternBasePattern = new Pattern('source/_patterns/04-pages/00-homepage.mustache', {d: 123});
  var mustacheTestPseudoPattern = new Pattern('source/_patterns/04-pages/00-homepage~emergency.json', {d: 123});
  mustacheTestPseudoPattern.isPseudoPattern = true;
  mustacheTestPseudoPattern.basePattern = mustacheTestPseudoPatternBasePattern;
  var engineNames = Object.keys(patternEngines);


  exports['patternEngines support functions'] = {
    'getEngineNameForPattern returns "mustache" from test pattern': function (test) {
      var engineName = patternEngines.getEngineNameForPattern(mustacheTestPattern);
      test.equals(engineName, 'mustache');
      test.done();
    },
    'getEngineNameForPattern returns "mustache" for a plain string template as a backwards compatibility measure': function (test) {
      test.expect(1);
      test.equals(patternEngines.getEngineNameForPattern('plain text string'), 'mustache');
      test.done();
    },
    'getEngineNameForPattern returns "mustache" for an artificial empty template': function (test) {
      test.expect(1);
      var emptyPattern = Pattern.createEmpty();
      test.equals(patternEngines.getEngineNameForPattern(emptyPattern), 'mustache');
      test.done();
    },
    'getEngineForPattern returns a reference to the mustache engine from test pattern': function (test) {
      var engine = patternEngines.getEngineForPattern(mustacheTestPattern);
      test.equals(engine, patternEngines.mustache);
      test.done();
    },
    'getEngineForPattern returns a reference to the mustache engine from test pseudo-pattern': function (test) {
      var engine = patternEngines.getEngineForPattern(mustacheTestPseudoPattern);
      test.equals(engine, patternEngines.mustache);
      test.done();
    },
    'isPseudoPatternJSON correctly identifies pseudo-pattern JSON filenames': function(test) {
      // each test case
      var filenames = {
        '00-homepage~emergency.json': true,
        '~emergency.json': true,
        '00-homepage~emergency.js': false,
        '00-homepage-emergency.js': false,
        '00-homepage.hbs': false,
        '00-homepage.json': false,
        'greatpic.jpg': false
      };
      // expect one test per test case
      test.expect(Object.keys(filenames).length);

      // loop over each test case and test it
      Object.keys(filenames).forEach(function (filename) {
        var expectedResult = filenames[filename],
            actualResult = patternEngines.isPseudoPatternJSON(filename),
            testMessage = 'isPseudoPatternJSON should return ' + expectedResult + ' for ' + filename;
        test.strictEqual(actualResult, expectedResult, testMessage);
      });

      // done
			test.done();
		},
    'isPatternFile correctly identifies pattern files and rejects non-pattern files': function(test){
      // each test case
      var filenames = {
        '00-comment-thread.mustache': true,
        '00-comment-thread.fakeextthatdoesntexist': false,
        '00-comment-thread': false,
        '_00-comment-thread.mustache': true,
        '.00-comment-thread.mustache': false,
        '00-comment-thread.json': false,
        '00-homepage~emergency.json': true
      };
      // expect one test per test case
      test.expect(Object.keys(filenames).length);

      // loop over each test case and test it
      Object.keys(filenames).forEach(function (filename) {
        var expectedResult = filenames[filename],
            actualResult = patternEngines.isPatternFile(filename),
            testMessage = 'isPatternFile should return ' + expectedResult + ' for ' + filename;
        test.strictEqual(actualResult, expectedResult, testMessage);
      });

      // done
			test.done();
		}
  };

  // testProps() utility function: given an object, and a hash of expected
  // 'property name':'property type' pairs, verify that the object contains each
  // expected property, and that each property is of the expected type.
  function testProps(object, propTests, test) {

    // function to test each expected property is present and the correct type
    function testProp(propName, types) {

      var possibleTypes;

      // handle "types" being a string or an array of strings
      if (types instanceof Array) {
        possibleTypes = types;
      } else {
        // "types" is just a single string, load it into an array; the rest of
        // the code expects it!
        possibleTypes = [types];
      }

      var isOneOfTheseTypes = possibleTypes.map(function (type) {
        return typeof object[propName] === type;
      }).reduce(function(isPrevType, isCurrentType) {
        return isPrevType || isCurrentType;
      });

      test.ok(object.hasOwnProperty(propName), '"' + propName + '" prop should be present');
      test.ok(isOneOfTheseTypes, '"' + propName + '" prop should be one of types ' + possibleTypes);
    }

    // go over each property test and run it
    Object.keys(propTests).forEach(function (propName) {
      var propType = propTests[propName];
      testProp(propName, propType);
    });
  }

  exports['patternEngines initialization'] = {
    'patternEngines object contains at least the default mustache engine': function (test) {
      test.expect(1);
      test.ok(patternEngines.hasOwnProperty('mustache'));
      test.done();
    },
    'patternEngines object reports that it supports the .mustache extension': function (test) {
      test.expect(1);
      test.ok(patternEngines.isFileExtensionSupported('.mustache'));
      test.done();
    }
  };

  // make one big test group for each pattern engine
  engineNames.forEach(function (engineName) {
    exports[engineName + ' patternEngine'] = {
      'engine contains expected properties and methods': function (test) {

        var propertyTests = {
          'engine': ['object', 'function'],
          'engineName': 'string',
          'engineFileExtension': 'string',
          'renderPattern': 'function',
          'findPartials': 'function'
        };

        test.expect(Object.keys(propertyTests).length * 2);
        testProps(patternEngines[engineName], propertyTests, test);
        test.done();
      }
    };
  });

})();<|MERGE_RESOLUTION|>--- conflicted
+++ resolved
@@ -1,13 +1,8 @@
 (function () {
   'use strict';
 
-<<<<<<< HEAD
   var patternEngines = require('../core/lib/pattern_engines');
-  var of = require('../core/lib/object_factory');
-=======
-  var patternEngines = require('../core/lib/pattern_engines/pattern_engines');
   var Pattern = require('../core/lib/object_factory').Pattern;
->>>>>>> 4b1edb48
 
   // the mustache test pattern, stolen from object_factory unit tests
   var mustacheTestPattern = new Pattern('source/_patterns/00-atoms/00-global/00-colors-alt.mustache', {d: 123});
