--- conflicted
+++ resolved
@@ -1,7 +1,6 @@
 'use strict';
 
 const tap = require('tap');
-<<<<<<< HEAD
 const rewire = require("rewire");
 const _ = require('lodash');
 const fs = require('fs-extra');
@@ -34,22 +33,12 @@
   var data_dir = './test/files/_data/';
 
   var dataResult = plEngineModule.build_pattern_data(data_dir, fs);
-=======
-
-tap.test('buildPatternData - should merge all JSON files in the data folder except listitems', function(test){
-  const fs = require('fs-extra'),
-    plMain = require('../core/lib/patternlab'),
-    data_dir = './test/files/_data/';
-
-  let dataResult = plMain.build_pattern_data(data_dir, fs);
->>>>>>> d941ce8c
   test.equals(dataResult.data, "test");
   test.equals(dataResult.foo, "bar");
   test.equals(dataResult.test_list_item, undefined);
   test.end();
 });
 
-<<<<<<< HEAD
 tap.test('buildPatterns - should replace data link even when pattern parameter present', function(test) {
   //arrange
 
@@ -60,8 +49,8 @@
      only on the order of events within build.
      */
     export_patterns: function (patternlab) {
-      var pattern = _.find(patternlab.patterns, (pattern) => {
-        return pattern.patternPartial === 'test-paramParent';
+      var pattern = _.find(patternlab.patterns, (p) => {
+        return p.patternPartial === 'test-paramParent';
       });
       //assert
       test.equals(pattern.patternPartialCode.indexOf('00-test-00-foo.rendered.html') > -1, true, 'data link should be replaced properly');
@@ -79,18 +68,14 @@
   pl.build(function() {
     test.end();
   }, true);
+});
 
+tap.test('buildPatternData - can load json, yaml, and yml files', function(test) {
+  const data_dir = './test/files/_data/';
 
-=======
-tap.test('buildPatternData - can load json, yaml, and yml files', function(test) {
-  const fs = require('fs-extra'),
-    plMain = require('../core/lib/patternlab'),
-    data_dir = './test/files/_data/';
-
-  let dataResult = plMain.build_pattern_data(data_dir, fs);
+  let dataResult = plEngineModule.build_pattern_data(data_dir, fs);
   test.equals(dataResult.from_yml, "from_yml");
   test.equals(dataResult.from_yaml, "from_yaml");
   test.equals(dataResult.from_json, "from_json");
   test.end();
->>>>>>> d941ce8c
 });