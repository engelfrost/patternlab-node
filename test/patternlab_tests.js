--- conflicted
+++ resolved
@@ -43,40 +43,6 @@
   test.end();
 });
 
-<<<<<<< HEAD
-tap.test('buildPatterns - should replace data link even when pattern parameter present', function(test) {
-  //arrange
-
-  var patternExporterMock = {
-    /*
-     In this test, we actually take advantage of the pattern export functionality post-build to inspect what
-     the contents of the patterns look like. This, coupled with a mocking of fs and the ui_builder, allow us to focus
-     only on the order of events within build.
-     */
-    export_patterns: function (patternlab) {
-      var pattern = _.find(patternlab.patterns, (p) => {
-        return p.patternPartial === 'test-paramParent';
-      });
-      //assert
-      test.equals(pattern.patternPartialCode.indexOf('00-test-00-foo.rendered.html') > -1, true, 'data link should be replaced properly');
-    }
-  };
-
-  plEngineModule.__set__({
-    'pattern_exporter': patternExporterMock
-  });
-
-  config.patternExportPatternPartials = ['test-paramParent'];
-  var pl = new plEngineModule(config);
-
-  //act
-  pl.build(true).then(() => {
-    test.end();
-  });
-});
-
-=======
->>>>>>> 4b14e5d9
 tap.test('buildPatternData - can load json, yaml, and yml files', function(test) {
   const data_dir = './test/files/_data/';
 
@@ -88,14 +54,12 @@
   test.end();
 });
 
-<<<<<<< HEAD
 tap.test('getDefaultConfig - should return the default config object', function(test) {
   const requestedConfig = plEngineModule.getDefaultConfig();
   test.type(requestedConfig, 'object');
   test.equals(requestedConfig, defaultConfig);
   test.end();
 });
-=======
 
 // this test needs to be re-jiggered
 // tap.test('buildPatterns - should replace data link even when pattern parameter present', function(test) {
@@ -127,5 +91,4 @@
 //   pl.build(function() {
 //     test.end();
 //   }, true);
-// });
->>>>>>> 4b14e5d9
+// });