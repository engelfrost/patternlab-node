(function () {
  "use strict";

<<<<<<< HEAD
  var lih = require('../builder/list_item_hunter');
  var of = require('../builder/object_factory');
  var extend = require('util')._extend;

  // fake pattern creators
  function createFakeListPattern(customProps) {
    var inputs = {
      abspath: '/home/fakeuser/pl/source/_patterns/01-molecules/01-lists/00-list.mustache',
      subdir: '01-molecules\\01-lists',
      filename: '00-list.mustache',
      data: {}
    };
    var pattern = new of.oPattern(inputs.abspath, inputs.subdir, inputs.filename, inputs.data);

    return extend(pattern, customProps);
  }

  function createFakePatternLab(customProps) {
    var pl = {
      "listitems": {
        "1": [
          { "title": "Foo" }
        ],
        "2": [
          { "title": "Foo" },
          { "title": "Bar" }
        ]
      },
      "data": {
        "link": {},
        "partials": []
      },
      "config": {"debug": false},
      "partials" : {}
    };

    return extend(pl, customProps);
  }
=======
  var lih = require('../core/lib/list_item_hunter');
  var pa = require('../core/lib/pattern_assembler');
  var object_factory = require('../core/lib/object_factory');
>>>>>>> 029ac93b

  exports['list_item_hunter'] = {
    'process_list_item_partials finds and outputs basic repeating blocks': function(test){
      //arrange
      //setup current pattern from what we would have during execution
      var currentPattern = createFakeListPattern({
        "template": "{{#listItems.two}}{{ title }}{{/listItems.two}}",
        "extendedTemplate": "{{#listItems.two}}{{ title }}{{/listItems.two}}",
        "key": "test-patternName"
      });
      var patternlab = createFakePatternLab();
      var list_item_hunter = new lih();

      //act
      list_item_hunter.process_list_item_partials(currentPattern, patternlab);

      //assert
      test.equals(currentPattern.extendedTemplate, "FooBar" );

      test.done();
    },

    'process_list_item_partials listitems with lowercase name' : function(test){
      //arrange
      //setup current pattern from what we would have during execution
      var currentPattern = createFakeListPattern({
        "template": "{{#listitems.two}}{{ title }}{{/listitems.two}}",
        "extendedTemplate" : "{{#listitems.two}}{{ title }}{{/listitems.two}}",
        "key": "test-patternName"
      });
      var patternlab = createFakePatternLab();
      var list_item_hunter = new lih();

      //act
      list_item_hunter.process_list_item_partials(currentPattern, patternlab);

      //assert
      test.equals(currentPattern.extendedTemplate, "FooBar" );

      test.done();
    },

    'process_list_item_partials finds partials and outputs repeated renders': function(test){
      //arrange
      //setup current pattern from what we would have during execution
      var currentPattern = createFakeListPattern({
        "template": "{{#listItems.two}}{{ title }}{{/listItems.two}}",
        "extendedTemplate": "{{#listItems.two}}{{> test-simple }}{{/listItems.two}}",
        "key": "test-patternName"
      });

      var patternlab = createFakePatternLab({
        "patterns": [
          {
            "template": "{{ title }}",
            "extendedTemplate" : "{{ title }}",
            "key": "test-simple",
            "jsonFileData" : {}
          }

        ]
      });

      var list_item_hunter = new lih();

      //act
      list_item_hunter.process_list_item_partials(currentPattern, patternlab);

      //assert
      test.equals(currentPattern.extendedTemplate, "FooBar" );

      test.done();
    },

    'process_list_item_partials finds verbose partials and outputs repeated renders' : function(test){
      var pattern1 = createFakeListPattern({
        "template": "{{#listItems.one}}{{> 00-atoms/00-test/00-foo.mustache }}{{/listItems.one}}",
        "extendedTemplate" : "{{#listItems.one}}{{> 00-atoms/00-test/00-foo.mustache }}{{/listItems.one}}",
        "key": "test-patternName1"
      });

      var pattern2 = createFakeListPattern({
        "template": "{{#listItems.two}}{{> 00-atoms/00-test/00-bar.mustache }}{{/listItems.two}}",
        "extendedTemplate" : "{{#listItems.two}}{{> 00-atoms/00-test/00-bar.mustache }}{{/listItems.two}}",
        "key": "test-patternName2"
      });

      var patternlab = createFakePatternLab({
        "patterns": [
          of.oPattern.create('/home/fakeuser/pl/source/_patterns/00-atoms/00-test/00-foo.mustache', "00-atoms/00-test", "00-foo.mustache", null, {
            "template": "{{ title }}",
            "extendedTemplate": "{{ title }}"
          }),
          of.oPattern.create('/home/fakeuser/pl/source/_patterns/00-atoms/00-test/00-bar.mustache', "00-atoms/00-test", "00-bar.mustache", null, {
            "template": "{{ title }}",
            "extendedTemplate": "{{ title }}"
          })
        ]
      });
      
      // {
      //  "template": "{{ title }}",
      //  "extendedTemplate" : "{{ title }}",
      //  "subdir": "00-test",
      //  "fileName": "00-foo",
      //  "jsonFileData" : {},
      //  "key": "test-foo",
      // },
      // {
      //  "template": "{{ title }}",
      //  "extendedTemplate" : "{{ title }}",
      //  "subdir": "00-test",
      //  "fileName": "01-bar",
      //  "jsonFileData" : {},
      //  "key": "test-bar",
      // }

      var list_item_hunter = new lih();

      //act
      list_item_hunter.process_list_item_partials(pattern1, patternlab);
      list_item_hunter.process_list_item_partials(pattern2, patternlab);

      //assert
      test.equals(pattern1.extendedTemplate, "Foo" );
      test.equals(pattern2.extendedTemplate, "FooBar" );

      test.done();
    },

    'process_list_item_partials overwrites listItem property if that property is in local .listitem.json': function(test) {
      //arrange
      //setup current pattern from what we would have during execution
      var currentPattern = createFakeListPattern({
        "template": "{{#listItems.two}}{{ title }}{{/listItems.two}}",
        "extendedTemplate": "{{#listItems.two}}{{> test-simple }}{{/listItems.two}}",
        "key": "test-patternName",
        "jsonFileData": {},
        "listitems": {
          "2": [
            { "title": "One" },
            { "title": "Two" }
          ]
        }
      });
      var patternlab = createFakePatternLab({
        "patterns": [
          createFakeListPattern({
            "template": "{{ title }}",
            "extendedTemplate": "{{ title }}",
            "key": "test-simple",
            "jsonFileData": {}
          })
        ]
      });
      var list_item_hunter = new lih();

      //act
      list_item_hunter.process_list_item_partials(currentPattern, patternlab);

      //assert
      test.equals(currentPattern.extendedTemplate, "OneTwo" );

      test.done();
    },

    'process_list_item_partials keeps listItem property if that property is not in local .listitem.json' : function(test){
      //arrange
      //setup current pattern from what we would have during execution
      var currentPattern = createFakeListPattern({
        "template": "{{#listItems.one}}{{ title }}{{/listItems.one}}",
        "extendedTemplate": "{{#listItems.one}}{{> test-simple }}{{/listItems.one}}",
        "key": "test-patternName",
        "jsonFileData": {},
        "listitems": {
          "2": [
            { "title": "One" },
            { "title": "Two" }
          ]
        }
      });
      var patternlab = createFakePatternLab({
        "patterns": [
          createFakeListPattern({
            "template": "{{ title }}",
            "extendedTemplate": "{{ title }}",
            "key": "test-simple",
            "jsonFileData" : {}
          })
        ]
      });
      var list_item_hunter = new lih();

      //act
      list_item_hunter.process_list_item_partials(currentPattern, patternlab);

      //assert
      test.equals(currentPattern.extendedTemplate, "Foo" );

      test.done();
    },

    'process_list_item_partials uses local listItem property if that property is not set globally' : function(test){
      //arrange
      //setup current pattern from what we would have during execution
      var currentPattern = createFakeListPattern({
        "template": "{{#listItems.one}}{{ title }}{{/listItems.one}}",
        "extendedTemplate": "{{#listItems.one}}{{> test-simple }}{{/listItems.one}}",
        "key": "test-patternName",
        "jsonFileData": {},
        "listitems": {
          "1": [
            { "title": "One" }
          ],
          "2": [
            { "title": "One" },
            { "title": "Two" }
          ]
        }
      });

      var patternlab = createFakePatternLab({
        "patterns": [

          createFakeListPattern({
            "template": "{{ title }}",
            "extendedTemplate": "{{ title }}",
            "key": "test-simple",
            "jsonFileData": {}
          })
        ]
      });
      delete patternlab.listitems["1"]; // remove the "1" list

      var list_item_hunter = new lih();

      //act
      list_item_hunter.process_list_item_partials(currentPattern, patternlab);

      //assert
      test.equals(typeof patternlab.listitems["1"], "undefined");
      test.equals(currentPattern.extendedTemplate, "One" );

      test.done();
    },

    'process_list_item_partials - correctly ignores bookended partials without a style modifier when the same partial has a style modifier between' : function(test){
      //arrange
      var fs = require('fs-extra');
      var pa = require('../builder/pattern_assembler');
      var pattern_assembler = new pa();
      var list_item_hunter = new lih();
      var patterns_dir = './test/files/_patterns';

      var pl = {};
      pl.config = {};
      pl.data = {};
      pl.data.link = {};
      pl.config.debug = false;
      pl.patterns = [];
      pl.partials = {};
      pl.config.patterns = { source: patterns_dir};
      pl.listitems = {
        "1": [
           {
              "message": "Foo"
           }
        ],
        "2": [
           {
              "message": "Foo"
           },
           {
              "message": "Bar"
           }
        ]
      };

      var atomPattern = new of.oPattern('test/files/_patterns/00-test/03-styled-atom.mustache', '00-test', '03-styled-atom.mustache');
      atomPattern.template = fs.readFileSync(patterns_dir + '/00-test/03-styled-atom.mustache', 'utf8');
      atomPattern.extendedTemplate = atomPattern.template;
      atomPattern.stylePartials = pattern_assembler.find_pattern_partials_with_style_modifiers(atomPattern);

      var bookendPattern = new of.oPattern('test/files/_patterns/00-test/11-bookend-listitem.mustache', '00-test', '11-bookend-listitem.mustache');
      bookendPattern.template = fs.readFileSync(patterns_dir + '/00-test/11-bookend-listitem.mustache', 'utf8');
      bookendPattern.extendedTemplate = bookendPattern.template;
      bookendPattern.stylePartials = pattern_assembler.find_pattern_partials_with_style_modifiers(bookendPattern);

      pl.patterns.push(atomPattern);
      pl.patterns.push(bookendPattern);

      //act
      list_item_hunter.process_list_item_partials(bookendPattern, pl);

      //assert. here we expect {{styleModifier}} to be replaced with an empty string or the styleModifier value from the found partial with the :styleModifier
      var expectedValue = '<div class="test_group"> <span class="test_base "> Foo </span> <span class="test_base test_1"> Foo </span> <span class="test_base "> Foo </span> <span class="test_base "> Bar </span> <span class="test_base test_1"> Bar </span> <span class="test_base "> Bar </span> </div>';
      test.equals(bookendPattern.extendedTemplate.replace(/\s\s+/g, ' ').replace(/\n/g, ' ').trim(), expectedValue.trim());
      test.done();
    }

  };

})();<|MERGE_RESOLUTION|>--- conflicted
+++ resolved
@@ -1,9 +1,8 @@
 (function () {
   "use strict";
 
-<<<<<<< HEAD
-  var lih = require('../builder/list_item_hunter');
-  var of = require('../builder/object_factory');
+  var lih = require('../core/lib/list_item_hunter');
+  var of = require('../core/lib/object_factory');
   var extend = require('util')._extend;
 
   // fake pattern creators
@@ -40,11 +39,6 @@
 
     return extend(pl, customProps);
   }
-=======
-  var lih = require('../core/lib/list_item_hunter');
-  var pa = require('../core/lib/pattern_assembler');
-  var object_factory = require('../core/lib/object_factory');
->>>>>>> 029ac93b
 
   exports['list_item_hunter'] = {
     'process_list_item_partials finds and outputs basic repeating blocks': function(test){
@@ -294,7 +288,7 @@
     'process_list_item_partials - correctly ignores bookended partials without a style modifier when the same partial has a style modifier between' : function(test){
       //arrange
       var fs = require('fs-extra');
-      var pa = require('../builder/pattern_assembler');
+      var pa = require('../core/lib/pattern_assembler');
       var pattern_assembler = new pa();
       var list_item_hunter = new lih();
       var patterns_dir = './test/files/_patterns';
