--- conflicted
+++ resolved
@@ -33,7 +33,8 @@
         "link": {},
         "partials": []
       },
-      "config": {"debug": false}
+      "config": {"debug": false},
+      "partials" : {}
     };
 
     return extend(pl, customProps);
@@ -43,46 +44,12 @@
     'process_list_item_partials finds and outputs basic repeating blocks': function(test){
       //arrange
       //setup current pattern from what we would have during execution
-<<<<<<< HEAD
       var currentPattern = createFakeListPattern({
         "template": "{{#listItems.two}}{{ title }}{{/listItems.two}}",
         "extendedTemplate": "{{#listItems.two}}{{ title }}{{/listItems.two}}",
         "key": "test-patternName"
       });
       var patternlab = createFakePatternLab();
-=======
-      var currentPattern = {
-         "template": "{{#listItems.two}}{{ title }}{{/listItems.two}}",
-         "extendedTemplate" : "{{#listItems.two}}{{ title }}{{/listItems.two}}",
-         "key": "test-patternName",
-         "jsonFileData" : {}
-      };
-
-      var patternlab = {
-        "listitems": {
-          "1": [
-             {
-                "title": "Foo"
-             }
-          ],
-          "2": [
-             {
-                "title": "Foo"
-             },
-             {
-                "title": "Bar"
-             }
-          ]
-        },
-        "data": {
-          "link": {},
-          "partials": []
-        },
-        "config": {"debug": false},
-        "partials" : {}
-      };
-
->>>>>>> 64a78e2c
       var list_item_hunter = new lih();
 
       //act
@@ -97,46 +64,12 @@
     'process_list_item_partials listitems with lowercase name' : function(test){
       //arrange
       //setup current pattern from what we would have during execution
-<<<<<<< HEAD
       var currentPattern = createFakeListPattern({
         "template": "{{#listitems.two}}{{ title }}{{/listitems.two}}",
         "extendedTemplate" : "{{#listitems.two}}{{ title }}{{/listitems.two}}",
         "key": "test-patternName"
       });
       var patternlab = createFakePatternLab();
-=======
-      var currentPattern = {
-         "template": "{{#listitems.two}}{{ title }}{{/listitems.two}}",
-         "extendedTemplate" : "{{#listitems.two}}{{ title }}{{/listitems.two}}",
-         "key": "test-patternName",
-         "jsonFileData" : {}
-      };
-
-      var patternlab = {
-        "listitems": {
-          "1": [
-             {
-                "title": "Foo"
-             }
-          ],
-          "2": [
-             {
-                "title": "Foo"
-             },
-             {
-                "title": "Bar"
-             }
-          ]
-        },
-        "data": {
-          "link": {},
-          "partials": []
-        },
-        "config": {"debug": false},
-        "partials" : {}
-      };
-
->>>>>>> 64a78e2c
       var list_item_hunter = new lih();
 
       //act
@@ -165,14 +98,9 @@
             "key": "test-simple",
             "jsonFileData" : {}
           }
-<<<<<<< HEAD
-        ]
-      });
-=======
-        ],
-        "partials" : {}
-      };
->>>>>>> 64a78e2c
+
+        ]
+      });
 
       var list_item_hunter = new lih();
 
@@ -200,7 +128,6 @@
 
       var patternlab = createFakePatternLab({
         "patterns": [
-<<<<<<< HEAD
           of.oPattern.create('/home/fakeuser/pl/source/_patterns/00-atoms/00-test/00-foo.mustache', "00-atoms/00-test", "00-foo.mustache", null, {
             "template": "{{ title }}",
             "extendedTemplate": "{{ title }}"
@@ -211,27 +138,23 @@
           })
         ]
       });
-=======
-          {
-           "template": "{{ title }}",
-           "extendedTemplate" : "{{ title }}",
-           "subdir": "00-test",
-           "fileName": "00-foo",
-           "jsonFileData" : {},
-           "key": "test-foo",
-          },
-          {
-           "template": "{{ title }}",
-           "extendedTemplate" : "{{ title }}",
-           "subdir": "00-test",
-           "fileName": "01-bar",
-           "jsonFileData" : {},
-           "key": "test-bar",
-          }
-        ],
-        "partials" : {}
-      };
->>>>>>> 64a78e2c
+      
+      // {
+      //  "template": "{{ title }}",
+      //  "extendedTemplate" : "{{ title }}",
+      //  "subdir": "00-test",
+      //  "fileName": "00-foo",
+      //  "jsonFileData" : {},
+      //  "key": "test-foo",
+      // },
+      // {
+      //  "template": "{{ title }}",
+      //  "extendedTemplate" : "{{ title }}",
+      //  "subdir": "00-test",
+      //  "fileName": "01-bar",
+      //  "jsonFileData" : {},
+      //  "key": "test-bar",
+      // }
 
       var list_item_hunter = new lih();
 
@@ -263,7 +186,6 @@
       });
       var patternlab = createFakePatternLab({
         "patterns": [
-<<<<<<< HEAD
           createFakeListPattern({
             "template": "{{ title }}",
             "extendedTemplate": "{{ title }}",
@@ -272,18 +194,6 @@
           })
         ]
       });
-=======
-          {
-           "template": "{{ title }}",
-           "extendedTemplate" : "{{ title }}",
-           "key": "test-simple",
-           "jsonFileData" : {}
-          }
-        ],
-        "partials" : {}
-      };
-
->>>>>>> 64a78e2c
       var list_item_hunter = new lih();
 
       //act
@@ -312,7 +222,6 @@
       });
       var patternlab = createFakePatternLab({
         "patterns": [
-<<<<<<< HEAD
           createFakeListPattern({
             "template": "{{ title }}",
             "extendedTemplate": "{{ title }}",
@@ -321,18 +230,6 @@
           })
         ]
       });
-=======
-          {
-           "template": "{{ title }}",
-           "extendedTemplate" : "{{ title }}",
-           "key": "test-simple",
-           "jsonFileData" : {}
-          }
-        ],
-        "partials" : {}
-      };
-
->>>>>>> 64a78e2c
       var list_item_hunter = new lih();
 
       //act
@@ -365,7 +262,7 @@
 
       var patternlab = createFakePatternLab({
         "patterns": [
-<<<<<<< HEAD
+
           createFakeListPattern({
             "template": "{{ title }}",
             "extendedTemplate": "{{ title }}",
@@ -375,17 +272,6 @@
         ]
       });
       delete patternlab.listitems["1"]; // remove the "1" list
-=======
-          {
-           "template": "{{ title }}",
-           "extendedTemplate" : "{{ title }}",
-           "key": "test-simple",
-           "jsonFileData" : {}
-          }
-        ],
-        "partials" : {}
-      };
->>>>>>> 64a78e2c
 
       var list_item_hunter = new lih();
 
