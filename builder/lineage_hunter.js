--- conflicted
+++ resolved
@@ -1,12 +1,6 @@
-<<<<<<< HEAD
-/*
- * patternlab-node - v1.0.1 - 2015
- *
-=======
 /* 
  * patternlab-node - v1.1.1 - 2016 
  * 
->>>>>>> 64a78e2c
  * Brian Muenzenmeyer, and the web community.
  * Licensed under the MIT license.
  *
