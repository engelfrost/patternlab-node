<<<<<<< HEAD
/*
 * patternlab-node - v0.10.1 - 2015
 *
=======
/* 
 * patternlab-node - v0.12.0 - 2015 
 * 
>>>>>>> 12a40e14
 * Brian Muenzenmeyer, and the web community.
 * Licensed under the MIT license.
 *
 * Many thanks to Brad Frost and Dave Olsen for inspiration, encouragement, and advice.
 *
 */

(function () {
	"use strict";

	var parameter_hunter = function(){

		var extend = require('util')._extend,
				pa = require('./pattern_asbsembler'),
				mustache = require('mustache'),
				pattern_assembler = new pa();

		function findparameters(pattern, patternlab){

			//find the {{> template-name(*) }} within patterns
			var matches = pattern.template.match(/{{>([ ]+)?([\w\-\.\/~]+)(\()(.+)(\))([ ]+)?}}/g);
			if(matches !== null){
				//compile this partial immeadiately, essentially consuming it.
				matches.forEach(function(pMatch, index, matches){
					//find the partial's name
					var partialName = pMatch.match(/([\w\-\.\/~]+)/g)[0];

					if(patternlab.config.debug){
						console.log('found patternParameters for ' + partialName);
					}

					//strip out the additional data and eval
					var leftParen = pMatch.indexOf('(');
					var rightParen = pMatch.indexOf(')');
					var paramString =  '({' + pMatch.substring(leftParen + 1, rightParen) + '})';

					//do no evil. there is no good way to do this that I can think of without using a split, which then makes commas and colons special characters and unusable within the pattern params
					var paramData = eval(paramString);

					var partialPattern = pattern_assembler.get_pattern_by_key(partialName, patternlab);
					var globalData = JSON.parse(JSON.stringify(patternlab.data));
					var localData = JSON.parse(JSON.stringify(pattern.jsonFileData));

<<<<<<< HEAD
					//merge paramData with any other data that exists.
					for (var prop in paramData) {
						if (existingData.hasOwnProperty(prop)) {
							existingData[prop] = paramData[prop];
						}
					}
=======
					var allData = pattern_assembler.merge_data(globalData, localData);
					allData = pattern_assembler.merge_data(allData, paramData);
>>>>>>> 12a40e14

					//extend pattern data links into link for pattern link shortcuts to work. we do this locally and globally
					allData.link = extend({}, patternlab.data.link);

					var renderedPartial = pattern_assembler.renderPattern(partialPattern.extendedTemplate, allData, patternlab.partials);

					//remove the parameter from the partial and replace it with the rendered partial + paramData
					pattern.extendedTemplate = pattern.extendedTemplate.replace(pMatch, renderedPartial);
				});
			}
		}

		return {
			find_parameters: function(pattern, patternlab){
				findparameters(pattern, patternlab);
			}
		};

	};

	module.exports = parameter_hunter;

}());<|MERGE_RESOLUTION|>--- conflicted
+++ resolved
@@ -1,12 +1,6 @@
-<<<<<<< HEAD
-/*
- * patternlab-node - v0.10.1 - 2015
- *
-=======
 /* 
  * patternlab-node - v0.12.0 - 2015 
  * 
->>>>>>> 12a40e14
  * Brian Muenzenmeyer, and the web community.
  * Licensed under the MIT license.
  *
@@ -50,17 +44,8 @@
 					var globalData = JSON.parse(JSON.stringify(patternlab.data));
 					var localData = JSON.parse(JSON.stringify(pattern.jsonFileData));
 
-<<<<<<< HEAD
-					//merge paramData with any other data that exists.
-					for (var prop in paramData) {
-						if (existingData.hasOwnProperty(prop)) {
-							existingData[prop] = paramData[prop];
-						}
-					}
-=======
 					var allData = pattern_assembler.merge_data(globalData, localData);
 					allData = pattern_assembler.merge_data(allData, paramData);
->>>>>>> 12a40e14
 
 					//extend pattern data links into link for pattern link shortcuts to work. we do this locally and globally
 					allData.link = extend({}, patternlab.data.link);
