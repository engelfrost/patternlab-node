<<<<<<< HEAD
/*
 * patternlab-node - v0.13.0 - 2015
 *
=======
/* 
 * patternlab-node - v0.14.0 - 2015 
 * 
>>>>>>> c6cbcdb4
 * Brian Muenzenmeyer, and the web community.
 * Licensed under the MIT license.
 *
 * Many thanks to Brad Frost and Dave Olsen for inspiration, encouragement, and advice.
 *
 */

(function () {
	"use strict";

	var parameter_hunter = function(){

		var extend = require('util')._extend,
<<<<<<< HEAD
				pa = require('./pattern_assembler'),
				mustache = require('mustache'),
				pattern_assembler = new pa();
=======
		pa = require('./pattern_assembler'),
		mustache = require('mustache'),
		smh = require('./style_modifier_hunter'),
		style_modifier_hunter = new smh(),
		pattern_assembler = new pa();
>>>>>>> c6cbcdb4

		function findparameters(pattern, patternlab){

			if(pattern.parameteredPartials && pattern.parameteredPartials.length > 0){
				//compile this partial immeadiately, essentially consuming it.
				pattern.parameteredPartials.forEach(function(pMatch, index, matches){
					//find the partial's name and retrieve it
					var partialName = pMatch.match(/([\w\-\.\/~]+)/g)[0];
					var partialPattern = pattern_assembler.get_pattern_by_key(partialName, patternlab);

					if(patternlab.config.debug){
						console.log('found patternParameters for ' + partialName);
					}

					//strip out the additional data and eval
					var leftParen = pMatch.indexOf('(');
					var rightParen = pMatch.indexOf(')');
					var paramString =  '({' + pMatch.substring(leftParen + 1, rightParen) + '})';

					//do no evil. there is no good way to do this that I can think of without using a split, which then makes commas and colons special characters and unusable within the pattern params
					var paramData = eval(paramString);

					var globalData = JSON.parse(JSON.stringify(patternlab.data));
					var localData = JSON.parse(JSON.stringify(pattern.jsonFileData || {}));

					var allData = pattern_assembler.merge_data(globalData, localData);
					allData = pattern_assembler.merge_data(allData, paramData);

					//if partial has style modifier data, replace the styleModifier value
					if(pattern.stylePartials && pattern.stylePartials.length > 0){
						style_modifier_hunter.consume_style_modifier(partialPattern, pMatch, patternlab);
					}

					//extend pattern data links into link for pattern link shortcuts to work. we do this locally and globally
					allData.link = extend({}, patternlab.data.link);

					var renderedPartial = pattern_assembler.renderPattern(partialPattern.extendedTemplate, allData, patternlab.partials);

					//remove the parameter from the partial and replace it with the rendered partial + paramData
					pattern.extendedTemplate = pattern.extendedTemplate.replace(pMatch, renderedPartial);
				});
			}
		}

		return {
			find_parameters: function(pattern, patternlab){
				findparameters(pattern, patternlab);
			}
		};

	};

	module.exports = parameter_hunter;

}());<|MERGE_RESOLUTION|>--- conflicted
+++ resolved
@@ -1,12 +1,6 @@
-<<<<<<< HEAD
-/*
- * patternlab-node - v0.13.0 - 2015
- *
-=======
 /* 
  * patternlab-node - v0.14.0 - 2015 
  * 
->>>>>>> c6cbcdb4
  * Brian Muenzenmeyer, and the web community.
  * Licensed under the MIT license.
  *
@@ -20,17 +14,11 @@
 	var parameter_hunter = function(){
 
 		var extend = require('util')._extend,
-<<<<<<< HEAD
-				pa = require('./pattern_assembler'),
-				mustache = require('mustache'),
-				pattern_assembler = new pa();
-=======
 		pa = require('./pattern_assembler'),
 		mustache = require('mustache'),
 		smh = require('./style_modifier_hunter'),
 		style_modifier_hunter = new smh(),
 		pattern_assembler = new pa();
->>>>>>> c6cbcdb4
 
 		function findparameters(pattern, patternlab){
 
