--- conflicted
+++ resolved
@@ -1,12 +1,6 @@
-<<<<<<< HEAD
-/*
- * patternlab-node - v1.0.0 - 2015
- *
-=======
 /* 
  * patternlab-node - v1.0.1 - 2015 
  * 
->>>>>>> 0173a0ad
  * Brian Muenzenmeyer, and the web community.
  * Licensed under the MIT license.
  *
