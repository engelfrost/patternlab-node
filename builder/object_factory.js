--- conflicted
+++ resolved
@@ -11,13 +11,9 @@
 (function () {
   "use strict";
 
-<<<<<<< HEAD
   var PatternEngines = require('pattern_engines/pattern_engines');
 
-  var oPattern = function(subdir, filename, data){
-=======
   var oPattern = function(abspath, subdir, filename, data){
->>>>>>> 8a4d4c66
     this.fileName = filename.substring(0, filename.indexOf('.'));
     this.abspath = abspath;
     this.subdir = subdir;
