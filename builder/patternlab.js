/* 
 * patternlab-node - v1.0.0 - 2015 
 * 
 * Brian Muenzenmeyer, and the web community.
 * Licensed under the MIT license.
 *
 * Many thanks to Brad Frost and Dave Olsen for inspiration, encouragement, and advice.
 *
 */

var patternlab_engine = function () {
  'use strict';

  var path = require('path'),
  fs = require('fs-extra'),
  diveSync = require('diveSync'),
  of = require('./object_factory'),
  pa = require('./pattern_assembler'),
  mh = require('./media_hunter'),
  pe = require('./pattern_exporter'),
  he = require('html-entities').AllHtmlEntities,
  plutils = require('./utilities'),
  patternlab = {};

  patternlab.package = fs.readJSONSync('./package.json');
  patternlab.config = fs.readJSONSync('./config.json');


  function getVersion() {
    console.log(patternlab.package.version);
  }

  function help(){
    console.log('Patternlab Node Help');
    console.log('===============================');
    console.log('Command Line Arguments');
    console.log('patternlab:only_patterns');
    console.log(' > Compiles the patterns only, outputting to config.patterns.public');
    console.log('patternlab:v');
    console.log(' > Retrieve the version of patternlab-node you have installed');
    console.log('patternlab:help');
    console.log(' > Get more information about patternlab-node, pattern lab in general, and where to report issues.');
    console.log('===============================');
    console.log('Visit http://patternlab.io/docs/index.html for general help on pattern-lab');
    console.log('Visit https://github.com/pattern-lab/patternlab-node/issues to open a bug.');
  }

  function printDebug() {
    //debug file can be written by setting flag on config.json
    if(patternlab.config.debug){
      console.log('writing patternlab debug file to ./patternlab.json');
      fs.outputFileSync('./patternlab.json', JSON.stringify(patternlab, null, 3));
    }
  }

  function buildPatterns(deletePatternDir){
    patternlab.data = fs.readJSONSync('./source/_data/data.json');
    patternlab.listitems = fs.readJSONSync('./source/_data/listitems.json');
    patternlab.header = fs.readFileSync('./source/_patternlab-files/pattern-header-footer/header.html', 'utf8');
    patternlab.footer = fs.readFileSync('./source/_patternlab-files/pattern-header-footer/footer.html', 'utf8');
    patternlab.patterns = [];
    patternlab.partials = {};
    patternlab.data.link = {};

    var pattern_assembler = new pa(),
    entity_encoder = new he(),
    pattern_exporter = new pe(),
    patterns_dir = './source/_patterns';

    pattern_assembler.combine_listItems(patternlab);

    //diveSync once to perform iterative populating of patternlab object
    diveSync(patterns_dir, {
      filter: function(path, dir) {
        if(dir){
          var remainingPath = path.replace(patterns_dir, '');
          var isValidPath = remainingPath.indexOf('/_') === -1;
          return isValidPath;
        }
          return true;
        }
      },
      function(err, file){
        //log any errors
        if(err){
          console.log(err);
          return;
        }

        pattern_assembler.process_pattern_iterative(file.substring(2), patternlab);
    });

    //now that all the main patterns are known, look for any links that might be within data and expand them
    //we need to do this before expanding patterns & partials into extendedTemplates, otherwise we could lose the data -> partial reference
    pattern_assembler.parse_data_links(patternlab);

    //diveSync again to recursively include partials, filling out the
    //extendedTemplate property of the patternlab.patterns elements
    diveSync(patterns_dir, {
      filter: function(path, dir) {
        if(dir){
          var remainingPath = path.replace(patterns_dir, '');
          var isValidPath = remainingPath.indexOf('/_') === -1;
          return isValidPath;
        }
          return true;
        }
      },
      function(err, file){
        //log any errors
        if(err){
          console.log(err);
          return;
        }

        pattern_assembler.process_pattern_recursive(file.substring(2), patternlab);
    });

    //delete the contents of config.patterns.public before writing
    if(deletePatternDir){
      fs.emptyDirSync(patternlab.config.patterns.public);
    }

    //render all patterns last, so lineageR works
    patternlab.patterns.forEach(function(pattern, index, patterns){
      //render the pattern, but first consolidate any data we may have
      var allData =  JSON.parse(JSON.stringify(patternlab.data));
      allData = plutils.mergeData(allData, pattern.jsonFileData);

<<<<<<< HEAD
      pattern.patternPartial = pattern_assembler.renderPattern(pattern, allData);
=======
      //render the extendedTemplate with all data
      pattern.patternPartial = pattern_assembler.renderPattern(pattern.extendedTemplate, allData);
>>>>>>> 3f2efa9a

      //add footer info before writing
      var patternFooter = pattern_assembler.renderPattern(patternlab.footer, pattern);

      //write the compiled template to the public patterns directory
      fs.outputFileSync(patternlab.config.patterns.public + pattern.patternLink, patternlab.header + pattern.patternPartial + patternFooter);

      //write the mustache file too
      fs.outputFileSync(patternlab.config.patterns.public + pattern.patternLink.replace('.html', '.mustache'), entity_encoder.encode(pattern.template));

      //write the encoded version too
      fs.outputFileSync(patternlab.config.patterns.public + pattern.patternLink.replace('.html', '.escaped.html'), entity_encoder.encode(pattern.patternPartial));
    });

    //export patterns if necessary
    pattern_exporter.export_patterns(patternlab);

  }

  function buildFrontEnd(){
    var pattern_assembler = new pa(),
        media_hunter = new mh(),
        styleGuideExcludes = patternlab.config.styleGuideExcludes,
        styleguidePatterns = [];
    patternlab.buckets = [];
    patternlab.bucketIndex = [];
    patternlab.patternPaths = {};
    patternlab.viewAllPaths = {};

    //find mediaQueries
    media_hunter.find_media_queries('./source/css', patternlab);

    // check if patterns are excluded, if not add them to styleguidePatterns
    if (styleGuideExcludes.length) {
        for (i = 0; i < patternlab.patterns.length; i++) {
            var key = patternlab.patterns[i].key;
            var typeKey = key.substring(0, key.indexOf('-'));
            var isExcluded = (styleGuideExcludes.indexOf(typeKey) > -1);
            if (!isExcluded) {
                styleguidePatterns.push(patternlab.patterns[i]);
            }
        }
    } else {
        styleguidePatterns = patternlab.patterns;
    }

    //build the styleguide
    var styleguideTemplate = fs.readFileSync('./source/_patternlab-files/styleguide.mustache', 'utf8'),
    styleguideHtml = pattern_assembler.renderPattern(styleguideTemplate, {partials: styleguidePatterns});
    fs.outputFileSync('./public/styleguide/html/styleguide.html', styleguideHtml);

    //build the viewall pages
    var prevSubdir = '',
    i;

    for (i = 0; i < patternlab.patterns.length; i++) {
      // skip underscore-prefixed files
      if (path.basename(patternlab.patterns[i].abspath).charAt(0) === '_') {
        continue;
      }

      var pattern = patternlab.patterns[i];

      // check if the current sub section is different from the previous one
      if (pattern.subdir !== prevSubdir) {
        prevSubdir = pattern.subdir;

        var viewAllPatterns = [],
        patternPartial = "viewall-" + pattern.patternGroup + "-" + pattern.patternSubGroup,
        j;

        for (j = 0; j < patternlab.patterns.length; j++) {
          if (patternlab.patterns[j].subdir === pattern.subdir) {
            viewAllPatterns.push(patternlab.patterns[j]);
          }
        }

        var viewAllTemplate = fs.readFileSync('./source/_patternlab-files/viewall.mustache', 'utf8');
        var viewAllHtml = pattern_assembler.renderPattern(viewAllTemplate, {partials: viewAllPatterns, patternPartial: patternPartial});
        fs.outputFileSync(patternlab.config.patterns.public + pattern.flatPatternPath + '/index.html', viewAllHtml);
      }
    }

    //build the patternlab website
    var patternlabSiteTemplate = fs.readFileSync('./source/_patternlab-files/index.mustache', 'utf8');

    //sort all patterns explicitly.
    patternlab.patterns = patternlab.patterns.sort(function(a,b){
      if (a.name > b.name) {
        return 1;
      }
      if (a.name < b.name) {
        return -1;
      }
      // a must be equal to b
      return 0;
    });

    //loop through all patterns.to build the navigation
    //todo: refactor this someday
    for(var i = 0; i < patternlab.patterns.length; i++){
      // skip underscore-prefixed files
      if (path.basename(patternlab.patterns[i].abspath).charAt(0) === '_') {
        continue;
      }

      var pattern = patternlab.patterns[i];
      var bucketName = pattern.name.replace(/\\/g, '-').split('-')[1];

      //check if the bucket already exists
      var bucketIndex = patternlab.bucketIndex.indexOf(bucketName);
      if(bucketIndex === -1){
        //add the bucket
        var bucket = new of.oBucket(bucketName);

        //add patternPath and viewAllPath
        patternlab.patternPaths[bucketName] = {};
        patternlab.viewAllPaths[bucketName] = {};

        //get the navItem
        var navItemName = pattern.subdir.split('/').pop();
        navItemName = navItemName.replace(/(\d).(-)/g, '');

        //get the navSubItem
        var navSubItemName = pattern.patternName.replace(/-/g, ' ');

        //test whether the pattern struture is flat or not - usually due to a template or page
        var flatPatternItem = false;
        if(navItemName === bucketName){
          flatPatternItem = true;
        }

        //assume the navItem does not exist.
        var navItem = new of.oNavItem(navItemName);

        //assume the navSubItem does not exist.
        var navSubItem = new of.oNavSubItem(navSubItemName);
        navSubItem.patternPath = pattern.patternLink;
        navSubItem.patternPartial = bucketName + "-" + pattern.patternName; //add the hyphenated name

        //add the patternState if it exists
        if(pattern.patternState){
          navSubItem.patternState = pattern.patternState;
        }

        //if it is flat - we should not add the pattern to patternPaths
        if(flatPatternItem){

          bucket.patternItems.push(navSubItem);

          //add to patternPaths
          addToPatternPaths(bucketName, pattern);

        } else{

          bucket.navItems.push(navItem);
          bucket.navItemsIndex.push(navItemName);
          navItem.navSubItems.push(navSubItem);
          navItem.navSubItemsIndex.push(navSubItemName);

          //add to patternPaths
          addToPatternPaths(bucketName, pattern);

        }

        //add the bucket.
        patternlab.buckets.push(bucket);
        patternlab.bucketIndex.push(bucketName);

        //done

      } else{
        //find the bucket
        var bucket = patternlab.buckets[bucketIndex];

        //get the navItem
        //if there is one or more slashes in the subdir, get everything after
        //the last slash. if no slash, get the whole subdir string and strip
        //any numeric + hyphen prefix
        var navItemName = pattern.subdir.split('/').pop().replace(/^\d*\-/, '');

        //get the navSubItem
        var navSubItemName = pattern.patternName.replace(/-/g, ' ');

        //assume the navSubItem does not exist.
        var navSubItem = new of.oNavSubItem(navSubItemName);
        navSubItem.patternPath = pattern.patternLink;
        navSubItem.patternPartial = bucketName + "-" + pattern.patternName; //add the hyphenated name

        //add the patternState if it exists
        if(pattern.patternState){
          navSubItem.patternState = pattern.patternState;
        }

        //test whether the pattern struture is flat or not - usually due to a template or page
        var flatPatternItem = false;
        if(navItemName === bucketName){
          flatPatternItem = true;
        }

        //if it is flat - we should not add the pattern to patternPaths
        if(flatPatternItem){

          //add the navItem to patternItems
          bucket.patternItems.push(navSubItem);

          //add to patternPaths
          addToPatternPaths(bucketName, pattern);

        } else{
          //check to see if navItem exists
          var navItemIndex = bucket.navItemsIndex.indexOf(navItemName);
          if(navItemIndex === -1){

            var navItem = new of.oNavItem(navItemName);

            //add the navItem and navSubItem
            navItem.navSubItems.push(navSubItem);
            navItem.navSubItemsIndex.push(navSubItemName);
            bucket.navItems.push(navItem);
            bucket.navItemsIndex.push(navItemName);

          } else{
            //add the navSubItem
            var navItem = bucket.navItems[navItemIndex];
            navItem.navSubItems.push(navSubItem);
            navItem.navSubItemsIndex.push(navSubItemName);
          }

          //add the navViewAllSubItem
          var navViewAllSubItem = new of.oNavSubItem("");
          navViewAllSubItem.patternName = "View All";
          navViewAllSubItem.patternPath = pattern.flatPatternPath + "/index.html";
          navViewAllSubItem.patternPartial = "viewall-" + pattern.patternGroup + "-" + pattern.patternSubGroup;

          //check if we are moving to a new sub section in the next loop
          if (!patternlab.patterns[i + 1] || pattern.patternSubGroup !== patternlab.patterns[i + 1].patternSubGroup) {
            navItem.navSubItems.push(navViewAllSubItem);
            navItem.navSubItemsIndex.push("View All");
          }

          // just add to patternPaths
          addToPatternPaths(bucketName, pattern);
        }

      }

      patternlab.viewAllPaths[bucketName][pattern.patternSubGroup] = pattern.flatPatternPath;

    }

    //the patternlab site requires a lot of partials to be rendered.
    //patternNav
    var patternNavTemplate = fs.readFileSync('./source/_patternlab-files/partials/patternNav.mustache', 'utf8');
    var patternNavPartialHtml = pattern_assembler.renderPattern(patternNavTemplate, patternlab);

    //ishControls
    var ishControlsTemplate = fs.readFileSync('./source/_patternlab-files/partials/ishControls.mustache', 'utf8');
    patternlab.config.mqs = patternlab.mediaQueries;
    var ishControlsPartialHtml = pattern_assembler.renderPattern(ishControlsTemplate, patternlab.config);

    //patternPaths
    var patternPathsTemplate = fs.readFileSync('./source/_patternlab-files/partials/patternPaths.mustache', 'utf8');
    var patternPathsPartialHtml = pattern_assembler.renderPattern(patternPathsTemplate, {'patternPaths': JSON.stringify(patternlab.patternPaths)});

    //viewAllPaths
    var viewAllPathsTemplate = fs.readFileSync('./source/_patternlab-files/partials/viewAllPaths.mustache', 'utf8');
    var viewAllPathsPartialHtml = pattern_assembler.renderPattern(viewAllPathsTemplate, {'viewallpaths': JSON.stringify(patternlab.viewAllPaths)});

    //render the patternlab template, with all partials
    var patternlabSiteHtml = pattern_assembler.renderPattern(patternlabSiteTemplate, {}, {
      'ishControls': ishControlsPartialHtml,
      'patternNav': patternNavPartialHtml,
      'patternPaths': patternPathsPartialHtml,
      'viewAllPaths': viewAllPathsPartialHtml
    });
    fs.outputFileSync('./public/index.html', patternlabSiteHtml);
  }

  function addToPatternPaths(bucketName, pattern){
    //this is messy, could use a refactor.
    patternlab.patternPaths[bucketName][pattern.patternName] = pattern.subdir.replace(/\\/g, '/') + "/" + pattern.fileName;
  }

  return {
    version: function(){
      return getVersion();
    },
    build: function(deletePatternDir){
      buildPatterns(deletePatternDir);
      buildFrontEnd();
      printDebug();
    },
    help: function(){
      help();
    },
    build_patterns_only: function(deletePatternDir){
      buildPatterns(deletePatternDir);
      printDebug();
    }
  };

};

module.exports = patternlab_engine;<|MERGE_RESOLUTION|>--- conflicted
+++ resolved
@@ -127,12 +127,8 @@
       var allData =  JSON.parse(JSON.stringify(patternlab.data));
       allData = plutils.mergeData(allData, pattern.jsonFileData);
 
-<<<<<<< HEAD
+      //render the extendedTemplate with all data
       pattern.patternPartial = pattern_assembler.renderPattern(pattern, allData);
-=======
-      //render the extendedTemplate with all data
-      pattern.patternPartial = pattern_assembler.renderPattern(pattern.extendedTemplate, allData);
->>>>>>> 3f2efa9a
 
       //add footer info before writing
       var patternFooter = pattern_assembler.renderPattern(patternlab.footer, pattern);
