--- conflicted
+++ resolved
@@ -1,9 +1,5 @@
 /* 
-<<<<<<< HEAD
  * patternlab-node - v0.1.6 - 2014 
-=======
- * patternlab-node - v0.1.4 - 2014 
->>>>>>> 1ca64158
  * 
  * Brian Muenzenmeyer, and the web community.
  * Licensed under the MIT license. 
@@ -312,13 +308,7 @@
 
 		//ishControls
 		var ishControlsTemplate = fs.readFileSync('./source/_patternlab-files/partials/ishControls.mustache', 'utf8');
-<<<<<<< HEAD
 		patternlab.config.mqs = patternlab.mediaQueries;
-=======
-		console.log(patternlab.mediaQueries);
-		patternlab.config.mqs = patternlab.mediaQueries;
-		console.log(patternlab.config);
->>>>>>> 1ca64158
 		var ishControlsPartialHtml = renderPattern(ishControlsTemplate, patternlab.config);
 
 		//patternPaths
