--- conflicted
+++ resolved
@@ -1,12 +1,6 @@
-<<<<<<< HEAD
-/*
- * patternlab-node - v1.0.0 - 2015
- *
-=======
 /* 
  * patternlab-node - v1.0.1 - 2015 
  * 
->>>>>>> 0173a0ad
  * Brian Muenzenmeyer, and the web community.
  * Licensed under the MIT license.
  *
@@ -32,11 +26,8 @@
   patternlab.package = fs.readJSONSync('./package.json');
   patternlab.config = fs.readJSONSync('./config.json');
 
-<<<<<<< HEAD
-=======
   var paths = patternlab.config.paths;
 
->>>>>>> 0173a0ad
 
   function getVersion() {
     console.log(patternlab.package.version);
