/* 
 * patternlab-node - v0.13.0 - 2015 
 * 
 * Brian Muenzenmeyer, and the web community.
 * Licensed under the MIT license.
 *
 * Many thanks to Brad Frost and Dave Olsen for inspiration, encouragement, and advice.
 *
 */

(function () {
	"use strict";

	var pseudopattern_hunter = function(){

		function findpseudopatterns(currentPattern, patternlab){

			var glob = require('glob'),
			fs = require('fs-extra'),
			pa = require('./pattern_assembler'),
			lh = require('./lineage_hunter'),
			of = require('./object_factory'),
			mustache = require('mustache');

			var pattern_assembler = new pa();
			var lineage_hunter = new lh();

			//look for a pseudo pattern by checking if there is a file containing same name, with ~ in it, ending in .json
			var needle = currentPattern.subdir + '/' + currentPattern.fileName + '~*.json';
			var pseudoPatterns = glob.sync(needle, {
				cwd: 'source/_patterns/', //relative to gruntfile
				debug: false,
				nodir: true,
			});

			if(pseudoPatterns.length > 0){

				for(var i = 0; i < pseudoPatterns.length; i++){

					if(patternlab.config.debug){
						console.log('found pseudoPattern variant of ' + currentPattern.key);
					}

					//we want to do everything we normally would here, except instead head the pseudoPattern data
					var variantFileData = fs.readJSONSync('source/_patterns/' + pseudoPatterns[i]);

					//extend any existing data with variant data
					variantFileData = pattern_assembler.merge_data(currentPattern.jsonFileData, variantFileData);

					var variantName = pseudoPatterns[i].substring(pseudoPatterns[i].indexOf('~') + 1).split('.')[0];
<<<<<<< HEAD
				  var patternVariant = new of.oPattern(currentPattern.subdir, currentPattern.fileName + '-' + variantName + '.mustache', variantFileData);
=======
					var variantFilePath = 'source/_patterns/' + currentPattern.subdir + '/' + currentPattern.fileName + '~' + variantName + '.json';
					var variantFileName = currentPattern.fileName + '-' + variantName + '.';
					var patternVariant = new of.oPattern(variantFilePath, currentPattern.subdir, variantFileName, variantFileData);
>>>>>>> 8a4d4c66

					//see if this file has a state
					pattern_assembler.setPatternState(patternVariant, patternlab);

					//use the same template as the non-variant
					patternVariant.template = currentPattern.template;
					patternVariant.extendedTemplate = currentPattern.extendedTemplate;

					//find pattern lineage
					lineage_hunter.find_lineage(patternVariant, patternlab);

					//add to patternlab object so we can look these up later.
					pattern_assembler.addPattern(patternVariant, patternlab);
				}
			}

		}

		return {
			find_pseudopatterns: function(pattern, patternlab){
				findpseudopatterns(pattern, patternlab);
			}
		};

	};

	module.exports = pseudopattern_hunter;

}());<|MERGE_RESOLUTION|>--- conflicted
+++ resolved
@@ -47,14 +47,11 @@
 					//extend any existing data with variant data
 					variantFileData = pattern_assembler.merge_data(currentPattern.jsonFileData, variantFileData);
 
+                    // GTP: mustache-specific stuff here
 					var variantName = pseudoPatterns[i].substring(pseudoPatterns[i].indexOf('~') + 1).split('.')[0];
-<<<<<<< HEAD
-				  var patternVariant = new of.oPattern(currentPattern.subdir, currentPattern.fileName + '-' + variantName + '.mustache', variantFileData);
-=======
 					var variantFilePath = 'source/_patterns/' + currentPattern.subdir + '/' + currentPattern.fileName + '~' + variantName + '.json';
 					var variantFileName = currentPattern.fileName + '-' + variantName + '.';
 					var patternVariant = new of.oPattern(variantFilePath, currentPattern.subdir, variantFileName, variantFileData);
->>>>>>> 8a4d4c66
 
 					//see if this file has a state
 					pattern_assembler.setPatternState(patternVariant, patternlab);
