--- conflicted
+++ resolved
@@ -8,49 +8,15 @@
  *
  */
 
-<<<<<<< HEAD
-(function () {
-  "use strict";
-
-  var pattern_assembler = function(){
-    var path = require('path'),
-        fs = require('fs-extra'),
-        of = require('./object_factory'),
-        plutils = require('./utilities'),
-        patternEngines = require('./pattern_engines/pattern_engines');
-
-    function setState(pattern, patternlab){
-      if(patternlab.config.patternStates && patternlab.config.patternStates[pattern.patternName]){
-        pattern.patternState = patternlab.config.patternStates[pattern.patternName];
-      } else{
-        pattern.patternState = "";
-=======
+
 "use strict";
 
 var pattern_assembler = function () {
-
-  // returns any patterns that match {{> value:mod }} or {{> value:mod(foo:"bar") }} within the pattern
-  function findPartialsWithStyleModifiers(pattern) {
-    var matches = pattern.template.match(/{{>([ ])?([\w\-\.\/~]+)(?!\()(\:[A-Za-z0-9-_|]+)+(?:(| )\(.*)?([ ])?}}/g);
-    return matches;
-  }
-
-  // returns any patterns that match {{> value(foo:"bar") }} or {{> value:mod(foo:"bar") }} within the pattern
-  function findPartialsWithPatternParameters(pattern) {
-    var matches = pattern.template.match(/{{>([ ])?([\w\-\.\/~]+)(?:\:[A-Za-z0-9-_|]+)?(?:(| )\(.*)+([ ])?}}/g);
-    return matches;
-  }
-
-  //find and return any {{> template-name* }} within pattern
-  function findPartials(pattern) {
-    var matches = pattern.template.match(/{{>([ ])?([\w\-\.\/~]+)(?:\:[A-Za-z0-9-_|]+)?(?:(| )\(.*)?([ ])?}}/g);
-    return matches;
-  }
-
-  function findListItems(pattern) {
-    var matches = pattern.template.match(/({{#( )?)(list(I|i)tems.)(one|two|three|four|five|six|seven|eight|nine|ten|eleven|twelve|thirteen|fourteen|fifteen|sixteen|seventeen|eighteen|nineteen|twenty)( )?}}/g);
-    return matches;
-  }
+  var path = require('path'),
+    fs = require('fs-extra'),
+    of = require('./object_factory'),
+    plutils = require('./utilities'),
+    patternEngines = require('./pattern_engines/pattern_engines');
 
   function setState(pattern, patternlab) {
     if (patternlab.config.patternStates && patternlab.config.patternStates[pattern.patternName]) {
@@ -65,8 +31,8 @@
     patternlab.data.link[pattern.patternGroup + '-' + pattern.patternName] = '/patterns/' + pattern.patternLink;
 
     //only push to array if the array doesn't contain this pattern
-    var isNew = true, i;
-    for (i = 0; i < patternlab.patterns.length; i++) {
+    var isNew = true;
+    for (var i = 0; i < patternlab.patterns.length; i++) {
       //so we need the identifier to be unique, which patterns[i].abspath is
       if (pattern.abspath === patternlab.patterns[i].abspath) {
         //if abspath already exists, overwrite that element
@@ -77,185 +43,63 @@
       }
     }
 
-    //if the pattern is new, just push to the array
+    // if the pattern is new, we must register it with various data structures!
     if (isNew) {
+      // do global registration
       patternlab.patterns.push(pattern);
       patternlab.partials[pattern.key] = pattern.extendedTemplate || pattern.template;
-    }
-  }
-
-  function renderPattern(template, data, partials) {
-    var mustache = require('mustache');
-
-    if (partials) {
-      return mustache.render(template, data, partials);
+
+      // do plugin-specific registration
+      pattern.registerPartial();
+    }
+  }
+
+  function renderPattern(pattern, data, partials) {
+    // if we've been passed a full oPattern, it knows what kind of template it
+    // is, and how to render itself, so we just call its render method
+    if (pattern instanceof of.oPattern) {
+      return pattern.render(data, partials);
     } else {
-      return mustache.render(template, data);
-    }
-  }
-
-  //http://stackoverflow.com/questions/6274339/how-can-i-shuffle-an-array-in-javascript
-  function shuffle(o) {
-    for (var j, x, i = o.length; i; j = Math.floor(Math.random() * i), x = o[--i], o[i] = o[j], o[j] = x); //eslint-disable-line curly
-    return o;
-  }
-
-  function buildListItems(container) {
-    //combine all list items into one structure
-    var list = [];
-    for (var item in container.listitems) {
-      if (container.listitems.hasOwnProperty(item)) {
-        list.push(container.listitems[item]);
->>>>>>> 717e1390
-      }
-    }
-    container.listItemArray = shuffle(list);
-
-    for (var i = 1; i <= container.listItemArray.length; i++) {
-      var tempItems = [];
-      if (i === 1) {
-        tempItems.push(container.listItemArray[0]);
-        container.listitems['' + i] = tempItems;
-      } else {
-        for (var c = 1; c <= i; c++) {
-          tempItems.push(container.listItemArray[c - 1]);
-          container.listitems['' + i] = tempItems;
-        }
-      }
-<<<<<<< HEAD
-      // if the pattern is new, we must register it with various data structures!
-      if (isNew) {
-        // do global registration
-        patternlab.patterns.push(pattern);
-        patternlab.partials[pattern.key] = pattern.extendedTemplate || pattern.template;
-        
-        // do plugin-specific registration
-        pattern.registerPartial();
-      }
-    }
-
-    function renderPattern(pattern, data, partials) {
-      // if we've been passed a full oPattern, it knows what kind of template it
-      // is, and how to render itself, so we just call its render method
-      if (pattern instanceof of.oPattern) {
-        return pattern.render(data, partials);
-      } else {
-        // otherwise, assume it's a plain mustache template string and act
-        // accordingly
-        return patternEngines.mustache.renderPattern(pattern, data, partials);
-=======
-    }
-  }
-
-  function getpatternbykey(key, patternlab) {
-    var i; // for the for loops
-
-    //look for exact key matches
-    for (i = 0; i < patternlab.patterns.length; i++) {
-      if (patternlab.patterns[i].key === key) {
-        return patternlab.patterns[i];
-      }
-    }
-
-    //else look by verbose syntax
-    for (i = 0; i < patternlab.patterns.length; i++) {
-      switch (key) {
-        case patternlab.patterns[i].subdir + '/' + patternlab.patterns[i].fileName:
-        case patternlab.patterns[i].subdir + '/' + patternlab.patterns[i].fileName + '.mustache':
-          return patternlab.patterns[i];
-      }
-    }
-
-    //return the fuzzy match if all else fails
-    for (i = 0; i < patternlab.patterns.length; i++) {
-      var keyParts = key.split('-'),
-        keyType = keyParts[0],
-        keyName = keyParts.slice(1).join('-');
-
-      if (patternlab.patterns[i].key.split('-')[0] === keyType && patternlab.patterns[i].key.indexOf(keyName) > -1) {
-        return patternlab.patterns[i];
->>>>>>> 717e1390
-      }
-    }
-    throw 'Could not find pattern with key ' + key;
-  }
-
-<<<<<<< HEAD
-    function processPatternIterative(file, patternlab){
-      //extract some information
-      var subdir = path.dirname(path.relative(patternlab.config.paths.source.patterns, file)).replace('\\', '/');
-      var filename = path.basename(file);
-      var ext = path.extname(filename);
-
-      // skip non-pattern files
-      if (!patternEngines.isPatternFile(filename, patternlab)) { return null; }
-=======
+      // otherwise, assume it's a plain mustache template string and act
+      // accordingly
+      return patternEngines.mustache.renderPattern(pattern, data, partials);
+    }
+  }
+
   function processPatternIterative(file, patternlab) {
-    var fs = require('fs-extra'),
-      of = require('./object_factory'),
-      path = require('path');
-
     //extract some information
     var subdir = path.dirname(path.relative(patternlab.config.paths.source.patterns, file)).replace('\\', '/');
     var filename = path.basename(file);
     var ext = path.extname(filename);
 
-    //ignore dotfiles, underscored files, and non-variant .json files
-    if (filename.charAt(0) === '.' || (ext === '.json' && filename.indexOf('~') === -1)) {
-      return;
-    }
->>>>>>> 717e1390
+    // skip non-pattern files
+    if (!patternEngines.isPatternFile(filename, patternlab)) { return null; }
 
     //make a new Pattern Object
     var currentPattern = new of.oPattern(file, subdir, filename);
 
-<<<<<<< HEAD
-      //if file is named in the syntax for variants
-      if(patternEngines.isPseudoPatternJSON(filename)){
-        return currentPattern;
-      }
-
-      //can ignore all non-supported files at this point
-      if(patternEngines.isFileExtensionSupported(ext) === false){
-        return currentPattern;
-      }
-=======
-    //if file is named in the syntax for variants, no need to process further
-    //processPatternRecursive() will run find_pseudopatterns() and look at each pattern for a variant
-    if (ext === '.json' && filename.indexOf('~') > -1) {
-      return;
-    }
-
-    //can ignore all non-mustache files at this point
-    if (ext !== '.mustache') {
-      return;
-    }
->>>>>>> 717e1390
+    //if file is named in the syntax for variants
+    if (patternEngines.isPseudoPatternJSON(filename)) {
+      return currentPattern;
+    }
+
+    //can ignore all non-supported files at this point
+    if (patternEngines.isFileExtensionSupported(ext) === false) {
+      return currentPattern;
+    }
 
     //see if this file has a state
     setState(currentPattern, patternlab);
 
-<<<<<<< HEAD
-      //look for a json file for this template
-      try {
-        var jsonFilename = path.resolve(patternlab.config.paths.source.patterns, currentPattern.subdir, currentPattern.fileName + ".json");
-        currentPattern.jsonFileData = fs.readJSONSync(jsonFilename);
-        if(patternlab.config.debug){
-          console.log('processPatternIterative: found pattern-specific data.json for ' + currentPattern.key);
-        }
-      }
-      catch(e) {
-=======
     //look for a json file for this template
     try {
       var jsonFilename = path.resolve(patternlab.config.paths.source.patterns, currentPattern.subdir, currentPattern.fileName + ".json");
       currentPattern.jsonFileData = fs.readJSONSync(jsonFilename);
       if (patternlab.config.debug) {
-        console.log('found pattern-specific data.json for ' + currentPattern.key);
->>>>>>> 717e1390
-      }
-    }
-    catch (error) {
+        console.log('processPatternIterative: found pattern-specific data.json for ' + currentPattern.key);
+      }
+    }
+    catch (e) {
       // do nothing
     }
 
@@ -268,206 +112,109 @@
         console.log('found pattern-specific listitems.json for ' + currentPattern.key);
       }
     }
-    catch (err) {
+    catch (e) {
       // do nothing
     }
 
-<<<<<<< HEAD
-      //add the raw template to memory
-      currentPattern.template = fs.readFileSync(file, 'utf8');
-
-      //find any stylemodifiers that may be in the current pattern
-      currentPattern.stylePartials = currentPattern.findPartialsWithStyleModifiers();
-
-      //find any pattern parameters that may be in the current pattern
-      currentPattern.parameteredPartials = currentPattern.findPartialsWithPatternParameters();
-
-      //add currentPattern to patternlab.patterns array
-      addPattern(currentPattern, patternlab);
-
-      return currentPattern;
-    }
-
-
-
-    function expandPartials(foundPatternPartials, list_item_hunter, patternlab, currentPattern) {
-      var smh = require('./style_modifier_hunter'),
-          ph = require('./parameter_hunter');
-
-      var style_modifier_hunter = new smh(),
-          parameter_hunter = new ph();
-
-      if(patternlab.config.debug){
-        console.log('found partials for ' + currentPattern.key);
-      }
-
-      // determine if the template contains any pattern parameters. if so they
-      // must be immediately consumed
-      parameter_hunter.find_parameters(currentPattern, patternlab);
-
-      //do something with the regular old partials
-      for(var i = 0; i < foundPatternPartials.length; i++){
-        var partialKey = currentPattern.findPartialKey(foundPatternPartials[i]);
-        var partialPath;
-
-        //identify which pattern this partial corresponds to
-        for(var j = 0; j < patternlab.patterns.length; j++){
-          if(patternlab.patterns[j].key === partialKey ||
-             patternlab.patterns[j].abspath.indexOf(partialKey) > -1)
-          {
-            partialPath = patternlab.patterns[j].abspath;
-          }
-        }
-
-        //recurse through nested partials to fill out this extended template.
-        processPatternRecursive(partialPath, patternlab);
-
-        //complete assembly of extended template
-        var partialPattern = getpatternbykey(partialKey, patternlab);
-
-        //if partial has style modifier data, replace the styleModifier value
-        if(currentPattern.stylePartials && currentPattern.stylePartials.length > 0){
-          style_modifier_hunter.consume_style_modifier(partialPattern, foundPatternPartials[i], patternlab);
-        }
-
-        currentPattern.extendedTemplate = currentPattern.extendedTemplate.replace(foundPatternPartials[i], partialPattern.extendedTemplate);
-      }
-    }
-
-    function processPatternRecursive(file, patternlab, additionalData){
-      var lh = require('./lineage_hunter'),
-          pph = require('./pseudopattern_hunter'),
-          lih = require('./list_item_hunter');
-
-      var lineage_hunter = new lh(),
-          list_item_hunter = new lih(),
-          pseudopattern_hunter = new pph();
-
-      //find current pattern in patternlab object using var file as a key
-      var currentPattern, i;
-
-      for(i = 0; i < patternlab.patterns.length; i++){
-        if(patternlab.patterns[i].abspath === file){
-          currentPattern = patternlab.patterns[i];
-        }
-      }
-
-      //return if processing an ignored file
-      if (typeof currentPattern === 'undefined') { return; }
-
-      currentPattern.extendedTemplate = currentPattern.template;
-
-      //find how many partials there may be for the given pattern
-      var foundPatternPartials = currentPattern.findPartials(currentPattern);
-
-      //find any listItem blocks that within the pattern, even if there are no partials
-      list_item_hunter.process_list_item_partials(currentPattern, patternlab);
-      
-      // expand any partials present in this pattern; that is, drill down into
-      // the template and replace their calls in this template with rendered
-      // results
-      if (currentPattern.engine.expandPartials && (foundPatternPartials !== null && foundPatternPartials.length > 0)) {
-        expandPartials(foundPatternPartials, list_item_hunter, patternlab, currentPattern);
-        
-        // update the extendedTemplate in the partials object in case this
-        // pattern is consumed later
-        patternlab.partials[currentPattern.key] = currentPattern.extendedTemplate;
-      }
-=======
     //add the raw template to memory
     currentPattern.template = fs.readFileSync(file, 'utf8');
 
     //find any stylemodifiers that may be in the current pattern
-    currentPattern.stylePartials = findPartialsWithStyleModifiers(currentPattern);
+    currentPattern.stylePartials = currentPattern.findPartialsWithStyleModifiers();
 
     //find any pattern parameters that may be in the current pattern
-    currentPattern.parameteredPartials = findPartialsWithPatternParameters(currentPattern);
+    currentPattern.parameteredPartials = currentPattern.findPartialsWithPatternParameters();
 
     //add currentPattern to patternlab.patterns array
     addPattern(currentPattern, patternlab);
+
+    return currentPattern;
+  }
+
+
+
+  function expandPartials(foundPatternPartials, list_item_hunter, patternlab, currentPattern) {
+    var smh = require('./style_modifier_hunter'),
+      ph = require('./parameter_hunter');
+
+    var style_modifier_hunter = new smh(),
+      parameter_hunter = new ph();
+
+    if (patternlab.config.debug) {
+      console.log('found partials for ' + currentPattern.key);
+    }
+
+    // determine if the template contains any pattern parameters. if so they
+    // must be immediately consumed
+    parameter_hunter.find_parameters(currentPattern, patternlab);
+
+    //do something with the regular old partials
+    for (var i = 0; i < foundPatternPartials.length; i++) {
+      var partialKey = currentPattern.findPartialKey(foundPatternPartials[i]);
+      var partialPath;
+
+      //identify which pattern this partial corresponds to
+      for (var j = 0; j < patternlab.patterns.length; j++) {
+        if (patternlab.patterns[j].key === partialKey ||
+           patternlab.patterns[j].abspath.indexOf(partialKey) > -1)
+        {
+          partialPath = patternlab.patterns[j].abspath;
+        }
+      }
+
+      //recurse through nested partials to fill out this extended template.
+      processPatternRecursive(partialPath, patternlab);
+
+      //complete assembly of extended template
+      var partialPattern = getpatternbykey(partialKey, patternlab);
+
+      //if partial has style modifier data, replace the styleModifier value
+      if (currentPattern.stylePartials && currentPattern.stylePartials.length > 0) {
+        style_modifier_hunter.consume_style_modifier(partialPattern, foundPatternPartials[i], patternlab);
+      }
+
+      currentPattern.extendedTemplate = currentPattern.extendedTemplate.replace(foundPatternPartials[i], partialPattern.extendedTemplate);
+    }
   }
 
   function processPatternRecursive(file, patternlab) {
     var lh = require('./lineage_hunter'),
-      ph = require('./parameter_hunter'),
       pph = require('./pseudopattern_hunter'),
-      lih = require('./list_item_hunter'),
-      smh = require('./style_modifier_hunter');
-
-    var parameter_hunter = new ph(),
-      lineage_hunter = new lh(),
+      lih = require('./list_item_hunter');
+
+    var lineage_hunter = new lh(),
       list_item_hunter = new lih(),
-      style_modifier_hunter = new smh(),
       pseudopattern_hunter = new pph();
 
     //find current pattern in patternlab object using var file as a key
-    var currentPattern,
-      i;
+    var currentPattern, i;
 
     for (i = 0; i < patternlab.patterns.length; i++) {
       if (patternlab.patterns[i].abspath === file) {
         currentPattern = patternlab.patterns[i];
-        break;
       }
     }
 
     //return if processing an ignored file
-    if (typeof currentPattern === 'undefined') {
-      return;
-    }
+    if (typeof currentPattern === 'undefined') { return; }
 
     currentPattern.extendedTemplate = currentPattern.template;
 
     //find how many partials there may be for the given pattern
-    var foundPatternPartials = findPartials(currentPattern);
-
-    if (foundPatternPartials !== null && foundPatternPartials.length > 0) {
-
-      if (patternlab.config.debug) {
-        console.log('found partials for ' + currentPattern.key);
-      }
-
-      //find any listItem blocks
-      list_item_hunter.process_list_item_partials(currentPattern, patternlab);
-
-      //determine if the template contains any pattern parameters. if so they must be immediately consumed
-      parameter_hunter.find_parameters(currentPattern, patternlab);
-
-      //do something with the regular old partials
-      for (i = 0; i < foundPatternPartials.length; i++) {
-        var partialKey = foundPatternPartials[i].replace(/{{>([ ])?([\w\-\.\/~]+)(:[A-z0-9-_|]+)?(?:\:[A-Za-z0-9-_]+)?(?:(| )\(.*)?([ ])?}}/g, '$2');
-
-        var partialPath;
-
-        //identify which pattern this partial corresponds tou
-        for (var j = 0; j < patternlab.patterns.length; j++) {
-          if (patternlab.patterns[j].key === partialKey ||
-            patternlab.patterns[j].abspath.indexOf(partialKey) > -1) {
-            partialPath = patternlab.patterns[j].abspath;
-          }
-        }
-
-        //recurse through nested partials to fill out this extended template.
-        processPatternRecursive(partialPath, patternlab);
-
-        //complete assembly of extended template
-        var partialPattern = getpatternbykey(partialKey, patternlab);
-
-        //if partial has style modifier data, replace the styleModifier value
-        if (currentPattern.stylePartials && currentPattern.stylePartials.length > 0) {
-          style_modifier_hunter.consume_style_modifier(partialPattern, foundPatternPartials[i], patternlab);
-        }
-
-        currentPattern.extendedTemplate = currentPattern.extendedTemplate.replace(foundPatternPartials[i], partialPattern.extendedTemplate);
->>>>>>> 717e1390
-
-        //update the extendedTemplate in the partials object in case this pattern is consumed later
-        patternlab.partials[currentPattern.key] = currentPattern.extendedTemplate;
-      }
-
-    } else {
-      //find any listItem blocks that within the pattern, even if there are no partials
-      list_item_hunter.process_list_item_partials(currentPattern, patternlab);
+    var foundPatternPartials = currentPattern.findPartials(currentPattern);
+
+    //find any listItem blocks that within the pattern, even if there are no partials
+    list_item_hunter.process_list_item_partials(currentPattern, patternlab);
+
+    // expand any partials present in this pattern; that is, drill down into
+    // the template and replace their calls in this template with rendered
+    // results
+    if (currentPattern.engine.expandPartials && (foundPatternPartials !== null && foundPatternPartials.length > 0)) {
+      expandPartials(foundPatternPartials, list_item_hunter, patternlab, currentPattern);
+
+      // update the extendedTemplate in the partials object in case this
+      // pattern is consumed later
+      patternlab.partials[currentPattern.key] = currentPattern.extendedTemplate;
     }
 
     //find pattern lineage
@@ -480,75 +227,63 @@
     pseudopattern_hunter.find_pseudopatterns(currentPattern, patternlab);
   }
 
-  function mergeData(obj1, obj2) {
-    if (typeof obj2 === 'undefined') {
-      obj2 = {}; //eslint-disable-line no-param-reassign
-    }
-
-<<<<<<< HEAD
-
-=======
-    for (var p in obj1) { //eslint-disable-line guard-for-in
-      try {
-        // Only recurse if obj1[p] is an object.
-        if (obj1[p].constructor === Object) {
-          // Requires 2 objects as params; create obj2[p] if undefined.
-          if (typeof obj2[p] === 'undefined') {
-            obj2[p] = {};
-          }
-          obj2[p] = mergeData(obj1[p], obj2[p]);
->>>>>>> 717e1390
-
-          // Pop when recursion meets a non-object. If obj1[p] is a non-object,
-          // only copy to undefined obj2[p]. This way, obj2 maintains priority.
-        } else if (typeof obj2[p] === 'undefined') {
-          obj2[p] = obj1[p];
+  function getpatternbykey(key, patternlab) {
+
+    //look for exact key matches
+    for (var i = 0; i < patternlab.patterns.length; i++) {
+      if (patternlab.patterns[i].key === key) {
+        return patternlab.patterns[i];
+      }
+    }
+
+    //else look by verbose syntax
+    for (var i = 0; i < patternlab.patterns.length; i++) {
+      switch (key) {
+        case patternlab.patterns[i].subdir + '/' + patternlab.patterns[i].fileName:
+        case patternlab.patterns[i].subdir + '/' + patternlab.patterns[i].fileName + '.mustache':
+          return patternlab.patterns[i];
+      }
+    }
+
+    //return the fuzzy match if all else fails
+    for (var i = 0; i < patternlab.patterns.length; i++) {
+      var keyParts = key.split('-'),
+        keyType = keyParts[0],
+        keyName = keyParts.slice(1).join('-');
+      if (patternlab.patterns[i].key.split('-')[0] === keyType && patternlab.patterns[i].key.indexOf(keyName) > -1) {
+        return patternlab.patterns[i];
+      }
+    }
+    throw 'Could not find pattern with key ' + key;
+  }
+
+
+
+  function buildListItems(container) {
+    //combine all list items into one structure
+    var list = [];
+    for (var item in container.listitems) {
+      if (container.listitems.hasOwnProperty(item)) {
+        list.push(container.listitems[item]);
+      }
+    }
+    container.listItemArray = plutils.shuffle(list);
+
+    for (var i = 1; i <= container.listItemArray.length; i++) {
+      var tempItems = [];
+      if (i === 1) {
+        tempItems.push(container.listItemArray[0]);
+        container.listitems['' + i ] = tempItems;
+      } else {
+        for (var c = 1; c <= i; c++) {
+          tempItems.push(container.listItemArray[c - 1]);
+          container.listitems['' + i ] = tempItems;
         }
-<<<<<<< HEAD
-      }
-      container.listItemArray = plutils.shuffle(list);
-
-      for(var i = 1; i <= container.listItemArray.length; i++){
-        var tempItems = [];
-        if( i === 1){
-          tempItems.push(container.listItemArray[0]);
-          container.listitems['' + i ] = tempItems;
-        } else{
-          for(var c = 1; c <= i; c++){
-            tempItems.push(container.listItemArray[c - 1]);
-            container.listitems['' + i ] = tempItems;
-          }
-        }
-      }
-    }
-
-
-
-    function parseDataLinksHelper (patternlab, obj, key) {
-      var linkRE, dataObjAsString, linkMatches, expandedLink;
-
-      linkRE = /link\.[A-z0-9-_]+/g
-      dataObjAsString = JSON.stringify(obj);
-      linkMatches = dataObjAsString.match(linkRE)
-
-      if(linkMatches) {
-        for (var i = 0; i < linkMatches.length; i++) {
-          expandedLink = patternlab.data.link[linkMatches[i].split('.')[1]];
-          if (expandedLink) {
-            if(patternlab.config.debug){
-              console.log('expanded data link from ' + linkMatches[i] + ' to ' + expandedLink + ' inside ' + key);
-            }
-            dataObjAsString = dataObjAsString.replace(linkMatches[i], expandedLink);
-=======
-      } catch (e) {
-        // Property in destination object not set; create it and set its value.
-        if (typeof obj2[p] === 'undefined') {
-          obj2[p] = obj1[p];
-        }
-      }
-    }
-    return obj2;
-  }
+      }
+    }
+  }
+
+
 
   function parseDataLinksHelper(patternlab, obj, key) {
     var linkRE, dataObjAsString, linkMatches, expandedLink;
@@ -563,7 +298,6 @@
         if (expandedLink) {
           if (patternlab.config.debug) {
             console.log('expanded data link from ' + linkMatches[i] + ' to ' + expandedLink + ' inside ' + key);
->>>>>>> 717e1390
           }
           dataObjAsString = dataObjAsString.replace(linkMatches[i], expandedLink);
         }
@@ -577,48 +311,7 @@
   function parseDataLinks(patternlab) {
     //look for link.* such as link.pages-blog as a value
 
-<<<<<<< HEAD
-    return {
-      find_pattern_partials: function(pattern){
-        return pattern.findPartials();
-      },
-      find_pattern_partials_with_style_modifiers: function(pattern){
-        return pattern.findPartialsWithStyleModifiers();
-      },
-      find_pattern_partials_with_parameters: function(pattern){
-        return pattern.findPartialsWithPatternParameters();
-      },
-      find_list_items: function(pattern){
-        return pattern.findListItems();
-      },
-      setPatternState: function(pattern, patternlab){
-        setState(pattern, patternlab);
-      },
-      addPattern: function(pattern, patternlab){
-        addPattern(pattern, patternlab);
-      },
-      renderPattern: function(template, data, partials){
-        return renderPattern(template, data, partials);
-      },
-      process_pattern_iterative: function(file, patternlab){
-        return processPatternIterative(file, patternlab);
-      },
-      process_pattern_recursive: function(file, patternlab, additionalData){
-        processPatternRecursive(file, patternlab, additionalData);
-      },
-      get_pattern_by_key: function(key, patternlab){
-        return getpatternbykey(key, patternlab);
-      },
-      combine_listItems: function(patternlab){
-        buildListItems(patternlab);
-      },
-      parse_data_links: function(patternlab){
-        parseDataLinks(patternlab);
-      }
-    };
-=======
     patternlab.data = parseDataLinksHelper(patternlab, patternlab.data, 'data.json');
->>>>>>> 717e1390
 
     //loop through all patterns
     for (var i = 0; i < patternlab.patterns.length; i++) {
@@ -628,16 +321,16 @@
 
   return {
     find_pattern_partials: function (pattern) {
-      return findPartials(pattern);
+      return pattern.findPartials();
     },
     find_pattern_partials_with_style_modifiers: function (pattern) {
-      return findPartialsWithStyleModifiers(pattern);
+      return pattern.findPartialsWithStyleModifiers();
     },
     find_pattern_partials_with_parameters: function (pattern) {
-      return findPartialsWithPatternParameters(pattern);
+      return pattern.findPartialsWithPatternParameters();
     },
     find_list_items: function (pattern) {
-      return findListItems(pattern);
+      return pattern.findListItems();
     },
     setPatternState: function (pattern, patternlab) {
       setState(pattern, patternlab);
@@ -649,7 +342,7 @@
       return renderPattern(template, data, partials);
     },
     process_pattern_iterative: function (file, patternlab) {
-      processPatternIterative(file, patternlab);
+      return processPatternIterative(file, patternlab);
     },
     process_pattern_recursive: function (file, patternlab, additionalData) {
       processPatternRecursive(file, patternlab, additionalData);
@@ -657,9 +350,6 @@
     get_pattern_by_key: function (key, patternlab) {
       return getpatternbykey(key, patternlab);
     },
-    merge_data: function (existingData, newData) {
-      return mergeData(existingData, newData);
-    },
     combine_listItems: function (patternlab) {
       buildListItems(patternlab);
     },
@@ -670,5 +360,4 @@
 
 };
 
-module.exports = pattern_assembler;
-
+module.exports = pattern_assembler;