--- conflicted
+++ resolved
@@ -1,12 +1,6 @@
-<<<<<<< HEAD
-/*
- * patternlab-node - v0.13.0 - 2015
- *
-=======
 /* 
  * patternlab-node - v0.14.0 - 2015 
  * 
->>>>>>> c6cbcdb4
  * Brian Muenzenmeyer, and the web community.
  * Licensed under the MIT license.
  *
@@ -32,12 +26,7 @@
 
       return true;
     }
-
-<<<<<<< HEAD
-    // find and return any {{> template-name }} within pattern
-    // TODO: delete, factored out
-    // Also TODO: do I need to do findListItems too?
-=======
+    // GTP: I need to factor out all these regexes
     // returns any patterns that match {{> value:mod }} or {{> value:mod(foo:"bar") }} within the pattern
     function findPartialsWithStyleModifiers(pattern){
       var matches = pattern.template.match(/{{>([ ])?([\w\-\.\/~]+)(?!\()(\:[A-Za-z0-9-_]+)+(?:(| )\(.*)?([ ])?}}/g);
@@ -51,7 +40,6 @@
     }
 
     //find and return any {{> template-name* }} within pattern
->>>>>>> c6cbcdb4
     function findPartials(pattern){
       var matches = pattern.template.match(/{{>([ ])?([\w\-\.\/~]+)(?:\:[A-Za-z0-9-_]+)?(?:(| )\(.*)?([ ])?}}/g);
       return matches;
@@ -191,33 +179,18 @@
     }
 
     function processPatternRecursive(file, patternlab, additionalData){
-<<<<<<< HEAD
       var lh = require('./lineage_hunter'),
           ph = require('./parameter_hunter'),
           pph = require('./pseudopattern_hunter'),
-          lih = require('./list_item_hunter');
-
-      var parameter_hunter = new ph(),
-          lineage_hunter = new lh(),
-          list_item_hunter = new lih(),
-          pseudopattern_hunter = new pph();
-=======
-
-      var fs = require('fs-extra'),
-      mustache = require('mustache'),
-      lh = require('./lineage_hunter'),
-      ph = require('./parameter_hunter'),
-      pph = require('./pseudopattern_hunter'),
-      lih = require('./list_item_hunter'),
-      smh = require('./style_modifier_hunter'),
-      path = require('path');
+          lih = require('./list_item_hunter'),
+          smh = require('./style_modifier_hunter'),
+          path = require('path');
 
       var parameter_hunter = new ph(),
       lineage_hunter = new lh(),
       list_item_hunter = new lih(),
       style_modifier_hunter = new smh(),
       pseudopattern_hunter = new pph();
->>>>>>> c6cbcdb4
 
       //find current pattern in patternlab object using var file as a key
       var currentPattern,
