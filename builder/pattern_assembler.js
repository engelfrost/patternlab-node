--- conflicted
+++ resolved
@@ -1,12 +1,6 @@
-<<<<<<< HEAD
-/*
- * patternlab-node - v0.12.0 - 2015
- *
-=======
 /* 
  * patternlab-node - v0.13.0 - 2015 
  * 
->>>>>>> 8a4d4c66
  * Brian Muenzenmeyer, and the web community.
  * Licensed under the MIT license.
  *
@@ -91,31 +85,22 @@
       return (supportedPatternFileExtensions.lastIndexOf(extension) != -1);
     }
 
-<<<<<<< HEAD
-    // given a pattern file, figure out what to do with it
-    function processPatternFile(file, patternlab){
-=======
     function processPatternIterative(file, patternlab){
       var fs = require('fs-extra'),
       of = require('./object_factory'),
       path = require('path');
 
->>>>>>> 8a4d4c66
       //extract some information
       var subdir = path.dirname(path.relative(patternlab.config.patterns.source, file)).replace('\\', '/');
       var filename = path.basename(file);
       var ext = path.extname(filename);
 
-<<<<<<< HEAD
       // ignore _underscored patterns, dotfiles, and anything not recognized by
       // a loaded pattern engine
       if (filename.charAt(0) === '_' ||
           filename.charAt(0) === '.' ||
+          (ext === '.json' && filename.indexOf('~') === -1) ||
           !isPatternFile(filename, patternlab)) {
-=======
-      //ignore dotfiles and non-variant .json files
-      if(filename.charAt(0) === '.' || (ext === '.json' && filename.indexOf('~') === -1)){
->>>>>>> 8a4d4c66
         return;
       }
       console.log('found pattern', file);
@@ -170,23 +155,11 @@
       addPattern(currentPattern, patternlab);
     }
 
-<<<<<<< HEAD
-    function processPattern(currentPattern, patternlab, additionalData){
+    function processPatternRecursive(file, patternlab, additionalData){
       var lh = require('./lineage_hunter'),
           ph = require('./parameter_hunter'),
           pph = require('./pseudopattern_hunter'),
           lih = require('./list_item_hunter');
-=======
-    function processPatternRecursive(file, patternlab, additionalData){
-
-      var fs = require('fs-extra'),
-      mustache = require('mustache'),
-      lh = require('./lineage_hunter'),
-      ph = require('./parameter_hunter'),
-      pph = require('./pseudopattern_hunter'),
-      lih = require('./list_item_hunter'),
-      path = require('path');
->>>>>>> 8a4d4c66
 
       var parameter_hunter = new ph(),
           lineage_hunter = new lh(),
@@ -271,12 +244,6 @@
       throw 'Could not find pattern with key ' + key;
     }
 
-<<<<<<< HEAD
-
-    var self = this;
-    function mergeData(obj1, obj2) {
-      for (var p in obj2) {
-=======
     /**
      * Recursively merge properties of two objects.
      *
@@ -289,7 +256,6 @@
         obj2 = {};
       }
       for(var p in obj1){
->>>>>>> 8a4d4c66
         try {
           // Only recurse if obj1[p] is an object.
           if(obj1[p].constructor === Object){
