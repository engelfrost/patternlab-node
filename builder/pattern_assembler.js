/* 
 * patternlab-node - v1.0.0 - 2015 
 * 
 * Brian Muenzenmeyer, and the web community.
 * Licensed under the MIT license. 
 * 
 * Many thanks to Brad Frost and Dave Olsen for inspiration, encouragement, and advice. 
 *
 */

(function () {
  "use strict";

  var pattern_assembler = function(){
    var path = require('path'),
        fs = require('fs-extra'),
        of = require('./object_factory'),
        plutils = require('./utilities'),
        patternEngines = require('./pattern_engines/pattern_engines');

    var config = fs.readJSONSync('./config.json');

    function setState(pattern, patternlab){
      if(patternlab.config.patternStates && patternlab.config.patternStates[pattern.patternName]){
        pattern.patternState = patternlab.config.patternStates[pattern.patternName];
      } else{
        pattern.patternState = "";
      }
    }

    function addPattern(pattern, patternlab){
      //add the link to the global object
      patternlab.data.link[pattern.patternGroup + '-' + pattern.patternName] = '/patterns/' + pattern.patternLink;

      //only push to array if the array doesn't contain this pattern
      var isNew = true;
      for(var i = 0; i < patternlab.patterns.length; i++){
        //so we need the identifier to be unique, which patterns[i].abspath is
        if(pattern.abspath === patternlab.patterns[i].abspath){
          //if abspath already exists, overwrite that element
          patternlab.patterns[i] = pattern;
          isNew = false;
          break;
        }
      }
      //if the pattern is new, just push to the array
      if(isNew){
        patternlab.patterns.push(pattern);
      }
    }

    function renderPattern(pattern, data, partials) {
      // if we've been passed a full oPattern, it knows what kind of template it
      // is, and how to render itself, so we just call its render method
      if (pattern instanceof of.oPattern) {
        if (config.debug) {
          console.log('rendering full oPattern: ' + pattern.name);
        }
        return pattern.render(data, partials);
      } else {
        // otherwise, assume it's a plain mustache template string and act
        // accordingly
        if (config.debug) {
          console.log('rendering plain mustache string:', pattern.substring(0, 20) + '...');
        }
        return patternEngines.mustache.renderPattern(pattern, data, partials);
      }
    }

    function processPatternIterative(file, patternlab){
      //extract some information
      var subdir = path.dirname(path.relative(patternlab.config.patterns.source, file)).replace('\\', '/');
      var filename = path.basename(file);
      var ext = path.extname(filename);

<<<<<<< HEAD
      if (config.debug) {
        console.log('processPatternIterative:', 'filename:', filename);
      }

      // skip non-pattern files
      if (!patternEngines.isPatternFile(filename, patternlab)) { return null; }
      if (config.debug) {
        console.log('processPatternIterative:', 'found pattern', file);
=======
      //ignore dotfiles, underscored files, and non-variant .json files
      if(filename.charAt(0) === '.' || filename.charAt(0) === '_' || (ext === '.json' && filename.indexOf('~') === -1)){
        return;
>>>>>>> 3f2efa9a
      }

      //make a new Pattern Object
      var currentPattern = new of.oPattern(file, subdir, filename);

<<<<<<< HEAD
      //if file is named in the syntax for variants
      if(patternEngines.isPseudoPatternJSON(filename)){
        //add current pattern to patternlab object with minimal data
        //processPatternRecursive() will run find_pseudopatterns() to fill out
        //the object in the next diveSync
        addPattern(currentPattern, patternlab);
        //no need to process further
        return currentPattern;
=======
      //if file is named in the syntax for variants, no need to process further
      //processPatternRecursive() will run find_pseudopatterns() and look at each pattern for a variant
      if(ext === '.json' && filename.indexOf('~') > -1){
        return;
>>>>>>> 3f2efa9a
      }

      //can ignore all non-supported files at this point
      if(patternEngines.isFileExtensionSupported(ext) === false){
        if (config.debug) {
          console.log('==================== FOUND NON-MUSTACHE FILE');
        }
        return currentPattern;
      }

      //see if this file has a state
      setState(currentPattern, patternlab);

      //look for a json file for this template
      try {
        var jsonFilename = patternlab.config.patterns.source + currentPattern.subdir + '/' + currentPattern.fileName  + ".json";
        currentPattern.jsonFileData = fs.readJSONSync(jsonFilename.substring(2));
        if(patternlab.config.debug){
          console.log('found pattern-specific data.json for ' + currentPattern.key);
        }
      }
      catch(e) {
      }

      //look for a listitems.json file for this template
      try {
        var listJsonFileName = patternlab.config.patterns.source + currentPattern.subdir + '/' + currentPattern.fileName  + ".listitems.json";
        currentPattern.listitems = fs.readJSONSync(listJsonFileName.substring(2));
        buildListItems(currentPattern);
        if(patternlab.config.debug){
          console.log('found pattern-specific listitems.json for ' + currentPattern.key);
        }
      }
      catch(e) {
      }

      //add the raw template to memory
      currentPattern.template = fs.readFileSync(file, 'utf8');

      //find any stylemodifiers that may be in the current pattern
      currentPattern.stylePartials = currentPattern.findPartialsWithStyleModifiers();

      //find any pattern parameters that may be in the current pattern
      currentPattern.parameteredPartials = currentPattern.findPartialsWithPatternParameters();

      //add currentPattern to patternlab.patterns array
      addPattern(currentPattern, patternlab);

      return currentPattern;
    }



    function processPatternRecursive(file, patternlab, additionalData){
      var lh = require('./lineage_hunter'),
          ph = require('./parameter_hunter'),
          pph = require('./pseudopattern_hunter'),
          lih = require('./list_item_hunter'),
          smh = require('./style_modifier_hunter');

      var parameter_hunter = new ph(),
      lineage_hunter = new lh(),
      list_item_hunter = new lih(),
      style_modifier_hunter = new smh(),
      pseudopattern_hunter = new pph();

      //find current pattern in patternlab object using var file as a key
      var currentPattern,
      i;

      for(i = 0; i < patternlab.patterns.length; i++){
        if(patternlab.patterns[i].abspath === file){
          currentPattern = patternlab.patterns[i];
        }
      }

      //return if processing an ignored file
      if(typeof currentPattern === 'undefined'){
        return;
      }

      currentPattern.extendedTemplate = currentPattern.template;

      //find how many partials there may be for the given pattern
      var foundPatternPartials = currentPattern.findPartials(currentPattern);

      if(foundPatternPartials !== null && foundPatternPartials.length > 0){

        if(patternlab.config.debug){
          console.log('found partials for ' + currentPattern.key);
        }

        //find any listItem blocks
        list_item_hunter.process_list_item_partials(currentPattern, patternlab);

        //determine if the template contains any pattern parameters. if so they must be immediately consumed
        parameter_hunter.find_parameters(currentPattern, patternlab);

        //do something with the regular old partials
        for(i = 0; i < foundPatternPartials.length; i++){
          var partialKey = currentPattern.getPartialKey(foundPatternPartials[i]);

          var partialPath;

          //identify which pattern this partial corresponds to
          for(var j = 0; j < patternlab.patterns.length; j++){
            if(patternlab.patterns[j].key === partialKey ||
              patternlab.patterns[j].abspath.indexOf(partialKey) > -1)
            {
              partialPath = patternlab.patterns[j].abspath;
            }
          }

          //recurse through nested partials to fill out this extended template.
          processPatternRecursive(partialPath, patternlab);

          //complete assembly of extended template
          var partialPattern = getpatternbykey(partialKey, patternlab);

          //if partial has style modifier data, replace the styleModifier value
          if(currentPattern.stylePartials && currentPattern.stylePartials.length > 0){
            style_modifier_hunter.consume_style_modifier(partialPattern, foundPatternPartials[i], patternlab);
          }

          currentPattern.extendedTemplate = currentPattern.extendedTemplate.replace(foundPatternPartials[i], partialPattern.extendedTemplate);

        }

      } else{
        //find any listItem blocks that within the pattern, even if there are no partials
        list_item_hunter.process_list_item_partials(currentPattern, patternlab);
      }

      //find pattern lineage
      lineage_hunter.find_lineage(currentPattern, patternlab);

      //add to patternlab object so we can look these up later.
      addPattern(currentPattern, patternlab);

      //look for a pseudo pattern by checking if there is a file containing same name, with ~ in it, ending in .json
      pseudopattern_hunter.find_pseudopatterns(currentPattern, patternlab);
    }

    function getpatternbykey(key, patternlab){
      for(var i = 0; i < patternlab.patterns.length; i++){
        switch(key){
          case patternlab.patterns[i].key:
          case patternlab.patterns[i].subdir + '/' + patternlab.patterns[i].fileName:
          case patternlab.patterns[i].subdir + '/' + patternlab.patterns[i].fileName + '.mustache':
            return patternlab.patterns[i];
        }
      }
      throw 'Could not find pattern with key ' + key;
    }



    function buildListItems(container){
      //combine all list items into one structure
      var list = [];
      for (var item in container.listitems) {
        if( container.listitems.hasOwnProperty(item)) {
          list.push(container.listitems[item]);
        }
      }
      container.listItemArray = plutils.shuffle(list);

      for(var i = 1; i <= container.listItemArray.length; i++){
        var tempItems = [];
        if( i === 1){
          tempItems.push(container.listItemArray[0]);
          container.listitems['' + i ] = tempItems;
        } else{
          for(var c = 1; c <= i; c++){
            tempItems.push(container.listItemArray[c - 1]);
            container.listitems['' + i ] = tempItems;
          }
        }
      }
    }



    //look for pattern links included in data files.
    //these will be in the form of link.* WITHOUT {{}}, which would still be there from direct pattern inclusion
    function parseDataLinks(patternlab){

      //loop through all patterns
      for (var i = 0; i < patternlab.patterns.length; i++){
        var pattern = patternlab.patterns[i];
        //look for link.* such as link.pages-blog as a value
        var linkRE = /link.[A-z0-9-_]+/g;
        //convert to string for easier searching
        var dataObjAsString = JSON.stringify(pattern.jsonFileData);
        var linkMatches = dataObjAsString.match(linkRE);

        //if no matches found, escape current loop iteration
        if(linkMatches === null) { continue; }

        for(var i = 0; i < linkMatches.length; i++){
          //for each match, find the expanded link within the already constructed patternlab.data.link object
          var expandedLink = patternlab.data.link[linkMatches[i].split('.')[1]];
          if(patternlab.config.debug){
            console.log('expanded data link from ' + linkMatches[i] + ' to ' + expandedLink + ' inside ' + pattern.key);
          }
          //replace value with expandedLink on the pattern
          dataObjAsString = dataObjAsString.replace(linkMatches[i], expandedLink);
        }
        //write back to data on the pattern
        pattern.jsonFileData = JSON.parse(dataObjAsString);
      }
    }

    return {
      find_pattern_partials: function(pattern){
        return pattern.findPartials();
      },
      find_pattern_partials_with_style_modifiers: function(pattern){
        return pattern.findPartialsWithStyleModifiers();
      },
      find_pattern_partials_with_parameters: function(pattern){
        return pattern.findPartialsWithPatternParameters();
      },
      find_list_items: function(pattern){
        return pattern.findListItems();
      },
      setPatternState: function(pattern, patternlab){
        setState(pattern, patternlab);
      },
      addPattern: function(pattern, patternlab){
        addPattern(pattern, patternlab);
      },
      renderPattern: function(template, data, partials){
        return renderPattern(template, data, partials);
      },
      process_pattern_iterative: function(file, patternlab){
        return processPatternIterative(file, patternlab);
      },
      process_pattern_recursive: function(file, patternlab, additionalData){
        processPatternRecursive(file, patternlab, additionalData);
      },
      get_pattern_by_key: function(key, patternlab){
        return getpatternbykey(key, patternlab);
      },
      combine_listItems: function(patternlab){
        buildListItems(patternlab);
<<<<<<< HEAD
=======
      },
      is_object_empty: function(obj){
        return isObjectEmpty(obj);
      },
      parse_data_links: function(patternlab){
        parseDataLinks(patternlab);
>>>>>>> 3f2efa9a
      }
    };

  };

  module.exports = pattern_assembler;

}());<|MERGE_RESOLUTION|>--- conflicted
+++ resolved
@@ -1,10 +1,10 @@
-/* 
- * patternlab-node - v1.0.0 - 2015 
- * 
+/*
+ * patternlab-node - v1.0.0 - 2015
+ *
  * Brian Muenzenmeyer, and the web community.
- * Licensed under the MIT license. 
- * 
- * Many thanks to Brad Frost and Dave Olsen for inspiration, encouragement, and advice. 
+ * Licensed under the MIT license.
+ *
+ * Many thanks to Brad Frost and Dave Olsen for inspiration, encouragement, and advice.
  *
  */
 
@@ -73,7 +73,6 @@
       var filename = path.basename(file);
       var ext = path.extname(filename);
 
-<<<<<<< HEAD
       if (config.debug) {
         console.log('processPatternIterative:', 'filename:', filename);
       }
@@ -82,38 +81,18 @@
       if (!patternEngines.isPatternFile(filename, patternlab)) { return null; }
       if (config.debug) {
         console.log('processPatternIterative:', 'found pattern', file);
-=======
-      //ignore dotfiles, underscored files, and non-variant .json files
-      if(filename.charAt(0) === '.' || filename.charAt(0) === '_' || (ext === '.json' && filename.indexOf('~') === -1)){
-        return;
->>>>>>> 3f2efa9a
       }
 
       //make a new Pattern Object
       var currentPattern = new of.oPattern(file, subdir, filename);
 
-<<<<<<< HEAD
       //if file is named in the syntax for variants
       if(patternEngines.isPseudoPatternJSON(filename)){
-        //add current pattern to patternlab object with minimal data
-        //processPatternRecursive() will run find_pseudopatterns() to fill out
-        //the object in the next diveSync
-        addPattern(currentPattern, patternlab);
-        //no need to process further
         return currentPattern;
-=======
-      //if file is named in the syntax for variants, no need to process further
-      //processPatternRecursive() will run find_pseudopatterns() and look at each pattern for a variant
-      if(ext === '.json' && filename.indexOf('~') > -1){
-        return;
->>>>>>> 3f2efa9a
       }
 
       //can ignore all non-supported files at this point
       if(patternEngines.isFileExtensionSupported(ext) === false){
-        if (config.debug) {
-          console.log('==================== FOUND NON-MUSTACHE FILE');
-        }
         return currentPattern;
       }
 
@@ -353,15 +332,9 @@
       },
       combine_listItems: function(patternlab){
         buildListItems(patternlab);
-<<<<<<< HEAD
-=======
-      },
-      is_object_empty: function(obj){
-        return isObjectEmpty(obj);
       },
       parse_data_links: function(patternlab){
         parseDataLinks(patternlab);
->>>>>>> 3f2efa9a
       }
     };
 
