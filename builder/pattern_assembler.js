--- conflicted
+++ resolved
@@ -1,12 +1,6 @@
-<<<<<<< HEAD
 /*
- * patternlab-node - v0.10.1 - 2015
+ * patternlab-node - v0.12.0 - 2015
  *
-=======
-/* 
- * patternlab-node - v0.12.0 - 2015 
- * 
->>>>>>> 12a40e14
  * Brian Muenzenmeyer, and the web community.
  * Licensed under the MIT license.
  *
@@ -19,15 +13,11 @@
 
   var pattern_assembler = function(){
 
-<<<<<<< HEAD
     var fs = require('fs-extra'),
         of = require('./object_factory'),
         path = require('path'),
         patternEngines = require('./pattern_engines/pattern_engines');
 
-    // find and return any {{> template-name }} within pattern
-    // TODO: delete, factored out
-=======
     function isObjectEmpty(obj) {
       for(var prop in obj) {
           if(obj.hasOwnProperty(prop))
@@ -37,9 +27,9 @@
       return true;
     }
 
-
-    //find and return any {{> template-name }} within pattern
->>>>>>> 12a40e14
+    // find and return any {{> template-name }} within pattern
+    // TODO: delete, factored out
+    // Also TODO: do I need to do findListItems too?
     function findPartials(pattern){
       var matches = pattern.template.match(/{{>([ ])?([\w\-\.\/~]+)(?:\:[A-Za-z0-9-]+)?(?:(| )\(.*)?([ ])?}}/g);
       return matches;
@@ -118,7 +108,7 @@
         console.log('found pattern-specific listitems.json for ' + currentPattern.key);
       }
       catch(e) {
-      }      
+      }
 
       //add the raw template to memory
       currentPattern.template = fs.readFileSync(abspath, 'utf8');
@@ -128,29 +118,15 @@
     }
 
     function processPattern(currentPattern, patternlab, additionalData){
-<<<<<<< HEAD
       var lh = require('./lineage_hunter'),
           ph = require('./parameter_hunter'),
-          pph = require('./pseudopattern_hunter');
+          pph = require('./pseudopattern_hunter'),
+          lih = require('./list_item_hunter');
 
       var parameter_hunter = new ph(),
           lineage_hunter = new lh(),
+          list_item_hunter = new lih(),
           pseudopattern_hunter = new pph();
-=======
-
-      var fs = require('fs-extra'),
-      mustache = require('mustache'),
-      lh = require('./lineage_hunter'),
-      ph = require('./parameter_hunter'),
-      pph = require('./pseudopattern_hunter'),
-      lih = require('./list_item_hunter'),
-      path = require('path');
-
-      var parameter_hunter = new ph(),
-      lineage_hunter = new lh(),
-      list_item_hunter = new lih(),
-      pseudopattern_hunter = new pph();
->>>>>>> 12a40e14
 
       currentPattern.extendedTemplate = currentPattern.template;
 
@@ -200,7 +176,7 @@
       throw 'Could not find pattern with key ' + key;
     }
 
-    
+
     var self = this;
     function mergeData(obj1, obj2) {
       for (var p in obj2) {
