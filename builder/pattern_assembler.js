--- conflicted
+++ resolved
@@ -42,16 +42,14 @@
           break;
         }
       }
-      //if the pattern is new, just push to the array
-      if(isNew){
+      // if the pattern is new, we must register it with various data structures!
+      if (isNew) {
         // do global registration
         patternlab.patterns.push(pattern);
-<<<<<<< HEAD
+        patternlab.partials[pattern.key] = pattern.extendedTemplate || pattern.template;
+        
         // do plugin-specific registration
         pattern.registerPartial();
-=======
-        patternlab.partials[pattern.key] = pattern.extendedTemplate || pattern.template;
->>>>>>> 64a78e2c
       }
     }
 
@@ -136,17 +134,8 @@
       var smh = require('./style_modifier_hunter'),
           ph = require('./parameter_hunter');
 
-<<<<<<< HEAD
       var style_modifier_hunter = new smh(),
           parameter_hunter = new ph();
-=======
-      for(i = 0; i < patternlab.patterns.length; i++){
-        if(patternlab.patterns[i].abspath === file){
-          currentPattern = patternlab.patterns[i];
-          break;
-        }
-      }
->>>>>>> 64a78e2c
 
       if(patternlab.config.debug){
         console.log('found partials for ' + currentPattern.key);
@@ -211,18 +200,18 @@
       //find how many partials there may be for the given pattern
       var foundPatternPartials = currentPattern.findPartials(currentPattern);
 
-<<<<<<< HEAD
       //find any listItem blocks that within the pattern, even if there are no partials
       list_item_hunter.process_list_item_partials(currentPattern, patternlab);
-=======
-          //update the extendedTemplate in the partials object in case this pattern is consumed later
-          patternlab.partials[currentPattern.key] = currentPattern.extendedTemplate;
-        }
->>>>>>> 64a78e2c
-
-      // expand any partials present in this pattern; that is, drill down into the template and replace their calls in this template with rendered results
+      
+      // expand any partials present in this pattern; that is, drill down into
+      // the template and replace their calls in this template with rendered
+      // results
       if (currentPattern.engine.expandPartials && (foundPatternPartials !== null && foundPatternPartials.length > 0)) {
         expandPartials(foundPatternPartials, list_item_hunter, patternlab, currentPattern);
+        
+        // update the extendedTemplate in the partials object in case this
+        // pattern is consumed later
+        patternlab.partials[currentPattern.key] = currentPattern.extendedTemplate;
       }
 
       //find pattern lineage
