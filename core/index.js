/*
 * patternlab-node https://github.com/pattern-lab/patternlab-node
 *
 * Brian Muenzenmeyer, Geoff Pursell, Raphael Okon, tburny and the web community.
 * Licensed under the MIT license.
 *
 * Many thanks to Brad Frost and Dave Olsen for inspiration, encouragement, and advice.
 *
 */

"use strict";

const packageInfo = require('../package.json');

const path = require('path');
const updateNotifier = require('update-notifier');

const logger = require('./lib/log');
const PatternGraph = require('./lib/pattern_graph').PatternGraph;
const CompileState = require('./lib/object_factory').CompileState;
const pe = require('./lib/pattern_exporter');
const lh = require('./lib/lineage_hunter');
const markModifiedPatterns = require('./lib/markModifiedPatterns');
const parseAllLinks = require('./lib/parseAllLinks');
const processMetaPattern = require('./lib/processMetaPattern');
const render = require('./lib/render');
const Pattern = require('./lib/object_factory').Pattern;

const defaultConfig = require('../patternlab-config.json');

let fs = require('fs-extra'); // eslint-disable-line
let ui_builder = require('./lib/ui_builder'); // eslint-disable-line
let assetCopier = require('./lib/asset_copy'); // eslint-disable-line
let pattern_exporter = new pe(); // eslint-disable-line
let serve = require('./lib/serve'); // eslint-disable-line

const lineage_hunter = new lh();

//bootstrap update notifier
updateNotifier({
  pkg: packageInfo,
  updateCheckInterval: 1000 * 60 * 60 * 24 // notify at most once a day
}).notify();

/**
 * Returns the standardized default config
 *
 * @return {object} Returns the object representation of the patternlab-config.json
 */
const getDefaultConfig = function () {
  return defaultConfig;
};

const patternlab_module = function (config) {
  const PatternLab = require('./lib/patternlab');
  const patternlab = new PatternLab(config);
  const paths = patternlab.config.paths;

  function help() {

    logger.info('');

    logger.info('Pattern Lab Node v' + patternlab.package.version);

    logger.info('');
    logger.info('Usage: patternlab.<FUNCTION_NAME>()');
    logger.info('');

    logger.info(' build');
    logger.info('   > builds patterns, copies assets, and constructs ui into config.paths.public');
    logger.info('');

    logger.info(' patternsonly');
    logger.info('   > builds patterns only, leaving existing public files intact');
    logger.info('');

    logger.info(' version');
    logger.info('   > logs current version');
    logger.info('');

    logger.info(' v');
    logger.info('   > return current version as a string');
    logger.info('');

    logger.info(' help');
    logger.info('   > logs more information about patternlab-node, pattern lab in general, and where to report issues.');
    logger.info('');

    logger.info(' liststarterkits');
    logger.info('   > fetches starterkit repos from pattern-lab github org that contain "starterkit" in their name');
    logger.info('');

    logger.info(' loadstarterkit');
    logger.info('   > loads starterkit already available via `node_modules/` into config.paths.source/*');
    logger.info('   > NOTE: Overwrites existing content, and only cleans out existing directory if --clean=true argument is passed.');
    logger.info('   > NOTE: In most cases, `npm install starterkit-name` will precede this call.');
    logger.info('   > parameters:');
    logger.info('      kit:string ');
    logger.info('      > the name of the starter kit to load');
    logger.info('      clean:bool ');
    logger.info('      > whether or not to remove all files from config.paths.source/ prior to load');
    logger.info('   > example:');
    logger.info('    `patternlab.loadstarterkit("starterkit-mustache-demo", true)');
    logger.info('');

    // installplugin
    // serve
    // getSupportedTemplateExtensions
    // events
    // getDefaultConfig

    logger.info('===============================');
    logger.info('');
    logger.info('Visit http://patternlab.io/ for more info about Pattern Lab');
    logger.info('Visit https://github.com/pattern-lab/patternlab-node/issues to open an issue.');
    logger.info('Visit https://github.com/pattern-lab/patternlab-node/wiki to view the changelog, roadmap, and other info.');
    logger.info('');
    logger.info('===============================');
  }

  /**
   * If a graph was serialized and then {@code deletePatternDir == true}, there is a mismatch in the
   * pattern metadata and not all patterns might be recompiled.
   * For that reason an empty graph is returned in this case, so every pattern will be flagged as
   * "needs recompile". Otherwise the pattern graph is loaded from the meta data.
   *
   * @param patternlab
   * @param {boolean} deletePatternDir When {@code true}, an empty graph is returned
   * @return {PatternGraph}
   */
  function loadPatternGraph(deletePatternDir) {
    // Sanity check to prevent problems when code is refactored
    if (deletePatternDir) {
      return PatternGraph.empty();
    }
    return PatternGraph.loadFromFile(patternlab);
  }

  function cleanBuildDirectory(incrementalBuildsEnabled) {
    if (incrementalBuildsEnabled) {
      logger.info("Incremental builds enabled.");
    } else {
      // needs to be done BEFORE processing patterns
      fs.removeSync(paths.public.patterns);
      fs.emptyDirSync(paths.public.patterns);
    }
  }

  function buildPatterns(deletePatternDir, additionalData) {
    patternlab.events.emit('patternlab-build-pattern-start', patternlab);

    //
    // CHECK INCREMENTAL BUILD GRAPH
    //
    const graph = patternlab.graph = loadPatternGraph(deletePatternDir);
    const graphNeedsUpgrade = !PatternGraph.checkVersion(graph);
    if (graphNeedsUpgrade) {
      logger.info("Due to an upgrade, a complete rebuild is required and the public/patterns directory was deleted. " +
                       "Incremental build is available again on the next successful run.");

      // Ensure that the freshly built graph has the latest version again.
      patternlab.graph.upgradeVersion();
    }

    // Flags
    patternlab.incrementalBuildsEnabled = !(deletePatternDir || graphNeedsUpgrade);

    //
    // CLEAN BUILD DIRECTORY, maybe
    //
    cleanBuildDirectory(patternlab.incrementalBuildsEnabled);

    patternlab.buildGlobalData(additionalData);

    return patternlab.processAllPatternsIterative(paths.source.patterns).then(() => {

      patternlab.events.emit('patternlab-pattern-iteration-end', patternlab);

      //now that all the main patterns are known, look for any links that might be within data and expand them
      //we need to do this before expanding patterns & partials into extendedTemplates, otherwise we could lose the data -> partial reference
      parseAllLinks(patternlab);

      //dive again to recursively include partials, filling out the
      //extendedTemplate property of the patternlab.patterns elements
<<<<<<< HEAD
      return patternlab.processAllPatternsRecursive(paths.source.patterns).then(() => {

        //take the user defined head and foot and process any data and patterns that apply
        const headPatternPromise = processMetaPattern(`_00-head.${patternlab.config.patternExtension}`, 'userHead', patternlab);
        const footPatternPromise = processMetaPattern(`_01-foot.${patternlab.config.patternExtension}`, 'userFoot', patternlab);

        return Promise.all([headPatternPromise, footPatternPromise]).then(() => {

          //cascade any patternStates
          lineage_hunter.cascade_pattern_states(patternlab);

          //set pattern-specific header if necessary
          let head;
          if (patternlab.userHead) {
            head = patternlab.userHead;
=======
      // TODO we can reduce the time needed by only processing changed patterns and their partials
      patternlab.processAllPatternsRecursive(paths.source.patterns, patternlab);

      //take the user defined head and foot and process any data and patterns that apply
      const headPatternPromise = processMetaPattern(`_00-head.${patternlab.config.patternExtension}`, 'userHead', patternlab);
      const footPatternPromise = processMetaPattern(`_01-foot.${patternlab.config.patternExtension}`, 'userFoot', patternlab);

      return Promise.all([headPatternPromise, footPatternPromise]).then(() => {

        //cascade any patternStates
        lineage_hunter.cascade_pattern_states(patternlab);

        //set the pattern-specific header by compiling the general-header with data, and then adding it to the meta header
        return render(Pattern.createEmpty({extendedTemplate: patternlab.header}), {
          cacheBuster: patternlab.cacheBuster
        }).then((results) => {
          patternlab.data.patternLabHead = results;

          // If deletePatternDir == true or graph needs to be updated
          // rebuild all patterns
          let patternsToBuild = null;

          // If deletePatternDir == true or graph needs to be updated
          // rebuild all patterns
          patternsToBuild = null;

          if (patternlab.incrementalBuildsEnabled) {
            // When the graph was loaded from file, some patterns might have been moved/deleted between runs
            // so the graph data become out of sync
            patternlab.graph.sync().forEach(n => {
              logger.info("[Deleted/Moved] " + n);
            });

            // TODO Find created or deleted files
            const now = new Date().getTime();
            markModifiedPatterns(now, patternlab);
            patternsToBuild = patternlab.graph.compileOrder();
>>>>>>> d47d974a
          } else {
            head = patternlab.header;
          }

<<<<<<< HEAD
          //set the pattern-specific header by compiling the general-header with data, and then adding it to the meta header
          return render(Pattern.createEmpty({extendedTemplate: patternlab.header}), {
            cacheBuster: patternlab.cacheBuster
          }).then((results) => {
            patternlab.data.patternLabHead = results;

            // If deletePatternDir == true or graph needs to be updated
            // rebuild all patterns
            let patternsToBuild = null;

            // If deletePatternDir == true or graph needs to be updated
            // rebuild all patterns
            patternsToBuild = null;

            if (patternlab.incrementalBuildsEnabled) {
              // When the graph was loaded from file, some patterns might have been moved/deleted between runs
              // so the graph data become out of sync
              patternlab.graph.sync().forEach(n => {
                logger.info("[Deleted/Moved] " + n);
              });

              // TODO Find created or deleted files
              const now = new Date().getTime();
              markModifiedPatterns(now, patternlab);
              patternsToBuild = patternlab.graph.compileOrder();
            } else {
              // build all patterns, mark all to be rebuilt
              patternsToBuild = patternlab.patterns;
              for (const p of patternsToBuild) {
                p.compileState = CompileState.NEEDS_REBUILD;
=======
          //render all patterns last, so lineageR works
          return patternsToBuild
            .reduce((previousPromise, pattern) => {
              return previousPromise.then(() => patternlab.renderSinglePattern(pattern));
            }, Promise.resolve())
            .then(() => {
              // Saves the pattern graph when all files have been compiled
              PatternGraph.storeToFile(patternlab);
              if (patternlab.config.exportToGraphViz) {
                PatternGraph.exportToDot(patternlab, "dependencyGraph.dot");
                logger.info(`Exported pattern graph to ${path.join(config.paths.public.root, "dependencyGraph.dot")}`);
>>>>>>> d47d974a
              }
            }

            //render all patterns last, so lineageR works
            return patternsToBuild
              .reduce((previousPromise, pattern) => {
                return previousPromise.then(() => patternlab.renderSinglePattern(pattern, head));
              }, Promise.resolve())
              .then(() => {
                // Saves the pattern graph when all files have been compiled
                PatternGraph.storeToFile(patternlab);
                if (patternlab.config.exportToGraphViz) {
                  PatternGraph.exportToDot(patternlab, "dependencyGraph.dot");
                  logger.info(`Exported pattern graph to ${path.join(config.paths.public.root, "dependencyGraph.dot")}`);
                }

                //export patterns if necessary
                pattern_exporter.export_patterns(patternlab);

              }).catch(reason => {
                console.log(reason);
                logger.error('Error rendering patterns');
              });

          }).catch(reason => {
            console.log(reason);
            logger.error('Error rendering pattern lab header');
          });

        }).catch(reason => {
          console.log(reason);
          logger.error('Error processing meta patterns');
        });

      }).catch(reason => {
        console.log(reason);
        logger.error('Error processing patterns recursively');
      });

    }).catch(reason => {
      console.log(reason);
      logger.error('Error in buildPatterns()');
    });
  }

  return {
    /**
     * logs current version
     *
     * @returns {void} current patternlab-node version as defined in package.json, as console output
     */
    version: function () {
      return patternlab.logVersion();
    },

    /**
     * return current version
     *
     * @returns {string} current patternlab-node version as defined in package.json, as string
     */
    v: function () {
      return patternlab.getVersion();
    },

    /**
     * build patterns, copy assets, and construct ui
     *
     * @param {object} options an object used to control build behavior
     * @returns {Promise} a promise fulfilled when build is complete
     */
    build: function (options) {
      if (patternlab && patternlab.isBusy) {
        logger.info('Pattern Lab is busy building a previous run - returning early.');
        return Promise.resolve();
      }
      patternlab.isBusy = true;
      return buildPatterns(options.cleanPublic, options.data).then(() => {

        return new ui_builder().buildFrontend(patternlab).then(() => {

          assetCopier().copyAssets(patternlab.config.paths, patternlab, options);

          this.events.on('patternlab-pattern-change', () => {
            if (!patternlab.isBusy) {
              options.cleanPublic = false;
              return this.build(options);
            }
            return Promise.resolve();
          });

          this.events.on('patternlab-global-change', () => {
            if (!patternlab.isBusy) {
              options.cleanPublic = true; //rebuild everything
              return this.build(options);
            }
            return Promise.resolve();
          });

          patternlab.isBusy = false;
        });
      });
    },

    /**
     * logs usage
     *
     * @returns {void} pattern lab API usage, as console output
     */
    help: function () {
      help();
    },

    /**
     * build patterns only, leaving existing public files intact
     *
     * @param {object} options an object used to control build behavior
     * @returns {Promise} a promise fulfilled when build is complete
     */
    patternsonly: function (options) {
      if (patternlab && patternlab.isBusy) {
        logger.info('Pattern Lab is busy building a previous run - returning early.');
        return Promise.resolve();
      }
      patternlab.isBusy = true;
      return buildPatterns(options.cleanPublic, options.data).then(() => {
        patternlab.isBusy = false;
      });
    },

    /**
     * fetches starterkit repos from pattern-lab github org that contain 'starterkit' in their name
     *
     * @returns {Promise} Returns an Array<{name,url}> for the starterkit repos
     */
    liststarterkits: function () {
      return patternlab.listStarterkits();
    },

    /**
     * load starterkit already available via `node_modules/`
     *
     * @param {string} starterkitName name of starterkit
     * @param {boolean} clean whether or not to delete contents of source/ before load
     * @returns {void}
     */
    loadstarterkit: function (starterkitName, clean) {
      patternlab.loadStarterKit(starterkitName, clean);
    },

    /**
     * install plugin already available via `node_modules/`
     *
     * @param {string} pluginName name of plugin
     * @returns {void}
     */
    installplugin: function (pluginName) {
      patternlab.installPlugin(pluginName);
    },

    /**
     * returns all file extensions supported by installed PatternEngines
     *
     * @returns {Array<string>} all supported file extensions
     */
    getSupportedTemplateExtensions: function () {
      return patternlab.getSupportedTemplateExtensions();
    },

    /**
     * build patterns, copy assets, and construct ui, watch source files, and serve locally
     *
     * @param {object} options an object used to control build, copy, and serve behavior
     * @returns {Promise} TODO: validate
     */
    serve: function (options) {
      options.watch = true;
      return this.build(options).then(function () {
        serve(patternlab);
        return Promise.resolve();
      });
    },

    events: patternlab.events
  };
};

patternlab_module.getDefaultConfig = getDefaultConfig;

module.exports = patternlab_module;<|MERGE_RESOLUTION|>--- conflicted
+++ resolved
@@ -182,7 +182,7 @@
 
       //dive again to recursively include partials, filling out the
       //extendedTemplate property of the patternlab.patterns elements
-<<<<<<< HEAD
+
       return patternlab.processAllPatternsRecursive(paths.source.patterns).then(() => {
 
         //take the user defined head and foot and process any data and patterns that apply
@@ -194,54 +194,6 @@
           //cascade any patternStates
           lineage_hunter.cascade_pattern_states(patternlab);
 
-          //set pattern-specific header if necessary
-          let head;
-          if (patternlab.userHead) {
-            head = patternlab.userHead;
-=======
-      // TODO we can reduce the time needed by only processing changed patterns and their partials
-      patternlab.processAllPatternsRecursive(paths.source.patterns, patternlab);
-
-      //take the user defined head and foot and process any data and patterns that apply
-      const headPatternPromise = processMetaPattern(`_00-head.${patternlab.config.patternExtension}`, 'userHead', patternlab);
-      const footPatternPromise = processMetaPattern(`_01-foot.${patternlab.config.patternExtension}`, 'userFoot', patternlab);
-
-      return Promise.all([headPatternPromise, footPatternPromise]).then(() => {
-
-        //cascade any patternStates
-        lineage_hunter.cascade_pattern_states(patternlab);
-
-        //set the pattern-specific header by compiling the general-header with data, and then adding it to the meta header
-        return render(Pattern.createEmpty({extendedTemplate: patternlab.header}), {
-          cacheBuster: patternlab.cacheBuster
-        }).then((results) => {
-          patternlab.data.patternLabHead = results;
-
-          // If deletePatternDir == true or graph needs to be updated
-          // rebuild all patterns
-          let patternsToBuild = null;
-
-          // If deletePatternDir == true or graph needs to be updated
-          // rebuild all patterns
-          patternsToBuild = null;
-
-          if (patternlab.incrementalBuildsEnabled) {
-            // When the graph was loaded from file, some patterns might have been moved/deleted between runs
-            // so the graph data become out of sync
-            patternlab.graph.sync().forEach(n => {
-              logger.info("[Deleted/Moved] " + n);
-            });
-
-            // TODO Find created or deleted files
-            const now = new Date().getTime();
-            markModifiedPatterns(now, patternlab);
-            patternsToBuild = patternlab.graph.compileOrder();
->>>>>>> d47d974a
-          } else {
-            head = patternlab.header;
-          }
-
-<<<<<<< HEAD
           //set the pattern-specific header by compiling the general-header with data, and then adding it to the meta header
           return render(Pattern.createEmpty({extendedTemplate: patternlab.header}), {
             cacheBuster: patternlab.cacheBuster
@@ -272,26 +224,13 @@
               patternsToBuild = patternlab.patterns;
               for (const p of patternsToBuild) {
                 p.compileState = CompileState.NEEDS_REBUILD;
-=======
-          //render all patterns last, so lineageR works
-          return patternsToBuild
-            .reduce((previousPromise, pattern) => {
-              return previousPromise.then(() => patternlab.renderSinglePattern(pattern));
-            }, Promise.resolve())
-            .then(() => {
-              // Saves the pattern graph when all files have been compiled
-              PatternGraph.storeToFile(patternlab);
-              if (patternlab.config.exportToGraphViz) {
-                PatternGraph.exportToDot(patternlab, "dependencyGraph.dot");
-                logger.info(`Exported pattern graph to ${path.join(config.paths.public.root, "dependencyGraph.dot")}`);
->>>>>>> d47d974a
               }
             }
 
             //render all patterns last, so lineageR works
             return patternsToBuild
               .reduce((previousPromise, pattern) => {
-                return previousPromise.then(() => patternlab.renderSinglePattern(pattern, head));
+                return previousPromise.then(() => patternlab.renderSinglePattern(pattern));
               }, Promise.resolve())
               .then(() => {
                 // Saves the pattern graph when all files have been compiled
