/*
 * patternlab-node https://github.com/pattern-lab/patternlab-node
 *
 * Brian Muenzenmeyer, Geoff Pursell, Raphael Okon, tburny and the web community.
 * Licensed under the MIT license.
 *
 * Many thanks to Brad Frost and Dave Olsen for inspiration, encouragement, and advice.
 *
 */

'use strict';

const packageInfo = require('../package.json');

const path = require('path');
const updateNotifier = require('update-notifier');

const logger = require('./lib/log');
const PatternGraph = require('./lib/pattern_graph').PatternGraph;
const CompileState = require('./lib/object_factory').CompileState;
const pe = require('./lib/pattern_exporter');
const lh = require('./lib/lineage_hunter');
const markModifiedPatterns = require('./lib/markModifiedPatterns');
const parseAllLinks = require('./lib/parseAllLinks');
const processMetaPattern = require('./lib/processMetaPattern');
const render = require('./lib/render');
const Pattern = require('./lib/object_factory').Pattern;

const defaultConfig = require('../patternlab-config.json');

let fs = require('fs-extra'); // eslint-disable-line
let ui_builder = require('./lib/ui_builder'); // eslint-disable-line
let assetCopier = require('./lib/asset_copy'); // eslint-disable-line
let pattern_exporter = new pe(); // eslint-disable-line
let serve = require('./lib/serve'); // eslint-disable-line

const lineage_hunter = new lh();

//bootstrap update notifier
updateNotifier({
  pkg: packageInfo,
  updateCheckInterval: 1000 * 60 * 60 * 24, // notify at most once a day
}).notify();

<<<<<<< HEAD
const getDefaultConfig = function () {
=======
/**
 * Returns the standardized default config
 *
 * @return {object} Returns the object representation of the patternlab-config.json
 */
const getDefaultConfig = function() {
>>>>>>> 0fc9bd70
  return defaultConfig;
};

const patternlab_module = function(config) {
  const PatternLab = require('./lib/patternlab');
  const patternlab = new PatternLab(config);
  const paths = patternlab.config.paths;

  function help() {
    logger.info('');

    logger.info('Pattern Lab Node v' + patternlab.package.version);

    logger.info('');
    logger.info('Usage: patternlab.<FUNCTION_NAME>()');
    logger.info('');

    logger.info(' build');
    logger.info(
      '   > builds patterns, copies assets, and constructs ui into config.paths.public'
    );
    logger.info('');

    logger.info(' patternsonly');
    logger.info(
      '   > builds patterns only, leaving existing public files intact'
    );
    logger.info('');

    logger.info(' version');
    logger.info('   > logs current version');
    logger.info('');

    logger.info(' v');
    logger.info('   > return current version as a string');
    logger.info('');

    logger.info(' help');
    logger.info(
      '   > logs more information about patternlab-node, pattern lab in general, and where to report issues.'
    );
    logger.info('');

    logger.info(' liststarterkits');
    logger.info(
      '   > fetches starterkit repos from pattern-lab github org that contain "starterkit" in their name'
    );
    logger.info('');

    logger.info(' loadstarterkit');
    logger.info(
      '   > loads starterkit already available via `node_modules/` into config.paths.source/*'
    );
    logger.info(
      '   > NOTE: Overwrites existing content, and only cleans out existing directory if --clean=true argument is passed.'
    );
    logger.info(
      '   > NOTE: In most cases, `npm install starterkit-name` will precede this call.'
    );
    logger.info('   > parameters:');
    logger.info('      kit:string ');
    logger.info('      > the name of the starter kit to load');
    logger.info('      clean:bool ');
    logger.info(
      '      > whether or not to remove all files from config.paths.source/ prior to load'
    );
    logger.info('   > example:');
    logger.info(
      '    `patternlab.loadstarterkit("starterkit-mustache-demo", true)'
    );
    logger.info('');

    // installplugin
    // serve
    // getSupportedTemplateExtensions
    // events
    // getDefaultConfig

    logger.info('===============================');
    logger.info('');
    logger.info('Visit http://patternlab.io/ for more info about Pattern Lab');
    logger.info(
      'Visit https://github.com/pattern-lab/patternlab-node/issues to open an issue.'
    );
    logger.info(
      'Visit https://github.com/pattern-lab/patternlab-node/wiki to view the changelog, roadmap, and other info.'
    );
    logger.info('');
    logger.info('===============================');
  }

  /**
   * If a graph was serialized and then {@code deletePatternDir == true}, there is a mismatch in the
   * pattern metadata and not all patterns might be recompiled.
   * For that reason an empty graph is returned in this case, so every pattern will be flagged as
   * "needs recompile". Otherwise the pattern graph is loaded from the meta data.
   *
   * @param patternlab
   * @param {boolean} deletePatternDir When {@code true}, an empty graph is returned
   * @return {PatternGraph}
   */
  function loadPatternGraph(deletePatternDir) {
    // Sanity check to prevent problems when code is refactored
    if (deletePatternDir) {
      return PatternGraph.empty();
    }
    return PatternGraph.loadFromFile(patternlab);
  }

  function cleanBuildDirectory(incrementalBuildsEnabled) {
    if (incrementalBuildsEnabled) {
      logger.info('Incremental builds enabled.');
      return Promise.resolve();
    } else {
      // needs to be done BEFORE processing patterns
      return fs
        .emptyDir(paths.public.patterns)
        .then(() => {
          return Promise.resolve();
        })
        .catch(reason => {
          logger.error(reason);
        });
    }
  }

  function buildPatterns(deletePatternDir, additionalData) {
    patternlab.events.emit('patternlab-build-pattern-start', patternlab);

    //
    // CHECK INCREMENTAL BUILD GRAPH
    //
    const graph = (patternlab.graph = loadPatternGraph(deletePatternDir));
    const graphNeedsUpgrade = !PatternGraph.checkVersion(graph);
    if (graphNeedsUpgrade) {
      logger.info(
        'Due to an upgrade, a complete rebuild is required and the public/patterns directory was deleted. ' +
          'Incremental build is available again on the next successful run.'
      );

      // Ensure that the freshly built graph has the latest version again.
      patternlab.graph.upgradeVersion();
    }

    // Flags
    patternlab.incrementalBuildsEnabled = !(
      deletePatternDir || graphNeedsUpgrade
    );

    //
    // CLEAN BUILD DIRECTORY, maybe
    //
    return cleanBuildDirectory(patternlab.incrementalBuildsEnabled).then(() => {
      patternlab.buildGlobalData(additionalData);

      return patternlab
        .processAllPatternsIterative(paths.source.patterns)
        .then(() => {
          patternlab.events.emit(
            'patternlab-pattern-iteration-end',
            patternlab
          );

          //now that all the main patterns are known, look for any links that might be within data and expand them
          //we need to do this before expanding patterns & partials into extendedTemplates, otherwise we could lose the data -> partial reference
          parseAllLinks(patternlab);

          //dive again to recursively include partials, filling out the
          //extendedTemplate property of the patternlab.patterns elements

          return patternlab
            .processAllPatternsRecursive(paths.source.patterns)
            .then(() => {
              //take the user defined head and foot and process any data and patterns that apply
              const headPatternPromise = processMetaPattern(
                `_00-head.${patternlab.config.patternExtension}`,
                'userHead',
                patternlab
              );
              const footPatternPromise = processMetaPattern(
                `_01-foot.${patternlab.config.patternExtension}`,
                'userFoot',
                patternlab
              );

              return Promise.all([headPatternPromise, footPatternPromise])
                .then(() => {
                  //cascade any patternStates
                  lineage_hunter.cascade_pattern_states(patternlab);

                  //set the pattern-specific header by compiling the general-header with data, and then adding it to the meta header
                  return render(
                    Pattern.createEmpty({
                      extendedTemplate: patternlab.header,
                    }),
                    {
                      cacheBuster: patternlab.cacheBuster,
                    }
                  )
                    .then(results => {
                      patternlab.data.patternLabHead = results;

                      // If deletePatternDir == true or graph needs to be updated
                      // rebuild all patterns
                      let patternsToBuild = null;

                      // If deletePatternDir == true or graph needs to be updated
                      // rebuild all patterns
                      patternsToBuild = null;

                      if (patternlab.incrementalBuildsEnabled) {
                        // When the graph was loaded from file, some patterns might have been moved/deleted between runs
                        // so the graph data become out of sync
                        patternlab.graph.sync().forEach(n => {
                          logger.info('[Deleted/Moved] ' + n);
                        });

                        // TODO Find created or deleted files
                        const now = new Date().getTime();
                        markModifiedPatterns(now, patternlab);
                        patternsToBuild = patternlab.graph.compileOrder();
                      } else {
                        // build all patterns, mark all to be rebuilt
                        patternsToBuild = patternlab.patterns;
                        for (const p of patternsToBuild) {
                          p.compileState = CompileState.NEEDS_REBUILD;
                        }
                      }

                      //render all patterns last, so lineageR works
                      return patternsToBuild
                        .reduce((previousPromise, pattern) => {
                          return previousPromise.then(() =>
                            patternlab.renderSinglePattern(pattern)
                          );
                        }, Promise.resolve())
                        .then(() => {
                          // Saves the pattern graph when all files have been compiled
                          PatternGraph.storeToFile(patternlab);
                          if (patternlab.config.exportToGraphViz) {
                            PatternGraph.exportToDot(
                              patternlab,
                              'dependencyGraph.dot'
                            );
                            logger.info(
                              `Exported pattern graph to ${path.join(
                                config.paths.public.root,
                                'dependencyGraph.dot'
                              )}`
                            );
                          }

                          //export patterns if necessary
                          pattern_exporter.export_patterns(patternlab);
                        })
                        .catch(reason => {
                          console.log(reason);
                          logger.error('Error rendering patterns');
                        });
                    })
                    .catch(reason => {
                      console.log(reason);
                      logger.error('Error rendering pattern lab header');
                    });
                })
                .catch(reason => {
                  console.log(reason);
                  logger.error('Error processing meta patterns');
                });
            })
            .catch(reason => {
              console.log(reason);
              logger.error('Error processing patterns recursively');
            });
        })
        .catch(reason => {
          console.log(reason);
          logger.error('Error in buildPatterns()');
        });
    });
  }

  return {
    /**
<<<<<<< HEAD
=======
     * logs current version
     *
     * @returns {void} current patternlab-node version as defined in package.json, as console output
     */
    version: function() {
      return patternlab.logVersion();
    },

    /**
     * return current version
     *
     * @returns {string} current patternlab-node version as defined in package.json, as string
     */
    v: function() {
      return patternlab.getVersion();
    },

    /**
>>>>>>> 0fc9bd70
     * build patterns, copy assets, and construct ui
     *
     * @param {object} options an object used to control build behavior
     * @returns {Promise} a promise fulfilled when build is complete
     */
    build: function(options) {
      if (patternlab && patternlab.isBusy) {
        logger.info(
          'Pattern Lab is busy building a previous run - returning early.'
        );
        return Promise.resolve();
      }
      patternlab.isBusy = true;
      return buildPatterns(options.cleanPublic, options.data).then(() => {
        return new ui_builder().buildFrontend(patternlab).then(() => {
          assetCopier().copyAssets(
            patternlab.config.paths,
            patternlab,
            options
          );

          this.events.on('patternlab-pattern-change', () => {
            if (!patternlab.isBusy) {
              options.cleanPublic = false;
              return this.build(options);
            }
            return Promise.resolve();
          });

          this.events.on('patternlab-global-change', () => {
            if (!patternlab.isBusy) {
              options.cleanPublic = true; //rebuild everything
              return this.build(options);
            }
            return Promise.resolve();
          });

          patternlab.isBusy = false;
        });
      });
    },

    /**
     * Returns the standardized default config
     *
     * @return {object} Returns the object representation of the patternlab-config.json
     */
    getDefaultConfig: function () {
      return getDefaultConfig();
    },

    /**
     * returns all file extensions supported by installed PatternEngines
     *
     * @returns {Array<string>} all supported file extensions
     */
    getSupportedTemplateExtensions: function () {
      return patternlab.getSupportedTemplateExtensions();
    },

    /**
     * logs usage
     *
     * @returns {void} pattern lab API usage, as console output
     */
    help: function() {
      help();
    },

    /**
     * install plugin already available via `node_modules/`
     *
     * @param {string} pluginName name of plugin
     * @returns {void}
     */
<<<<<<< HEAD
    installplugin: function (pluginName) {
      patternlab.installPlugin(pluginName);
=======
    patternsonly: function(options) {
      if (patternlab && patternlab.isBusy) {
        logger.info(
          'Pattern Lab is busy building a previous run - returning early.'
        );
        return Promise.resolve();
      }
      patternlab.isBusy = true;
      return buildPatterns(options.cleanPublic, options.data).then(() => {
        patternlab.isBusy = false;
      });
>>>>>>> 0fc9bd70
    },

    /**
     * fetches starterkit repos from pattern-lab github org that contain 'starterkit' in their name
     *
     * @returns {Promise} Returns an Array<{name,url}> for the starterkit repos
     */
    liststarterkits: function() {
      return patternlab.listStarterkits();
    },

    /**
     * load starterkit already available via `node_modules/`
     *
     * @param {string} starterkitName name of starterkit
     * @param {boolean} clean whether or not to delete contents of source/ before load
     * @returns {void}
     */
    loadstarterkit: function(starterkitName, clean) {
      patternlab.loadStarterKit(starterkitName, clean);
    },

    /**
     * return current version
     *
     * @returns {string} current patternlab-node version as defined in package.json, as string
     */
<<<<<<< HEAD
    v: function () {
      return patternlab.getVersion();
=======
    installplugin: function(pluginName) {
      patternlab.installPlugin(pluginName);
>>>>>>> 0fc9bd70
    },

    /**
     * logs current version
     *
     * @returns {void} current patternlab-node version as defined in package.json, as console output
     */
<<<<<<< HEAD
    version: function () {
      return patternlab.logVersion();
    },

    /**
     * build patterns only, leaving existing public files intact
     *
     * @param {object} options an object used to control build behavior
     * @returns {Promise} a promise fulfilled when build is complete
     */
    patternsonly: function (options) {
      if (patternlab && patternlab.isBusy) {
        logger.info('Pattern Lab is busy building a previous run - returning early.');
        return Promise.resolve();
      }
      patternlab.isBusy = true;
      return buildPatterns(options.cleanPublic).then(() => {
        patternlab.isBusy = false;
      });
=======
    getSupportedTemplateExtensions: function() {
      return patternlab.getSupportedTemplateExtensions();
>>>>>>> 0fc9bd70
    },

    /**
     * build patterns, copy assets, and construct ui, watch source files, and serve locally
     *
     * @param {object} options an object used to control build, copy, and serve behavior
     * @returns {Promise} TODO: validate
     */
    serve: function(options) {
      options.watch = true;
      return this.build(options).then(function() {
        serve(patternlab);
        return Promise.resolve();
      });
    },

    events: patternlab.events,
  };
};

patternlab_module.getDefaultConfig = getDefaultConfig;

module.exports = patternlab_module;<|MERGE_RESOLUTION|>--- conflicted
+++ resolved
@@ -42,16 +42,12 @@
   updateCheckInterval: 1000 * 60 * 60 * 24, // notify at most once a day
 }).notify();
 
-<<<<<<< HEAD
-const getDefaultConfig = function () {
-=======
 /**
  * Returns the standardized default config
  *
  * @return {object} Returns the object representation of the patternlab-config.json
  */
 const getDefaultConfig = function() {
->>>>>>> 0fc9bd70
   return defaultConfig;
 };
 
@@ -336,8 +332,6 @@
 
   return {
     /**
-<<<<<<< HEAD
-=======
      * logs current version
      *
      * @returns {void} current patternlab-node version as defined in package.json, as console output
@@ -356,7 +350,6 @@
     },
 
     /**
->>>>>>> 0fc9bd70
      * build patterns, copy assets, and construct ui
      *
      * @param {object} options an object used to control build behavior
@@ -404,7 +397,7 @@
      *
      * @return {object} Returns the object representation of the patternlab-config.json
      */
-    getDefaultConfig: function () {
+    getDefaultConfig: function() {
       return getDefaultConfig();
     },
 
@@ -413,7 +406,7 @@
      *
      * @returns {Array<string>} all supported file extensions
      */
-    getSupportedTemplateExtensions: function () {
+    getSupportedTemplateExtensions: function() {
       return patternlab.getSupportedTemplateExtensions();
     },
 
@@ -432,10 +425,36 @@
      * @param {string} pluginName name of plugin
      * @returns {void}
      */
-<<<<<<< HEAD
-    installplugin: function (pluginName) {
+    installplugin: function(pluginName) {
       patternlab.installPlugin(pluginName);
-=======
+    },
+
+    /**
+     * fetches starterkit repos from pattern-lab github org that contain 'starterkit' in their name
+     *
+     * @returns {Promise} Returns an Array<{name,url}> for the starterkit repos
+     */
+    liststarterkits: function() {
+      return patternlab.listStarterkits();
+    },
+
+    /**
+     * load starterkit already available via `node_modules/`
+     *
+     * @param {string} starterkitName name of starterkit
+     * @param {boolean} clean whether or not to delete contents of source/ before load
+     * @returns {void}
+     */
+    loadstarterkit: function(starterkitName, clean) {
+      patternlab.loadStarterKit(starterkitName, clean);
+    },
+
+    /**
+     * build patterns only, leaving existing public files intact
+     *
+     * @param {object} options an object used to control build behavior
+     * @returns {Promise} a promise fulfilled when build is complete
+     */
     patternsonly: function(options) {
       if (patternlab && patternlab.isBusy) {
         logger.info(
@@ -447,72 +466,6 @@
       return buildPatterns(options.cleanPublic, options.data).then(() => {
         patternlab.isBusy = false;
       });
->>>>>>> 0fc9bd70
-    },
-
-    /**
-     * fetches starterkit repos from pattern-lab github org that contain 'starterkit' in their name
-     *
-     * @returns {Promise} Returns an Array<{name,url}> for the starterkit repos
-     */
-    liststarterkits: function() {
-      return patternlab.listStarterkits();
-    },
-
-    /**
-     * load starterkit already available via `node_modules/`
-     *
-     * @param {string} starterkitName name of starterkit
-     * @param {boolean} clean whether or not to delete contents of source/ before load
-     * @returns {void}
-     */
-    loadstarterkit: function(starterkitName, clean) {
-      patternlab.loadStarterKit(starterkitName, clean);
-    },
-
-    /**
-     * return current version
-     *
-     * @returns {string} current patternlab-node version as defined in package.json, as string
-     */
-<<<<<<< HEAD
-    v: function () {
-      return patternlab.getVersion();
-=======
-    installplugin: function(pluginName) {
-      patternlab.installPlugin(pluginName);
->>>>>>> 0fc9bd70
-    },
-
-    /**
-     * logs current version
-     *
-     * @returns {void} current patternlab-node version as defined in package.json, as console output
-     */
-<<<<<<< HEAD
-    version: function () {
-      return patternlab.logVersion();
-    },
-
-    /**
-     * build patterns only, leaving existing public files intact
-     *
-     * @param {object} options an object used to control build behavior
-     * @returns {Promise} a promise fulfilled when build is complete
-     */
-    patternsonly: function (options) {
-      if (patternlab && patternlab.isBusy) {
-        logger.info('Pattern Lab is busy building a previous run - returning early.');
-        return Promise.resolve();
-      }
-      patternlab.isBusy = true;
-      return buildPatterns(options.cleanPublic).then(() => {
-        patternlab.isBusy = false;
-      });
-=======
-    getSupportedTemplateExtensions: function() {
-      return patternlab.getSupportedTemplateExtensions();
->>>>>>> 0fc9bd70
     },
 
     /**
