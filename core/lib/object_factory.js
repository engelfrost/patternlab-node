'use strict';
const patternEngines = require('./pattern_engines');
const path = require('path');
const extend = require('util')._extend;

// patternPrefixMatcher is intended to match the leading maybe-underscore,
// zero or more digits, and maybe-dash at the beginning of a pattern file name we can hack them
// off and get at the good part.
const patternPrefixMatcher = /^_?(\d+-)?/;

// Pattern properties
/**
 * Pattern constructor
 * @constructor
 */
const Pattern = function(relPath, data, patternlab) {
  /**
   * We expect relPath to be the path of the pattern template, relative to the
   * root of the pattern tree. Parse out the path parts and save the useful ones.
   * @param {relPath} relative directory
   * @param {data} The JSON used to render values in the pattern.
   * @param {patternlab} rendered html files for the pattern
   */
  const pathObj = path.parse(path.normalize(relPath));
  this.relPath = path.normalize(relPath); // '00-atoms/00-global/00-colors.mustache'
  this.fileName = pathObj.name; // '00-colors'
  this.subdir = pathObj.dir; // '00-atoms/00-global'
  this.fileExtension = pathObj.ext; // '.mustache'

  // this is the unique name, subDir + fileName (sans extension)
  this.name =
    this.subdir.replace(path.sep, '-') + '-' + this.fileName.replace('~', '-'); // '00-atoms-00-global-00-colors'

  // the JSON used to render values in the pattern
  this.jsonFileData = data || {};

  // strip leading "00-" from the file name and flip tildes to dashes
  this.patternBaseName = this.fileName
    .replace(patternPrefixMatcher, '')
    .replace('~', '-'); // 'colors'

  // Fancy name. No idea how this works. 'Colors'
  this.patternName = this.patternBaseName
    .split('-')
    .reduce(function(val, working) {
      return (
        val.charAt(0).toUpperCase() +
        val.slice(1) +
        ' ' +
        working.charAt(0).toUpperCase() +
        working.slice(1)
      );
    }, '')
    .trim(); //this is the display name for the ui. strip numeric + hyphen prefixes

  // the top-level pattern group this pattern belongs to. 'atoms'
  this.patternGroup = this.subdir
    .split(path.sep)[0]
    .replace(patternPrefixMatcher, '');

  //00-atoms if needed
  this.patternType = this.subdir.split(path.sep)[0];

  // the sub-group this pattern belongs to.
  this.patternSubGroup = path
    .basename(this.subdir)
    .replace(patternPrefixMatcher, ''); // 'global'

  //00-colors if needed
  this.patternSubType = path.basename(this.subdir);

  // the joined pattern group and subgroup directory
  this.flatPatternPath = this.subdir.replace(/[\/\\]/g, '-'); // '00-atoms-00-global'

  // calculated path from the root of the public directory to the generated
  // (rendered!) html file for this pattern, to be shown in the iframe
  this.patternLink = this.patternSectionSubtype
    ? `$${this.name}/index.html`
    : patternlab ? this.getPatternLink(patternlab, 'rendered') : null;

  // The canonical "key" by which this pattern is known. This is the callable
  // name of the pattern. UPDATE: this.key is now known as this.patternPartial
  this.patternPartial = this.patternGroup + '-' + this.patternBaseName;

  // Let's calculate the verbose name ahead of time! We don't use path.sep here
  // on purpose. This isn't a file name!
  this.verbosePartial =
    this.subdir.split(path.sep).join('/') + '/' + this.fileName;

  this.isPattern = true;
  this.isFlatPattern = this.patternGroup === this.patternSubGroup;
  this.patternState = '';
  this.template = '';
  this.patternPartialCode = '';
  this.lineage = [];
  this.lineageIndex = [];
  this.lineageR = [];
  this.lineageRIndex = [];
  this.isPseudoPattern = false;
  this.order = Number.MAX_SAFE_INTEGER;
  this.engine = patternEngines.getEngineForPattern(this);

  /**
   * Determines if this pattern needs to be recompiled.
   *
   * @ee {@link CompileState}*/
  this.compileState = null;

  /**
   * Timestamp in milliseconds when the pattern template or auxilary file (e.g. json) were modified.
   * If multiple files are affected, this is the timestamp of the most recent change.
   *
   * @see {@link pattern}
   */
  this.lastModified = null;
};

// Pattern methods

Pattern.prototype = {
  // render function - acts as a proxy for the PatternEngine's
<<<<<<< HEAD
  render: function (data, partials) {
=======
  render: function(data, partials) {
>>>>>>> 292bc4a7
    if (!this.extendedTemplate) {
      this.extendedTemplate = this.template;
    }

    if (this.engine) {
<<<<<<< HEAD
      return Promise.resolve()
        .then(() => {
          return this.engine.renderPattern(this, data || this.jsonFileData, partials);
=======
      const promise = this.engine.renderPattern(
        this,
        data || this.jsonFileData,
        partials
      );
      return promise
        .then(results => {
          return results;
>>>>>>> 292bc4a7
        })
        .catch(reason => {
          return Promise.reject(reason);
        });
    }
    return Promise.reject('where is the engine?');
  },

  registerPartial: function() {
    if (this.engine && typeof this.engine.registerPartial === 'function') {
      this.engine.registerPartial(this);
    }
  },

  // calculated path from the root of the public directory to the generated html
  // file for this pattern.
  // Should look something like '00-atoms-00-global-00-colors/00-atoms-00-global-00-colors.html'
  getPatternLink: function(patternlab, suffixType, customfileExtension) {
    // if no suffixType is provided, we default to rendered
    const suffixConfig = patternlab.config.outputFileSuffixes;
    const suffix = suffixType
      ? suffixConfig[suffixType]
      : suffixConfig.rendered;

    if (suffixType === 'rawTemplate') {
      return this.name + path.sep + this.name + suffix + this.fileExtension;
    }

    if (suffixType === 'custom') {
      return this.name + path.sep + this.name + customfileExtension;
    }

    return this.name + path.sep + this.name + suffix + '.html';
  },

  // the finders all delegate to the PatternEngine, which also encapsulates all
  // appropriate regexes
  findPartials: function() {
    return this.engine.findPartials(this);
  },

  findPartialsWithStyleModifiers: function() {
    return this.engine.findPartialsWithStyleModifiers(this);
  },

  findPartialsWithPatternParameters: function() {
    return this.engine.findPartialsWithPatternParameters(this);
  },

  findListItems: function() {
    return this.engine.findListItems(this);
  },

  findPartial: function(partialString) {
    return this.engine.findPartial(partialString);
  },
};

// Pattern static methods

// factory: creates an empty Pattern for miscellaneous internal use, such as
// by list_item_hunter
Pattern.createEmpty = function(customProps, patternlab) {
  let relPath = '';
  if (customProps) {
    if (customProps.relPath) {
      relPath = customProps.relPath;
    } else if (customProps.subdir && customProps.filename) {
      relPath = customProps.subdir + path.sep + customProps.filename;
    }
  }

  const pattern = new Pattern(relPath, null, patternlab);
  return extend(pattern, customProps);
};

// factory: creates an Pattern object on-demand from a hash; the hash accepts
// parameters that replace the positional parameters that the Pattern
// constructor takes.
Pattern.create = function(relPath, data, customProps, patternlab) {
  const newPattern = new Pattern(relPath || '', data || null, patternlab);
  return extend(newPattern, customProps);
};

const CompileState = {
  NEEDS_REBUILD: 'needs rebuild',
  BUILDING: 'building',
  CLEAN: 'clean',
};

module.exports = {
  Pattern: Pattern,
  CompileState: CompileState,
};<|MERGE_RESOLUTION|>--- conflicted
+++ resolved
@@ -119,30 +119,19 @@
 
 Pattern.prototype = {
   // render function - acts as a proxy for the PatternEngine's
-<<<<<<< HEAD
-  render: function (data, partials) {
-=======
   render: function(data, partials) {
->>>>>>> 292bc4a7
     if (!this.extendedTemplate) {
       this.extendedTemplate = this.template;
     }
 
     if (this.engine) {
-<<<<<<< HEAD
       return Promise.resolve()
         .then(() => {
-          return this.engine.renderPattern(this, data || this.jsonFileData, partials);
-=======
-      const promise = this.engine.renderPattern(
-        this,
-        data || this.jsonFileData,
-        partials
-      );
-      return promise
-        .then(results => {
-          return results;
->>>>>>> 292bc4a7
+          return this.engine.renderPattern(
+            this,
+            data || this.jsonFileData,
+            partials
+          );
         })
         .catch(reason => {
           return Promise.reject(reason);
