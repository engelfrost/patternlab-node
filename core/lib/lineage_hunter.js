--- conflicted
+++ resolved
@@ -1,12 +1,6 @@
-<<<<<<< HEAD
 /*
- * patternlab-node - v1.2.0 - 2016
+ * patternlab-node - v1.3.0 - 2016
  *
-=======
-/* 
- * patternlab-node - v1.3.0 - 2016 
- * 
->>>>>>> 7e5e0c12
  * Brian Muenzenmeyer, and the web community.
  * Licensed under the MIT license.
  *
@@ -118,11 +112,7 @@
               < patternlab.config.patternStateCascade.indexOf(lineageRPattern.patternState))) {
 
               if (patternlab.config.debug) {
-<<<<<<< HEAD
-                console.log('Found a lower common denominator pattern state: ' + pattern.patternState + ' on ' + pattern.patternPartial + '. Setting reverse lineage pattern ' + lineageRPattern.patternPartial + ' from ' + lineageRPattern.patternState);
-=======
-                console.log('Found a lower common denominator pattern state: ' + pattern.patternState + ' on ' + pattern.key + '. Setting reverse lineage pattern ' + lineageRPattern.key + ' from ' + (lineageRPattern.patternState === '' ? '<<blank>>' : lineageRPattern.patternState));
->>>>>>> 7e5e0c12
+                console.log('Found a lower common denominator pattern state: ' + pattern.patternState + ' on ' + pattern.key + '. Setting reverse lineage pattern ' + lineageRPattern.patternPartial + ' from ' + (lineageRPattern.patternState === '' ? '<<blank>>' : lineageRPattern.patternState));
               }
 
               lineageRPattern.patternState = pattern.patternState;
