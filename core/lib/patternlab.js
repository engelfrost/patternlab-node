"use strict";

const diveSync = require('diveSync');
const dive = require('dive');
const _ = require('lodash');
const path = require('path');
const cleanHtml = require('js-beautify').html;
const inherits = require('util').inherits;
const pm = require('./plugin_manager');
const packageInfo = require('../../package.json');
const defaultConfig = require('../../patternlab-config.json');
const dataLoader = require('./data_loader')();
const logger = require('./log');
const jsonCopy = require('./json_copy');
const pa = require('./pattern_assembler');
const sm = require('./starterkit_manager');
const pe = require('./pattern_exporter');
const Pattern = require('./object_factory').Pattern;
const CompileState = require('./object_factory').CompileState;

//these are mocked in unit tests, so let them be overridden
let fs = require('fs-extra'); // eslint-disable-line
let ui_builder = require('./ui_builder'); // eslint-disable-line
let pattern_exporter = new pe(); // eslint-disable-line
let assetCopier = require('./asset_copy'); // eslint-disable-line
let serve = require('./serve'); // eslint-disable-line

const pattern_assembler = new pa();

const patternEngines = require('./pattern_engines');
const EventEmitter = require('events').EventEmitter;

function PatternLabEventEmitter() {
  EventEmitter.call(this);
}
inherits(PatternLabEventEmitter, EventEmitter);

module.exports = class PatternLab {
  constructor(config) {
    // Either use the config we were passed, or load one up from the config file ourselves
    this.config = config || fs.readJSONSync(path.resolve(__dirname, '../../patternlab-config.json'));

    //register our log events
    this.registerLogger(config.logLevel);

    logger.info(`Pattern Lab Node v${packageInfo.version}`);

    // Load up engines please
    this.engines = patternEngines;
    this.engines.loadAllEngines(config);

    //
    // INITIALIZE EMPTY GLOBAL DATA STRUCTURES
    //
    this.data = {};
    this.data.link = {};
    this.patterns = [];
    this.subtypePatterns = {};
    this.partials = {};

    // Cache the package.json in RAM
    this.package = fs.readJSONSync(path.resolve(__dirname, '../../package.json'));

    // Make ye olde event emitter
    this.events = new PatternLabEventEmitter();

    // Make a place for the pattern graph to sit
    this.graph = null;

    // Make a place to attach known watchers so we can manage them better during serve and watch
    this.watchers = {};

    // Verify correctness of configuration (?)
    this.checkConfiguration(this);

    // TODO: determine if this is the best place to wire up plugins
    this.initializePlugins(this);
  }

  checkConfiguration(patternlab) {

    //default the output suffixes if not present
    const outputFileSuffixes = {
      rendered: '.rendered',
      rawTemplate: '',
      markupOnly: '.markup-only'
    };

    if (!patternlab.config.outputFileSuffixes) {
      logger.warning('');
      logger.warning('Configuration key [outputFileSuffixes] not found, and defaulted to the following:');
      logger.info(outputFileSuffixes);
      logger.warning('Since Pattern Lab Node Core 2.3.0 this configuration option is required. Suggest you add it to your patternlab-config.json file.');
      logger.warning('');
    }
    patternlab.config.outputFileSuffixes = _.extend(outputFileSuffixes, patternlab.config.outputFileSuffixes);

    if (typeof patternlab.config.paths.source.patternlabFiles === 'string') {
      logger.warning('');
      logger.warning(`Configuration key [paths.source.patternlabFiles] inside patternlab-config.json was found as the string '${patternlab.config.paths.source.patternlabFiles}'`);
      logger.warning('Since Pattern Lab Node Core 3.0.0 this key is an object. Suggest you update this key following this issue: https://github.com/pattern-lab/patternlab-node/issues/683.');
      logger.warning('');
    }

    if (typeof patternlab.config.debug === 'boolean') {
      logger.warning('');
      logger.warning(`Configuration key [debug] inside patternlab-config.json was found. As of Pattern Lab Node Core 3.0.0 this key is replaced with a new key, [logLevel]. This is a string with possible values ['debug', 'info', 'warning', 'error', 'quiet'].`);
      logger.warning(`Turning on 'info', 'warning', and 'error' levels by default, unless [logLevel] is present. If that is the case, [debug] has no effect.`);
      logger.warning('');
    }
  }

  /**
   * Finds and calls the main method of any found plugins.
   * @param patternlab - global data store
   */
  //todo, move this to plugin_manager
  initializePlugins(patternlab) {

    if (!patternlab.config.plugins) { return; }

    const plugin_manager = new pm(patternlab.config, path.resolve(__dirname, '../../patternlab-config.json'));
    const foundPlugins = plugin_manager.detect_plugins();

    if (foundPlugins && foundPlugins.length > 0) {

      for (let i = 0; i < foundPlugins.length; i++) {

        const pluginKey = foundPlugins[i];

        logger.info(`Found plugin: ${pluginKey}`);
        logger.info(`Attempting to load and initialize plugin.`);

        const plugin = plugin_manager.load_plugin(pluginKey);
        plugin(patternlab);
      }
    }
  }

  buildGlobalData() {
    const paths = this.config.paths;

    //
    // COLLECT GLOBAL LIBRARY DATA
    //

    // data.json
    try {
      this.data = this.buildPatternData(paths.source.data, fs); // eslint-disable-line no-use-before-define
    } catch (ex) {
      logger.error('missing or malformed' + paths.source.data + 'data.json  Pattern Lab may not work without this file.');
      this.data = {};
    }

    // listitems.json
    try {
      this.listitems = fs.readJSONSync(path.resolve(paths.source.data, 'listitems.json'));
    } catch (ex) {
      logger.warning('WARNING: missing or malformed ' + paths.source.data + 'listitems.json file.  Pattern Lab may not work without this file.');
      this.listitems = {};
    }

    // load up all the necessary files from pattern lab that apply to every template
    try {
      this.header = fs.readFileSync(path.resolve(paths.source.patternlabFiles['general-header']), 'utf8');
      this.footer = fs.readFileSync(path.resolve(paths.source.patternlabFiles['general-footer']), 'utf8');
      this.patternSection = fs.readFileSync(path.resolve(paths.source.patternlabFiles.patternSection), 'utf8');
      this.patternSectionSubType = fs.readFileSync(path.resolve(paths.source.patternlabFiles.patternSectionSubtype), 'utf8');
      this.viewAll = fs.readFileSync(path.resolve(paths.source.patternlabFiles.viewall), 'utf8');
    } catch (ex) {
      logger.info(ex);
      logger.error('\nERROR: missing an essential file from ' + paths.source.patternlabFiles + '. Pattern Lab won\'t work without this file.\n');

      // GTP: it seems increasingly naughty as we refactor to just unilaterally do this here,
      // but whatever. For now.
      process.exit(1);
    }

    this.setCacheBust();

    pattern_assembler.combine_listItems(this);

    this.events.emit('patternlab-build-global-data-end', this);
  }

  setCacheBust() {
    if (this.config.cacheBust) {
      logger.debug('setting cacheBuster value for frontend assets.');
      this.cacheBuster = new Date().getTime();
    } else {
      this.cacheBuster = 0;
    }
  }


  // Starter Kit loading methods

  listStarterkits() {
    const starterkit_manager = new sm(this.config);
    return starterkit_manager.list_starterkits();
  }

  loadStarterKit(starterkitName, clean) {
    const starterkit_manager = new sm(this.config);
    starterkit_manager.load_starterkit(starterkitName, clean);
  }


  // Pattern processing methods

  /**
   * Process the user-defined pattern head and prepare it for rendering
   */
  processHeadPattern() {
    try {
      const headPath = path.resolve(this.config.paths.source.meta, '_00-head.mustache');
      const headPattern = new Pattern(headPath, null, this);
      headPattern.template = fs.readFileSync(headPath, 'utf8');
      headPattern.isPattern = false;
      headPattern.isMetaPattern = true;
      pattern_assembler.decomposePattern(headPattern, this, true);
      this.userHead = headPattern.extendedTemplate;
    }
    catch (ex) {
      logger.warning(`Could not find the user-editable header template, currently configured to be at ${path.join(this.config.paths.source.meta, '_00-head.ext')}. Your configured path may be incorrect (check this.config.paths.source.meta in your config file), the file may have been deleted, or it may have been left in the wrong place during a migration or update.`);
      logger.warning(ex);

      // GTP: it seems increasingly naughty as we refactor to just unilaterally do this here,
      // but whatever. For now.
      process.exit(1);
    }
  }

  /**
   * Process the user-defined pattern footer and prepare it for rendering
   */
  processFootPattern() {
    try {
      const footPath = path.resolve(this.config.paths.source.meta, '_01-foot.mustache');
      const footPattern = new Pattern(footPath, null, this);
      footPattern.template = fs.readFileSync(footPath, 'utf8');
      footPattern.isPattern = false;
      footPattern.isMetaPattern = true;
      pattern_assembler.decomposePattern(footPattern, this, true);
      this.userFoot = footPattern.extendedTemplate;
    }
    catch (ex) {
      logger.error(`Could not find the user-editable footer template, currently configured to be at ${path.join(this.config.paths.source.meta, '_01-foot.ext')}. Your configured path may be incorrect (check this.config.paths.source.meta in your config file), the file may have been deleted, or it may have been left in the wrong place during a migration or update.`);
      logger.warning(ex);

      // GTP: it seems increasingly naughty as we refactor to just unilaterally do this here,
      // but whatever. For now.
      process.exit(1);
    }
  }


  // info methods
  getVersion() {
    return this.package.version;
  }
  logVersion() {
    logger.info(this.package.version);
  }
  getSupportedTemplateExtensions() {
    return this.engines.getSupportedFileExtensions();
  }

  writePatternFiles(headHTML, pattern, footerHTML) {
    const nullFormatter = str => str;
    const defaultFormatter = codeString => cleanHtml(codeString, {indent_size: 2});
    const makePath = type => path.join(this.config.paths.public.patterns, pattern.getPatternLink(this, type));
    const patternPage = headHTML + pattern.patternPartialCode + footerHTML;
    const eng = pattern.engine;

    //beautify the output if configured to do so
    const formatters = this.config.cleanOutputHtml ? {
      rendered:     eng.renderedCodeFormatter || defaultFormatter,
      rawTemplate:  eng.rawTemplateCodeFormatter || defaultFormatter,
      markupOnly:   eng.markupOnlyCodeFormatter || defaultFormatter
    } : {
      rendered:     nullFormatter,
      rawTemplate:  nullFormatter,
      markupOnly:   nullFormatter
    };

    //prepare the path and contents of each output file
    const outputFiles = [
      { path: makePath('rendered'), content: formatters.rendered(patternPage, pattern) },
      { path: makePath('rawTemplate'), content: formatters.rawTemplate(pattern.template, pattern) },
      { path: makePath('markupOnly'), content: formatters.markupOnly(pattern.patternPartialCode, pattern) }
    ].concat(
      eng.addOutputFiles ? eng.addOutputFiles(this.config.paths, this) : []
    );

    //write the compiled template to the public patterns directory
    outputFiles.forEach(outFile => fs.outputFileSync(outFile.path, outFile.content));
  }

  /**
   * Binds console logging to different levels
   *
   * @param {string} logLevel
   * @memberof PatternLab
   */
  registerLogger(logLevel) {
    if (logLevel === undefined) {
      logger.log.on('info', msg => console.info(msg));
      logger.log.on('warning', msg => console.info(msg));
      logger.log.on('error', msg => console.info(msg));
    } else {
      if (logLevel === 'quiet') { return; }
      switch (logLevel) {
        case 'debug':
          logger.log.on('debug', msg => console.info(msg));
        case 'info':
          logger.log.on('info', msg => console.info(msg));
        case 'warning':
          logger.log.on('warning', msg => console.info(msg));
        case 'error':
          logger.log.on('error', msg => console.info(msg));
      }
    }
  }

<<<<<<< HEAD
  const promiseAllPatternFiles = new Promise(function (resolve) {
    dive(
      patterns_dir,
      (err, file) => {
        //log any errors
        if (err) {
          logger.info('error in processAllPatternsIterative():', err);
          return;
        }

        // We now have the loading and process phases spearated; this
        // loads all the patterns before beginning any analysis, so we
        // can load them asynchronously and be sure we know about all
        // of them before we start lineage hunting, for
        // example. Incidentally, this should also allow people to do
        // horrifying things like include a page in a atom. But
        // please, if you're reading this: don't.

        // NOTE: sync for now
        pattern_assembler.load_pattern_iterative(path.relative(patterns_dir, file), patternlab);
      },
      resolve
    );
  });
  return promiseAllPatternFiles.then(() => {
    // This is the second phase: once we've loaded all patterns,
    // start analysis.
    // patternlab.patterns.forEach((pattern) => {
    //   pattern_assembler.process_pattern_iterative(pattern, patternlab);
    // });
    return Promise.all(patternlab.patterns.map((pattern) => {
      return pattern_assembler.process_pattern_iterative(pattern, patternlab);
    }));
  });
}

function processAllPatternsRecursive(patterns_dir, patternlab) {
  diveSync(
    patterns_dir,
    function (err, file) {
      //log any errors
      if (err) {
        logger.info(err);
        return;
      }
      pattern_assembler.process_pattern_recursive(path.relative(patterns_dir, file), patternlab);
    }
  );
}

/**
 * Installs a given plugin. Assumes it has already been pulled down via npm
 * @param pluginName - the name of the plugin
 */
function installPlugin(pluginName) {
  //get the config
  const configPath = path.resolve(process.cwd(), 'patternlab-config.json');
  const config = fs.readJSONSync(path.resolve(configPath), 'utf8');
  const plugin_manager = new pm(config, configPath);

  plugin_manager.install_plugin(pluginName);
}

/**
 * Returns the standardized default config
 *
 * @return {object} Returns the object representation of the patternlab-config.json
 */
function getDefaultConfig() {
  return defaultConfig;
}

const patternlab_engine = function (config) {
  const patternlab = new PatternLab(config);
  const paths = patternlab.config.paths;

  function help() {

    logger.info('');

    logger.info('|=======================================|');
    logger.debug('     Pattern Lab Node Help v' + patternlab.package.version);
    logger.info('|=======================================|');

    logger.info('');
    logger.info('API - usually consumed by an edition');
    logger.info('');

    logger.debug(' patternlab:build');
    logger.info('   > Compiles the patterns and frontend, outputting to config.paths.public');
    logger.info('');

    logger.debug(' patternlab:patternsonly');
    logger.info('   > Compiles the patterns only, outputting to config.paths.public');
    logger.info('');

    logger.debug(' patternlab:version');
    logger.info('   > Return the version of patternlab-node you have installed');
    logger.info('');

    logger.debug(' patternlab:help');
    logger.info('   > Get more information about patternlab-node, pattern lab in general, and where to report issues.');
    logger.info('');

    logger.debug(' patternlab:liststarterkits');
    logger.info('   > Returns a url with the list of available starterkits hosted on the Pattern Lab organization Github account');
    logger.info('');

    logger.debug(' patternlab:loadstarterkit');
    logger.info('   > Load a starterkit into config.paths.source/*');
    logger.info('   > NOTE: Overwrites existing content, and only cleans out existing directory if --clean=true argument is passed.');
    logger.info('   > NOTE: In most cases, `npm install starterkit-name` will precede this call.');
    logger.info('   > arguments:');
    logger.info('      -- kit ');
    logger.info('      > the name of the starter kit to load');
    logger.info('      -- clean ');
    logger.info('      > removes all files from config.paths.source/ prior to load');
    logger.info('   > example (gulp):');
    logger.info('    `gulp patternlab:loadstarterkit --kit=starterkit-mustache-demo`');
    logger.info('');

    logger.info('===============================');
    logger.info('');
    logger.info('Visit http://patternlab.io/ for more info about Pattern Lab');
    logger.info('Visit https://github.com/pattern-lab/patternlab-node/issues to open an issue.');
    logger.info('Visit https://github.com/pattern-lab/patternlab-node/wiki to view the changelog, roadmap, and other info.');
    logger.info('');
    logger.info('===============================');
  }

  function renderSinglePattern(pattern, head) {
=======
  renderSinglePattern(pattern, head) {
>>>>>>> 4b14e5d9
    // Pattern does not need to be built and recompiled more than once
    if (!pattern.isPattern || pattern.compileState === CompileState.CLEAN) {
      return Promise.resolve(false);
    }

    // Allows serializing the compile state
    this.graph.node(pattern).compileState = pattern.compileState = CompileState.BUILDING;

    //todo move this into lineage_hunter
    pattern.patternLineages = pattern.lineage;
    pattern.patternLineageExists = pattern.lineage.length > 0;
    pattern.patternLineagesR = pattern.lineageR;
    pattern.patternLineageRExists = pattern.lineageR.length > 0;
    pattern.patternLineageEExists = pattern.patternLineageExists || pattern.patternLineageRExists;

    this.events.emit('patternlab-pattern-before-data-merge', this, pattern);

    //render the pattern, but first consolidate any data we may have
    let allData;
    try {
      allData = jsonCopy(this.data, 'config.paths.source.data global data');
    } catch (err) {
      logger.info('There was an error parsing JSON for ' + pattern.relPath);
      logger.info(err);
    }
    allData = _.merge(allData, pattern.jsonFileData);
    allData.cacheBuster = this.cacheBuster;

    //re-rendering the headHTML each time allows pattern-specific data to influence the head of the pattern
    pattern.header = head;
    const headHTML = pattern_assembler.renderPattern(pattern.header, allData);

    //render the extendedTemplate with all data
    pattern.patternPartialCode = pattern_assembler.renderPattern(pattern, allData);

    // stringify this data for individual pattern rendering and use on the styleguide
    // see if patternData really needs these other duped values

    // construct our extraOutput dump
    var extraOutput = Object.assign({}, pattern.extraOutput, pattern.allMarkdown);
    delete(extraOutput.title);
    delete(extraOutput.state);
    delete(extraOutput.markdown);

    pattern.patternData = JSON.stringify({
      cssEnabled: false,
      patternLineageExists: pattern.patternLineageExists,
      patternLineages: pattern.patternLineages,
      lineage: pattern.patternLineages,
      patternLineageRExists: pattern.patternLineageRExists,
      patternLineagesR: pattern.patternLineagesR,
      lineageR: pattern.patternLineagesR,
      patternLineageEExists: pattern.patternLineageExists || pattern.patternLineageRExists,
      patternDesc: pattern.patternDescExists ? pattern.patternDesc : '',
      patternBreadcrumb:
      pattern.patternGroup === pattern.patternSubGroup ? {
        patternType: pattern.patternGroup
      } : {
        patternType: pattern.patternGroup,
        patternSubtype: pattern.patternSubGroup
      },
      patternExtension: pattern.fileExtension.substr(1), //remove the dot because styleguide asset default adds it for us
      patternName: pattern.patternName,
      patternPartial: pattern.patternPartial,
      patternState: pattern.patternState,
      patternEngineName: pattern.engine.engineName,
      extraOutput: extraOutput
    });

    //set the pattern-specific footer by compiling the general-footer with data, and then adding it to the meta footer
    const footerPartial = pattern_assembler.renderPattern(this.footer, {
      isPattern: pattern.isPattern,
      patternData: pattern.patternData,
      cacheBuster: this.cacheBuster
    });

    let allFooterData;
    try {
      allFooterData = jsonCopy(this.data, 'config.paths.source.data global data');
    } catch (err) {
      logger.info('There was an error parsing JSON for ' + pattern.relPath);
      logger.info(err);
    }
    allFooterData = _.merge(allFooterData, pattern.jsonFileData);
    allFooterData.patternLabFoot = footerPartial;

    const footerHTML = pattern_assembler.renderPattern(this.userFoot, allFooterData);

    this.events.emit('patternlab-pattern-write-begin', this, pattern);

    //write the compiled template to the public patterns directory
    this.writePatternFiles(headHTML, pattern, footerHTML);

    this.events.emit('patternlab-pattern-write-end', this, pattern);

    // Allows serializing the compile state
    this.graph.node(pattern).compileState = pattern.compileState = CompileState.CLEAN;
    logger.info("Built pattern: " + pattern.patternPartial);

    return Promise.resolve(true);
  }

  /**
   * Installs a given plugin. Assumes it has already been pulled down via npm
   * @param pluginName - the name of the plugin
   */
  installPlugin(pluginName) {
    //get the config
    const configPath = path.resolve(process.cwd(), 'patternlab-config.json');
    const config = fs.readJSONSync(path.resolve(configPath), 'utf8');
    const plugin_manager = new pm(config, configPath);

    plugin_manager.install_plugin(pluginName);
  }

  /**
   * Given a path, load info from the folder to compile into a single config object.
   * @param dataFilesPath
   * @param fsDep
   * @returns {{}}
   */
  buildPatternData(dataFilesPath, fsDep) {
    return dataLoader.loadDataFromFolder(dataFilesPath, 'listitems', fsDep);
  }

  // GTP: these two diveSync pattern processors factored out so they can be reused
  // from unit tests to reduce code dupe!
  processAllPatternsIterative(patterns_dir) {
    const self = this;
    const promiseAllPatternFiles = new Promise(function (resolve) {
      dive(
        patterns_dir,
        (err, file) => {
          //log any errors
          if (err) {
            logger.info('error in processAllPatternsIterative():', err);
            return;
          }

          // We now have the loading and process phases spearated; this
          // loads all the patterns before beginning any analysis, so we
          // can load them asynchronously and be sure we know about all
          // of them before we start lineage hunting, for
          // example. Incidentally, this should also allow people to do
          // horrifying things like include a page in a atom. But
          // please, if you're reading this: don't.

          // NOTE: sync for now
          pattern_assembler.load_pattern_iterative(path.relative(patterns_dir, file), self);
        },
        resolve
      );
    });
    return promiseAllPatternFiles.then(() => {
      return Promise.all(this.patterns.map((pattern) => {
        return pattern_assembler.process_pattern_iterative(pattern, self);
      }));
    });
  }

<<<<<<< HEAD
  return {
    /**
     * logs current version
     *
     * @returns {void} current patternlab-node version as defined in package.json, as console output
     */
    version: function () {
      return patternlab.logVersion();
    },

    /**
     * return current version
     *
     * @returns {string} current patternlab-node version as defined in package.json, as string
     */
    v: function () {
      return patternlab.getVersion();
    },

    /**
     * build patterns, copy assets, and construct ui
     *
     * @param {object} options an object used to control build behavior
     * @returns {Promise} a promise fulfilled when build is complete
     */
    build: function (options) {
      if (patternlab && patternlab.isBusy) {
        logger.info('Pattern Lab is busy building a previous run - returning early.');
        return Promise.resolve();
      }
      patternlab.isBusy = true;
      return buildPatterns(options.cleanPublic).then(() => {

        new ui_builder().buildFrontend(patternlab);
        assetCopier().copyAssets(patternlab.config.paths, patternlab, options);

        this.events.on('patternlab-pattern-change', () => {
          if (!patternlab.isBusy) {
            options.cleanPublic = false;
            return this.build(options);
          }
          return Promise.resolve();
        });

        this.events.on('patternlab-global-change', () => {
          if (!patternlab.isBusy) {
            options.cleanPublic = true; //rebuild everything
            return this.build(options);
          }
          return Promise.resolve();
        });

        patternlab.isBusy = false;
      });
    },

    /**
     * logs usage
     *
     * @returns {void} pattern lab API usage, as console output
     */
    help: function () {
      help();
    },

    /**
     * build patterns only, leaving existing public files intact
     *
     * @param {object} options an object used to control build behavior
     * @returns {Promise} a promise fulfilled when build is complete
     */
    patternsonly: function (options) {
      if (patternlab && patternlab.isBusy) {
        logger.info('Pattern Lab is busy building a previous run - returning early.');
        return Promise.resolve();
      }
      patternlab.isBusy = true;
      return buildPatterns(options.cleanPublic).then(() => {
        patternlab.isBusy = false;
      });
    },

  /**
   * fetches starterkit repos from pattern-lab github org that contain 'starterkit' in their name
   *
   * @returns {Promise} Returns an Array<{name,url}> for the starterkit repos
   */
    liststarterkits: function () {
      return patternlab.listStarterkits();
    },

    /**
     * load starterkit already available via `node_modules/`
     *
     * @param {string} starterkitName name of starterkit
     * @param {boolean} clean whether or not to delete contents of source/ before load
     * @returns {void}
     */
    loadstarterkit: function (starterkitName, clean) {
      patternlab.loadStarterKit(starterkitName, clean);
    },


    /**
     * install plugin already available via `node_modules/`
     *
     * @param {string} pluginName name of plugin
     * @returns {void}
     */
    installplugin: function (pluginName) {
      installPlugin(pluginName);
    },

    /**
     * returns all file extensions supported by installed PatternEngines
     *
     * @returns {Array<string>} all supported file extensions
     */
    getSupportedTemplateExtensions: function () {
      return patternlab.getSupportedTemplateExtensions();
    },

    /**
     * build patterns, copy assets, and construct ui, watch source files, and serve locally
     *
     * @param {object} options an object used to control build, copy, and serve behavior
     * @returns {Promise} TODO: validate
     */
    serve: function (options) {
      options.watch = true;
      return this.build(options).then(function () {
        serve(patternlab);
      });
    },
    events: patternlab.events
  };
};

// export these free functions so they're available without calling the exported
// function, for use in reducing code dupe in unit tests. At least, until we
// have a better way to do this
patternlab_engine.build_pattern_data = buildPatternData;
patternlab_engine.process_all_patterns_iterative = processAllPatternsIterative;
patternlab_engine.process_all_patterns_recursive = processAllPatternsRecursive;
patternlab_engine.getDefaultConfig = getDefaultConfig;
=======
  processAllPatternsRecursive(patterns_dir) {
    const self = this;
    diveSync(
      patterns_dir,
      function (err, file) {
        //log any errors
        if (err) {
          logger.info(err);
          return;
        }
        pattern_assembler.process_pattern_recursive(path.relative(patterns_dir, file), self);
      }
    );
  }
};

// // export these free functions so they're available without calling the exported
// // function, for use in reducing code dupe in unit tests. At least, until we
// // have a better way to do this
// patternlab_engine.build_pattern_data = buildPatternData;
// patternlab_engine.process_all_patterns_iterative = processAllPatternsIterative;
// patternlab_engine.process_all_patterns_recursive = processAllPatternsRecursive;
>>>>>>> 4b14e5d9

// module.exports = patternlab_engine;<|MERGE_RESOLUTION|>--- conflicted
+++ resolved
@@ -323,141 +323,7 @@
     }
   }
 
-<<<<<<< HEAD
-  const promiseAllPatternFiles = new Promise(function (resolve) {
-    dive(
-      patterns_dir,
-      (err, file) => {
-        //log any errors
-        if (err) {
-          logger.info('error in processAllPatternsIterative():', err);
-          return;
-        }
-
-        // We now have the loading and process phases spearated; this
-        // loads all the patterns before beginning any analysis, so we
-        // can load them asynchronously and be sure we know about all
-        // of them before we start lineage hunting, for
-        // example. Incidentally, this should also allow people to do
-        // horrifying things like include a page in a atom. But
-        // please, if you're reading this: don't.
-
-        // NOTE: sync for now
-        pattern_assembler.load_pattern_iterative(path.relative(patterns_dir, file), patternlab);
-      },
-      resolve
-    );
-  });
-  return promiseAllPatternFiles.then(() => {
-    // This is the second phase: once we've loaded all patterns,
-    // start analysis.
-    // patternlab.patterns.forEach((pattern) => {
-    //   pattern_assembler.process_pattern_iterative(pattern, patternlab);
-    // });
-    return Promise.all(patternlab.patterns.map((pattern) => {
-      return pattern_assembler.process_pattern_iterative(pattern, patternlab);
-    }));
-  });
-}
-
-function processAllPatternsRecursive(patterns_dir, patternlab) {
-  diveSync(
-    patterns_dir,
-    function (err, file) {
-      //log any errors
-      if (err) {
-        logger.info(err);
-        return;
-      }
-      pattern_assembler.process_pattern_recursive(path.relative(patterns_dir, file), patternlab);
-    }
-  );
-}
-
-/**
- * Installs a given plugin. Assumes it has already been pulled down via npm
- * @param pluginName - the name of the plugin
- */
-function installPlugin(pluginName) {
-  //get the config
-  const configPath = path.resolve(process.cwd(), 'patternlab-config.json');
-  const config = fs.readJSONSync(path.resolve(configPath), 'utf8');
-  const plugin_manager = new pm(config, configPath);
-
-  plugin_manager.install_plugin(pluginName);
-}
-
-/**
- * Returns the standardized default config
- *
- * @return {object} Returns the object representation of the patternlab-config.json
- */
-function getDefaultConfig() {
-  return defaultConfig;
-}
-
-const patternlab_engine = function (config) {
-  const patternlab = new PatternLab(config);
-  const paths = patternlab.config.paths;
-
-  function help() {
-
-    logger.info('');
-
-    logger.info('|=======================================|');
-    logger.debug('     Pattern Lab Node Help v' + patternlab.package.version);
-    logger.info('|=======================================|');
-
-    logger.info('');
-    logger.info('API - usually consumed by an edition');
-    logger.info('');
-
-    logger.debug(' patternlab:build');
-    logger.info('   > Compiles the patterns and frontend, outputting to config.paths.public');
-    logger.info('');
-
-    logger.debug(' patternlab:patternsonly');
-    logger.info('   > Compiles the patterns only, outputting to config.paths.public');
-    logger.info('');
-
-    logger.debug(' patternlab:version');
-    logger.info('   > Return the version of patternlab-node you have installed');
-    logger.info('');
-
-    logger.debug(' patternlab:help');
-    logger.info('   > Get more information about patternlab-node, pattern lab in general, and where to report issues.');
-    logger.info('');
-
-    logger.debug(' patternlab:liststarterkits');
-    logger.info('   > Returns a url with the list of available starterkits hosted on the Pattern Lab organization Github account');
-    logger.info('');
-
-    logger.debug(' patternlab:loadstarterkit');
-    logger.info('   > Load a starterkit into config.paths.source/*');
-    logger.info('   > NOTE: Overwrites existing content, and only cleans out existing directory if --clean=true argument is passed.');
-    logger.info('   > NOTE: In most cases, `npm install starterkit-name` will precede this call.');
-    logger.info('   > arguments:');
-    logger.info('      -- kit ');
-    logger.info('      > the name of the starter kit to load');
-    logger.info('      -- clean ');
-    logger.info('      > removes all files from config.paths.source/ prior to load');
-    logger.info('   > example (gulp):');
-    logger.info('    `gulp patternlab:loadstarterkit --kit=starterkit-mustache-demo`');
-    logger.info('');
-
-    logger.info('===============================');
-    logger.info('');
-    logger.info('Visit http://patternlab.io/ for more info about Pattern Lab');
-    logger.info('Visit https://github.com/pattern-lab/patternlab-node/issues to open an issue.');
-    logger.info('Visit https://github.com/pattern-lab/patternlab-node/wiki to view the changelog, roadmap, and other info.');
-    logger.info('');
-    logger.info('===============================');
-  }
-
-  function renderSinglePattern(pattern, head) {
-=======
   renderSinglePattern(pattern, head) {
->>>>>>> 4b14e5d9
     // Pattern does not need to be built and recompiled more than once
     if (!pattern.isPattern || pattern.compileState === CompileState.CLEAN) {
       return Promise.resolve(false);
@@ -618,153 +484,6 @@
     });
   }
 
-<<<<<<< HEAD
-  return {
-    /**
-     * logs current version
-     *
-     * @returns {void} current patternlab-node version as defined in package.json, as console output
-     */
-    version: function () {
-      return patternlab.logVersion();
-    },
-
-    /**
-     * return current version
-     *
-     * @returns {string} current patternlab-node version as defined in package.json, as string
-     */
-    v: function () {
-      return patternlab.getVersion();
-    },
-
-    /**
-     * build patterns, copy assets, and construct ui
-     *
-     * @param {object} options an object used to control build behavior
-     * @returns {Promise} a promise fulfilled when build is complete
-     */
-    build: function (options) {
-      if (patternlab && patternlab.isBusy) {
-        logger.info('Pattern Lab is busy building a previous run - returning early.');
-        return Promise.resolve();
-      }
-      patternlab.isBusy = true;
-      return buildPatterns(options.cleanPublic).then(() => {
-
-        new ui_builder().buildFrontend(patternlab);
-        assetCopier().copyAssets(patternlab.config.paths, patternlab, options);
-
-        this.events.on('patternlab-pattern-change', () => {
-          if (!patternlab.isBusy) {
-            options.cleanPublic = false;
-            return this.build(options);
-          }
-          return Promise.resolve();
-        });
-
-        this.events.on('patternlab-global-change', () => {
-          if (!patternlab.isBusy) {
-            options.cleanPublic = true; //rebuild everything
-            return this.build(options);
-          }
-          return Promise.resolve();
-        });
-
-        patternlab.isBusy = false;
-      });
-    },
-
-    /**
-     * logs usage
-     *
-     * @returns {void} pattern lab API usage, as console output
-     */
-    help: function () {
-      help();
-    },
-
-    /**
-     * build patterns only, leaving existing public files intact
-     *
-     * @param {object} options an object used to control build behavior
-     * @returns {Promise} a promise fulfilled when build is complete
-     */
-    patternsonly: function (options) {
-      if (patternlab && patternlab.isBusy) {
-        logger.info('Pattern Lab is busy building a previous run - returning early.');
-        return Promise.resolve();
-      }
-      patternlab.isBusy = true;
-      return buildPatterns(options.cleanPublic).then(() => {
-        patternlab.isBusy = false;
-      });
-    },
-
-  /**
-   * fetches starterkit repos from pattern-lab github org that contain 'starterkit' in their name
-   *
-   * @returns {Promise} Returns an Array<{name,url}> for the starterkit repos
-   */
-    liststarterkits: function () {
-      return patternlab.listStarterkits();
-    },
-
-    /**
-     * load starterkit already available via `node_modules/`
-     *
-     * @param {string} starterkitName name of starterkit
-     * @param {boolean} clean whether or not to delete contents of source/ before load
-     * @returns {void}
-     */
-    loadstarterkit: function (starterkitName, clean) {
-      patternlab.loadStarterKit(starterkitName, clean);
-    },
-
-
-    /**
-     * install plugin already available via `node_modules/`
-     *
-     * @param {string} pluginName name of plugin
-     * @returns {void}
-     */
-    installplugin: function (pluginName) {
-      installPlugin(pluginName);
-    },
-
-    /**
-     * returns all file extensions supported by installed PatternEngines
-     *
-     * @returns {Array<string>} all supported file extensions
-     */
-    getSupportedTemplateExtensions: function () {
-      return patternlab.getSupportedTemplateExtensions();
-    },
-
-    /**
-     * build patterns, copy assets, and construct ui, watch source files, and serve locally
-     *
-     * @param {object} options an object used to control build, copy, and serve behavior
-     * @returns {Promise} TODO: validate
-     */
-    serve: function (options) {
-      options.watch = true;
-      return this.build(options).then(function () {
-        serve(patternlab);
-      });
-    },
-    events: patternlab.events
-  };
-};
-
-// export these free functions so they're available without calling the exported
-// function, for use in reducing code dupe in unit tests. At least, until we
-// have a better way to do this
-patternlab_engine.build_pattern_data = buildPatternData;
-patternlab_engine.process_all_patterns_iterative = processAllPatternsIterative;
-patternlab_engine.process_all_patterns_recursive = processAllPatternsRecursive;
-patternlab_engine.getDefaultConfig = getDefaultConfig;
-=======
   processAllPatternsRecursive(patterns_dir) {
     const self = this;
     diveSync(
@@ -779,14 +498,4 @@
       }
     );
   }
-};
-
-// // export these free functions so they're available without calling the exported
-// // function, for use in reducing code dupe in unit tests. At least, until we
-// // have a better way to do this
-// patternlab_engine.build_pattern_data = buildPatternData;
-// patternlab_engine.process_all_patterns_iterative = processAllPatternsIterative;
-// patternlab_engine.process_all_patterns_recursive = processAllPatternsRecursive;
->>>>>>> 4b14e5d9
-
-// module.exports = patternlab_engine;+};