--- conflicted
+++ resolved
@@ -1,9 +1,5 @@
 /*
-<<<<<<< HEAD
  * patternlab-node - v1.2.1 - 2016
-=======
- * patternlab-node - v1.2.0 - 2016
->>>>>>> 277fe1f0
  *
  * Brian Muenzenmeyer, and the web community.
  * Licensed under the MIT license.
@@ -239,166 +235,6 @@
     //export patterns if necessary
     pattern_exporter.export_patterns(patternlab);
   }
-
-<<<<<<< HEAD
-  function addToPatternPaths(bucketName, pattern) {
-    //this is messy, could use a refactor.
-    patternlab.patternPaths[bucketName][pattern.patternName] = pattern.subdir.replace(/\\/g, '/') + "/" + pattern.fileName;
-  }
-
-  //todo: refactor this as a method on the pattern object itself once we merge dev with pattern-engines branch
-  function isPatternExcluded(pattern) {
-    // returns whether or not the first character of the pattern filename is an underscore, or excluded
-    return pattern.fileName.charAt(0) === '_';
-  }
-
-  function buildFrontEnd() {
-    var pattern_assembler = new pa(),
-      media_hunter = new mh(),
-      styleGuideExcludes = patternlab.config.styleGuideExcludes,
-      styleguidePatterns = [],
-      i; // for loops
-
-    patternlab.buckets = [];
-    patternlab.bucketIndex = [];
-    patternlab.patternPaths = {};
-    patternlab.viewAllPaths = {};
-
-    //sort all patterns explicitly.
-    patternlab.patterns = patternlab.patterns.sort(function (a, b) {
-      if (a.name > b.name) { return 1; }
-      if (a.name < b.name) { return -1; }
-
-      // a must be equal to b
-      return 0;
-    });
-
-    //find mediaQueries
-    media_hunter.find_media_queries('./source/css', patternlab);
-
-    // check if patterns are excluded, if not add them to styleguidePatterns
-    if (styleGuideExcludes && styleGuideExcludes.length) {
-      for (i = 0; i < patternlab.patterns.length; i++) {
-
-        // skip underscore-prefixed files
-        if (isPatternExcluded(patternlab.patterns[i])) {
-          if (patternlab.config.debug) {
-            console.log('Omitting ' + patternlab.patterns[i].key + " from styleguide pattern exclusion.");
-          }
-          continue;
-        }
-
-        var key = patternlab.patterns[i].key;
-        var typeKey = key.substring(0, key.indexOf('-'));
-        var isExcluded = (styleGuideExcludes.indexOf(typeKey) > -1);
-        if (!isExcluded) {
-          styleguidePatterns.push(patternlab.patterns[i]);
-        }
-      }
-    } else {
-      for (i = 0; i < patternlab.patterns.length; i++) {
-        // skip underscore-prefixed files
-        if (isPatternExcluded(patternlab.patterns[i])) {
-          if (patternlab.config.debug) {
-            console.log('Omitting ' + patternlab.patterns[i].key + " from styleguide pattern exclusion.");
-          }
-          continue;
-        }
-        styleguidePatterns.push(patternlab.patterns[i]);
-      }
-    }
-
-    //also add the cachebuster value. slight chance this could collide with a user that has defined cacheBuster as a value
-    patternlab.data.cacheBuster = patternlab.cacheBuster;
-
-    //get the main page head and foot
-    var mainPageHead = patternlab.userHead.extendedTemplate.replace('{% pattern-lab-head %}', patternlab.header);
-    var mainPageHeadHtml = pattern_assembler.renderPattern(mainPageHead, patternlab.data);
-    var mainPageFoot = patternlab.userFoot.extendedTemplate.replace('{% pattern-lab-foot %}', patternlab.footer);
-    var mainPageFootHtml = pattern_assembler.renderPattern(mainPageFoot, patternlab.data);
-
-    //build the styleguide
-    var styleguideTemplate = fs.readFileSync(path.resolve(paths.source.patternlabFiles, 'templates/styleguide.mustache'), 'utf8'),
-      styleguideHtml = pattern_assembler.renderPattern(styleguideTemplate, {partials: styleguidePatterns, cacheBuster: patternlab.cacheBuster});
-
-    fs.outputFileSync(path.resolve(paths.public.styleguide, 'html/styleguide.html'), mainPageHeadHtml + styleguideHtml + mainPageFootHtml);
-
-    //build the viewall pages
-    var prevSubdir = '',
-      prevGroup = '';
-
-    for (i = 0; i < patternlab.patterns.length; i++) {
-      // skip underscore-prefixed files
-      if (isPatternExcluded(patternlab.patterns[i])) {
-        if (patternlab.config.debug) {
-          console.log('Omitting ' + patternlab.patterns[i].key + " from view all rendering.");
-        }
-        continue;
-      }
-
-      var pattern = patternlab.patterns[i];
-
-      //create the view all for the section
-      // check if the current section is different from the previous one
-      if (pattern.patternGroup !== prevGroup) {
-        prevGroup = pattern.patternGroup;
-
-        var viewAllPatterns = [],
-          patternPartial = "viewall-" + pattern.patternGroup,
-          j;
-
-        for (j = 0; j < patternlab.patterns.length; j++) {
-          if (patternlab.patterns[j].patternGroup === pattern.patternGroup) {
-            //again, skip any sibling patterns to the current one that may have underscores
-            if (isPatternExcluded(patternlab.patterns[j])) {
-              if (patternlab.config.debug) {
-                console.log('Omitting ' + patternlab.patterns[j].key + " from view all sibling rendering.");
-              }
-              continue;
-            }
-
-            viewAllPatterns.push(patternlab.patterns[j]);
-          }
-        }
-
-        var viewAllTemplate = fs.readFileSync(path.resolve(paths.source.patternlabFiles, 'templates/viewall.mustache'), 'utf8');
-        var viewAllHtml = pattern_assembler.renderPattern(viewAllTemplate, {partials: viewAllPatterns, patternPartial: patternPartial, cacheBuster: patternlab.cacheBuster });
-        fs.outputFileSync(paths.public.patterns + pattern.subdir.slice(0, pattern.subdir.indexOf(pattern.patternGroup) + pattern.patternGroup.length) + '/index.html', mainPageHead + viewAllHtml + mainPageFoot);
-      }
-
-      // create the view all for the subsection
-      // check if the current sub section is different from the previous one
-      if (pattern.subdir !== prevSubdir) {
-        prevSubdir = pattern.subdir;
-
-        var viewAllPatterns = [],
-          patternPartial = "viewall-" + pattern.patternGroup + "-" + pattern.patternSubGroup,
-          j;
-
-        for (j = 0; j < patternlab.patterns.length; j++) {
-          if (patternlab.patterns[j].subdir === pattern.subdir) {
-            //again, skip any sibling patterns to the current one that may have underscores
-            if (isPatternExcluded(patternlab.patterns[j])) {
-              if (patternlab.config.debug) {
-                console.log('Omitting ' + patternlab.patterns[j].key + " from view all sibling rendering.");
-              }
-              continue;
-            }
-            viewAllPatterns.push(patternlab.patterns[j]);
-          }
-        }
-
-        var viewAllTemplate = fs.readFileSync(path.resolve(paths.source.patternlabFiles, 'templates/viewall.mustache'), 'utf8');
-        var viewAllHtml = pattern_assembler.renderPattern(viewAllTemplate, {partials: viewAllPatterns, patternPartial: patternPartial, cacheBuster: patternlab.cacheBuster});
-        fs.outputFileSync(paths.public.patterns + pattern.flatPatternPath + '/index.html', mainPageHeadHtml + viewAllHtml + mainPageFootHtml);
-      }
-    }
-
-    //build the patternlab website
-    var patternlabSiteTemplate = fs.readFileSync(path.resolve(paths.source.patternlabFiles, 'templates/index.mustache'), 'utf8');
-=======
->>>>>>> 277fe1f0
-
 
   return {
     version: function () {
