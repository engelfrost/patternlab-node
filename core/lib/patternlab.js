/*
 * patternlab-node - v2.8.0 - 2017
 *
 * Brian Muenzenmeyer, Geoff Pursell, Raphael Okon, tburny and the web community.
 * Licensed under the MIT license.
 *
 * Many thanks to Brad Frost and Dave Olsen for inspiration, encouragement, and advice.
 *
 */

"use strict";

<<<<<<< HEAD
const diveSync = require('diveSync');
const dive = require('dive');
const glob = require('glob');
const _ = require('lodash');
const path = require('path');
const chalk = require('chalk');
const cleanHtml = require('js-beautify').html;
const inherits = require('util').inherits;
const pm = require('./plugin_manager');
const fs = require('fs-extra');
const packageInfo = require('../../package.json');
const plutils = require('./utilities');
const PatternGraph = require('./pattern_graph').PatternGraph;
=======
var diveSync = require('diveSync'),
  glob = require('glob'),
  _ = require('lodash'),
  path = require('path'),
  chalk = require('chalk'),
  cleanHtml = require('js-beautify').html,
  inherits = require('util').inherits,
  pm = require('./plugin_manager'),
  fs = require('fs-extra'),
  packageInfo = require('../../package.json'),
  plutils = require('./utilities'),
  jsonCopy = require('./json_copy'),
  PatternGraph = require('./pattern_graph').PatternGraph;
>>>>>>> 2e86e27c

//register our log events
plutils.log.on('error', msg => console.log(msg));
plutils.log.on('debug', msg => console.log(msg));
plutils.log.on('warning', msg => console.log(msg));
plutils.log.on('info', msg => console.log(msg));

console.log(
  chalk.bold('\n====[ Pattern Lab / Node'),
  `- v${packageInfo.version}`,
  chalk.bold(']====\n')
);

const patternEngines = require('./pattern_engines');
const EventEmitter = require('events').EventEmitter;

function buildPatternData(dataFilesPath, fsDep) {
  const dataFiles = glob.sync(dataFilesPath + '*.json', {"ignore" : [dataFilesPath + 'listitems.json']});
  let mergeObject = {};
  dataFiles.forEach(function (filePath) {
    const jsonData = fsDep.readJSONSync(path.resolve(filePath), 'utf8');
    mergeObject = _.merge(mergeObject, jsonData);
  });
  return mergeObject;
}

// GTP: these two diveSync pattern processors factored out so they can be reused
// from unit tests to reduce code dupe!
function processAllPatternsIterative(pattern_assembler, patterns_dir, patternlab) {

  const promiseAllPatternFiles = new Promise(function (resolve) {
    dive(
      patterns_dir,
      (err, file) => {
        //log any errors
        if (err) {
          console.log('error in processAllPatternsIterative():', err);
          return;
        }

        // We now have the loading and process phases spearated; this
        // loads all the patterns before beginning any analysis, so we
        // can load them asynchronously and be sure we know about all
        // of them before we start lineage hunting, for
        // example. Incidentally, this should also allow people to do
        // horrifying things like include a page in a atom. But
        // please, if you're reading this: don't.

        // NOTE: sync for now
        pattern_assembler.load_pattern_iterative(path.relative(patterns_dir, file), patternlab);
      },
      resolve
    );
  });
  return promiseAllPatternFiles.then(() => {
    // This is the second phase: once we've loaded all patterns,
    // start analysis.
    // patternlab.patterns.forEach((pattern) => {
    //   pattern_assembler.process_pattern_iterative(pattern, patternlab);
    // });
    return Promise.all(patternlab.patterns.map((pattern) => {
      return pattern_assembler.process_pattern_iterative(pattern, patternlab);
    }));
  });
}

function processAllPatternsRecursive(pattern_assembler, patterns_dir, patternlab) {
  diveSync(
    patterns_dir,
    function (err, file) {
      //log any errors
      if (err) {
        console.log(err);
        return;
      }
      pattern_assembler.process_pattern_recursive(path.relative(patterns_dir, file), patternlab);
    }
  );
}

function checkConfiguration(patternlab) {
  //default the output suffixes if not present
  const outputFileSuffixes = {
    rendered: '.rendered',
    rawTemplate: '',
    markupOnly: '.markup-only'
  };

  if (!patternlab.config.outputFileSuffixes) {
    plutils.warning('Configuration Object "outputFileSuffixes" not found, and defaulted to the following:');
    console.log(outputFileSuffixes);
    plutils.warning('Since Pattern Lab Core 2.3.0 this configuration option is required. Suggest you add it to your patternlab-config.json file.');
    console.log();
  }
  patternlab.config.outputFileSuffixes = _.extend(outputFileSuffixes, patternlab.config.outputFileSuffixes);
}

/**
 * Finds and calls the main method of any found plugins.
 * @param patternlab - global data store
 */

//todo, move this to plugin_manager
function initializePlugins(patternlab) {

  if (!patternlab.config.plugins) { return; }

  const plugin_manager = new pm(patternlab.config, path.resolve(__dirname, '../../patternlab-config.json'));
  const foundPlugins = plugin_manager.detect_plugins();

  if (foundPlugins && foundPlugins.length > 0) {

    for (let i = 0; i < foundPlugins.length; i++) {

      const pluginKey = foundPlugins[i];

      if (patternlab.config.debug) {
        console.log('Found plugin: ', pluginKey);
        console.log('Attempting to load and initialize plugin.');
      }

      const plugin = plugin_manager.load_plugin(pluginKey);
      plugin(patternlab);
    }
  }
}

/**
 * Installs a given plugin. Assumes it has already been pulled down via npm
 * @param pluginName - the name of the plugin
 */
function installPlugin(pluginName) {
  //get the config
  const configPath = path.resolve(process.cwd(), 'patternlab-config.json');
  const config = fs.readJSONSync(path.resolve(configPath), 'utf8');
  const plugin_manager = new pm(config, configPath);

  plugin_manager.install_plugin(pluginName);
}

function PatternLabEventEmitter() {
  EventEmitter.call(this);
}
inherits(PatternLabEventEmitter, EventEmitter);

const patternlab_engine = function (config) {
  'use strict';

<<<<<<< HEAD
  const JSON5 = require('json5');
  const pa = require('./pattern_assembler');
  const pe = require('./pattern_exporter');
  const lh = require('./lineage_hunter');
  const ui = require('./ui_builder');
  const sm = require('./starterkit_manager');
  const Pattern = require('./object_factory').Pattern;
  const CompileState = require('./object_factory').CompileState;
  const patternlab = {};
=======
  var pa = require('./pattern_assembler'),
    pe = require('./pattern_exporter'),
    lh = require('./lineage_hunter'),
    ui = require('./ui_builder'),
    sm = require('./starterkit_manager'),
    Pattern = require('./object_factory').Pattern,
    CompileState = require('./object_factory').CompileState,
    patternlab = {};
>>>>>>> 2e86e27c

  patternlab.engines = patternEngines;
  patternlab.engines.loadAllEngines();

  const pattern_assembler = new pa();
  const pattern_exporter = new pe();
  const lineage_hunter = new lh();

  patternlab.package = fs.readJSONSync(path.resolve(__dirname, '../../package.json'));
  patternlab.config = config || fs.readJSONSync(path.resolve(__dirname, '../../patternlab-config.json'));
  patternlab.events = new PatternLabEventEmitter();

  // Initialized when building
  patternlab.graph = null;

  checkConfiguration(patternlab);

  //todo: determine if this is the best place to wire up plugins
  initializePlugins(patternlab);

  const paths = patternlab.config.paths;

  function getVersion() {
    console.log(patternlab.package.version);
  }

  function getSupportedTemplateExtensions() {
    return patternlab.engines.getSupportedFileExtensions();
  }

  function help() {

    console.log('');

    console.log('|=======================================|');
    plutils.debug('     Pattern Lab Node Help v' + patternlab.package.version);
    console.log('|=======================================|');

    console.log('');
    console.log('Command Line Interface - usually consumed by an edition');
    console.log('');

    plutils.debug(' patternlab:build');
    console.log('   > Compiles the patterns and frontend, outputting to config.paths.public');
    console.log('');

    plutils.debug(' patternlab:patternsonly');
    console.log('   > Compiles the patterns only, outputting to config.paths.public');
    console.log('');

    plutils.debug(' patternlab:version');
    console.log('   > Return the version of patternlab-node you have installed');
    console.log('');

    plutils.debug(' patternlab:help');
    console.log('   > Get more information about patternlab-node, pattern lab in general, and where to report issues.');
    console.log('');

    plutils.debug(' patternlab:liststarterkits');
    console.log('   > Returns a url with the list of available starterkits hosted on the Pattern Lab organization Github account');
    console.log('');

    plutils.debug(' patternlab:loadstarterkit');
    console.log('   > Load a starterkit into config.paths.source/*');
    console.log('   > NOTE: Overwrites existing content, and only cleans out existing directory if --clean=true argument is passed.');
    console.log('   > NOTE: In most cases, `npm install starterkit-name` will precede this call.');
    console.log('   > arguments:');
    console.log('      -- kit ');
    console.log('      > the name of the starter kit to load');
    console.log('      -- clean ');
    console.log('      > removes all files from config.paths.source/ prior to load');
    console.log('   > example (gulp):');
    console.log('    `gulp patternlab:loadstarterkit --kit=starterkit-mustache-demo`');
    console.log('');

    console.log('===============================');
    console.log('');
    console.log('Visit http://patternlab.io/ for more info about Pattern Lab');
    console.log('Visit https://github.com/pattern-lab/patternlab-node/issues to open an issue.');
    console.log('Visit https://github.com/pattern-lab/patternlab-node/wiki to view the changelog, roadmap, and other info.');
    console.log('');
    console.log('===============================');
  }

  function printDebug() {
    // A replacer function to pass to stringify below; this is here to prevent
    // the debug output from blowing up into a massive fireball of circular
    // references. This happens specifically with the Handlebars engine. Remove
    // if you like 180MB log files.
    function propertyStringReplacer(key, value) {
      if (key === 'engine' && value && value.engineName) {
        return '{' + value.engineName + ' engine object}';
      }
      return value;
    }

    //debug file can be written by setting flag on patternlab-config.json
    if (patternlab.config.debug) {
      console.log('writing patternlab debug file to ./patternlab.json');
      fs.outputFileSync('./patternlab.json', JSON.stringify(patternlab, propertyStringReplacer, 3));
    }
  }

  function setCacheBust() {
    if (patternlab.config.cacheBust) {
      if (patternlab.config.debug) {
        console.log('setting cacheBuster value for frontend assets.');
      }
      patternlab.cacheBuster = new Date().getTime();
    } else {
      patternlab.cacheBuster = 0;
    }
  }

  function listStarterkits() {
    const starterkit_manager = new sm(patternlab.config);
    return starterkit_manager.list_starterkits();
  }

  function loadStarterKit(starterkitName, clean) {
    const starterkit_manager = new sm(patternlab.config);
    starterkit_manager.load_starterkit(starterkitName, clean);
  }

  /**
   * Process the user-defined pattern head and prepare it for rendering
   */
  function processHeadPattern() {
    try {
      const headPath = path.resolve(paths.source.meta, '_00-head.mustache');
      const headPattern = new Pattern(headPath, null, patternlab);
      headPattern.template = fs.readFileSync(headPath, 'utf8');
      headPattern.isPattern = false;
      headPattern.isMetaPattern = true;
      pattern_assembler.decomposePattern(headPattern, patternlab, true);
      patternlab.userHead = headPattern.extendedTemplate;
    }
    catch (ex) {
      plutils.error('\nWARNING: Could not find the user-editable header template, currently configured to be at ' + path.join(config.paths.source.meta, '_00-head.mustache') + '. Your configured path may be incorrect (check paths.source.meta in your config file), the file may have been deleted, or it may have been left in the wrong place during a migration or update.\n');
      if (patternlab.config.debug) { console.log(ex); }
      process.exit(1);
    }
  }

  /**
   * Process the user-defined pattern footer and prepare it for rendering
   */
  function processFootPattern() {
    try {
      const footPath = path.resolve(paths.source.meta, '_01-foot.mustache');
      const footPattern = new Pattern(footPath, null, patternlab);
      footPattern.template = fs.readFileSync(footPath, 'utf8');
      footPattern.isPattern = false;
      footPattern.isMetaPattern = true;
      pattern_assembler.decomposePattern(footPattern, patternlab, true);
      patternlab.userFoot = footPattern.extendedTemplate;
    }
    catch (ex) {
      plutils.error('\nWARNING: Could not find the user-editable footer template, currently configured to be at ' + path.join(config.paths.source.meta, '_01-foot.mustache') + '. Your configured path may be incorrect (check paths.source.meta in your config file), the file may have been deleted, or it may have been left in the wrong place during a migration or update.\n');
      if (patternlab.config.debug) { console.log(ex); }
      process.exit(1);
    }
  }

  function writePatternFiles(headHTML, pattern, footerHTML) {
    const nullFormatter = str => str;
    const defaultFormatter = codeString => cleanHtml(codeString, {indent_size: 2});
    const makePath = type => path.join(paths.public.patterns, pattern.getPatternLink(patternlab, type));
    const patternPage = headHTML + pattern.patternPartialCode + footerHTML;
    const eng = pattern.engine;

    //beautify the output if configured to do so
    const formatters = config.cleanOutputHtml ? {
      rendered:     eng.renderedCodeFormatter || defaultFormatter,
      rawTemplate:  eng.rawTemplateCodeFormatter || defaultFormatter,
      markupOnly:   eng.markupOnlyCodeFormatter || defaultFormatter
    } : {
      rendered:     nullFormatter,
      rawTemplate:  nullFormatter,
      markupOnly:   nullFormatter
    };

    //prepare the path and contents of each output file
    const outputFiles = [
      { path: makePath('rendered'), content: formatters.rendered(patternPage, pattern) },
      { path: makePath('rawTemplate'), content: formatters.rawTemplate(pattern.template, pattern) },
      { path: makePath('markupOnly'), content: formatters.markupOnly(pattern.patternPartialCode, pattern) }
    ].concat(
      eng.addOutputFiles ? eng.addOutputFiles(paths, patternlab) : []
    );

    //write the compiled template to the public patterns directory
    outputFiles.forEach(outFile => fs.outputFileSync(outFile.path, outFile.content));
  }

  function renderSinglePattern(pattern, head) {
    // Pattern does not need to be built and recompiled more than once
    if (!pattern.isPattern || pattern.compileState === CompileState.CLEAN) {
      return false;
    }

    // Allows serializing the compile state
    patternlab.graph.node(pattern).compileState = pattern.compileState = CompileState.BUILDING;

    //todo move this into lineage_hunter
    pattern.patternLineages = pattern.lineage;
    pattern.patternLineageExists = pattern.lineage.length > 0;
    pattern.patternLineagesR = pattern.lineageR;
    pattern.patternLineageRExists = pattern.lineageR.length > 0;
    pattern.patternLineageEExists = pattern.patternLineageExists || pattern.patternLineageRExists;

    patternlab.events.emit('patternlab-pattern-before-data-merge', patternlab, pattern);

    //render the pattern, but first consolidate any data we may have
    let allData;
    try {
      allData = jsonCopy(patternlab.data, 'config.paths.source.data global data');
    } catch (err) {
      console.log('There was an error parsing JSON for ' + pattern.relPath);
      console.log(err);
    }
    allData = plutils.mergeData(allData, pattern.jsonFileData);
    allData.cacheBuster = patternlab.cacheBuster;

    //re-rendering the headHTML each time allows pattern-specific data to influence the head of the pattern
    pattern.header = head;
    const headHTML = pattern_assembler.renderPattern(pattern.header, allData);

    //render the extendedTemplate with all data
    pattern.patternPartialCode = pattern_assembler.renderPattern(pattern, allData);

    // stringify this data for individual pattern rendering and use on the styleguide
    // see if patternData really needs these other duped values
    pattern.patternData = JSON.stringify({
      cssEnabled: false,
      patternLineageExists: pattern.patternLineageExists,
      patternLineages: pattern.patternLineages,
      lineage: pattern.patternLineages,
      patternLineageRExists: pattern.patternLineageRExists,
      patternLineagesR: pattern.patternLineagesR,
      lineageR: pattern.patternLineagesR,
      patternLineageEExists: pattern.patternLineageExists || pattern.patternLineageRExists,
      patternDesc: pattern.patternDescExists ? pattern.patternDesc : '',
      patternBreadcrumb:
        pattern.patternGroup === pattern.patternSubGroup ? {
          patternType: pattern.patternGroup
        } : {
          patternType: pattern.patternGroup,
          patternSubtype: pattern.patternSubGroup
        },
      patternExtension: pattern.fileExtension.substr(1), //remove the dot because styleguide asset default adds it for us
      patternName: pattern.patternName,
      patternPartial: pattern.patternPartial,
      patternState: pattern.patternState,
      patternEngineName: pattern.engine.engineName,
      extraOutput: {}
    });

    //set the pattern-specific footer by compiling the general-footer with data, and then adding it to the meta footer
    const footerPartial = pattern_assembler.renderPattern(patternlab.footer, {
      isPattern: pattern.isPattern,
      patternData: pattern.patternData,
      cacheBuster: patternlab.cacheBuster
    });

    let allFooterData;
    try {
      allFooterData = jsonCopy(patternlab.data, 'config.paths.source.data global data');
    } catch (err) {
      console.log('There was an error parsing JSON for ' + pattern.relPath);
      console.log(err);
    }
    allFooterData = plutils.mergeData(allFooterData, pattern.jsonFileData);
    allFooterData.patternLabFoot = footerPartial;

    const footerHTML = pattern_assembler.renderPattern(patternlab.userFoot, allFooterData);

    patternlab.events.emit('patternlab-pattern-write-begin', patternlab, pattern);

    //write the compiled template to the public patterns directory
    writePatternFiles(headHTML, pattern, footerHTML);

    patternlab.events.emit('patternlab-pattern-write-end', patternlab, pattern);

    // Allows serializing the compile state
    patternlab.graph.node(pattern).compileState = pattern.compileState = CompileState.CLEAN;
    plutils.log.info("Built pattern: " + pattern.patternPartial);
    return true;
  }

  /**
   * If a graph was serialized and then {@code deletePatternDir == true}, there is a mismatch in the
   * pattern metadata and not all patterns might be recompiled.
   * For that reason an empty graph is returned in this case, so every pattern will be flagged as
   * "needs recompile". Otherwise the pattern graph is loaded from the meta data.
   *
   * @param patternlab
   * @param {boolean} deletePatternDir When {@code true}, an empty graph is returned
   * @return {PatternGraph}
   */
  function loadPatternGraph(deletePatternDir) {
    // Sanity check to prevent problems when code is refactored
    if (deletePatternDir) {
      return PatternGraph.empty();
    }
    return PatternGraph.loadFromFile(patternlab);
  }

  function buildPatterns(deletePatternDir) {
    patternlab.events.emit('patternlab-build-pattern-start', patternlab);

    const graph = patternlab.graph = loadPatternGraph(deletePatternDir);

    const graphNeedsUpgrade = !PatternGraph.checkVersion(graph);

    if (graphNeedsUpgrade) {
      plutils.log.info("Due to an upgrade, a complete rebuild is required and the public/patterns directory was deleted. " +
                       "Incremental build is available again on the next successful run.");

      // Ensure that the freshly built graph has the latest version again.
      patternlab.graph.upgradeVersion();
    }

    // Flags
    const incrementalBuildsEnabled = !(deletePatternDir || graphNeedsUpgrade);

    if (incrementalBuildsEnabled) {
      plutils.log.info("Incremental builds enabled.");
    } else {
      // needs to be done BEFORE processing patterns
      fs.removeSync(paths.public.patterns);
      fs.emptyDirSync(paths.public.patterns);
    }

    try {
      patternlab.data = buildPatternData(paths.source.data, fs);
    } catch (ex) {
      plutils.error('missing or malformed' + paths.source.data + 'data.json  Pattern Lab may not work without this file.');
      patternlab.data = {};
    }
    try {
      patternlab.listitems = fs.readJSONSync(path.resolve(paths.source.data, 'listitems.json'));
    } catch (ex) {
      plutils.warning('WARNING: missing or malformed ' + paths.source.data + 'listitems.json file.  Pattern Lab may not work without this file.');
      patternlab.listitems = {};
    }
    try {
      patternlab.header = fs.readFileSync(path.resolve(paths.source.patternlabFiles, 'partials', 'general-header.mustache'), 'utf8');
      patternlab.footer = fs.readFileSync(path.resolve(paths.source.patternlabFiles, 'partials', 'general-footer.mustache'), 'utf8');
      patternlab.patternSection = fs.readFileSync(path.resolve(paths.source.patternlabFiles, 'partials', 'patternSection.mustache'), 'utf8');
      patternlab.patternSectionSubType = fs.readFileSync(path.resolve(paths.source.patternlabFiles, 'partials', 'patternSectionSubtype.mustache'), 'utf8');
      patternlab.viewAll = fs.readFileSync(path.resolve(paths.source.patternlabFiles, 'viewall.mustache'), 'utf8');
    } catch (ex) {
      console.log(ex);
      plutils.error('\nERROR: missing an essential file from ' + paths.source.patternlabFiles + '. Pattern Lab won\'t work without this file.\n');
      process.exit(1);
    }
    patternlab.patterns = [];
    patternlab.subtypePatterns = {};
    patternlab.partials = {};
    patternlab.data.link = {};

    setCacheBust();

    pattern_assembler.combine_listItems(patternlab);

    patternlab.events.emit('patternlab-build-global-data-end', patternlab);

    // diveSync once to perform iterative populating of patternlab object
    return processAllPatternsIterative(pattern_assembler, paths.source.patterns, patternlab).then(() => {

      patternlab.events.emit('patternlab-pattern-iteration-end', patternlab);

      //diveSync again to recursively include partials, filling out the
      //extendedTemplate property of the patternlab.patterns elements
      // TODO we can reduce the time needed by only processing changed patterns and their partials
      processAllPatternsRecursive(pattern_assembler, paths.source.patterns, patternlab);

      //take the user defined head and foot and process any data and patterns that apply
      processHeadPattern();
      processFootPattern();

      //now that all the main patterns are known, look for any links that might be within data and expand them
      //we need to do this before expanding patterns & partials into extendedTemplates, otherwise we could lose the data -> partial reference
      pattern_assembler.parse_data_links(patternlab);

      //cascade any patternStates
      lineage_hunter.cascade_pattern_states(patternlab);

      //set pattern-specific header if necessary
      let head;
      if (patternlab.userHead) {
        head = patternlab.userHead;
      } else {
        head = patternlab.header;
      }

      //set the pattern-specific header by compiling the general-header with data, and then adding it to the meta header
      patternlab.data.patternLabHead = pattern_assembler.renderPattern(patternlab.header, {
        cacheBuster: patternlab.cacheBuster
      });

      // If deletePatternDir == true or graph needs to be updated
      // rebuild all patterns
      let patternsToBuild = null;

      //set the pattern-specific header by compiling the general-header with data, and then adding it to the meta header
      patternlab.data.patternLabHead = pattern_assembler.renderPattern(patternlab.header, {
        cacheBuster: patternlab.cacheBuster
      });

      // If deletePatternDir == true or graph needs to be updated
      // rebuild all patterns
      patternsToBuild = null;

      if (incrementalBuildsEnabled) {
        // When the graph was loaded from file, some patterns might have been moved/deleted between runs
        // so the graph data become out of sync
        patternlab.graph.sync().forEach(n => {
          plutils.log.info("[Deleted/Moved] " + n);
        });

        // TODO Find created or deleted files
        const now = new Date().getTime();
        pattern_assembler.mark_modified_patterns(now, patternlab);
        patternsToBuild = patternlab.graph.compileOrder();
      } else {
        // build all patterns, mark all to be rebuilt
        patternsToBuild = patternlab.patterns;
        for (const p of patternsToBuild) {
          p.compileState = CompileState.NEEDS_REBUILD;
        }
      }

      //set the pattern-specific header by compiling the general-header with data, and then adding it to the meta header
      patternlab.data.patternLabHead = pattern_assembler.renderPattern(patternlab.header, {
        cacheBuster: patternlab.cacheBuster
      });

      //render all patterns last, so lineageR works
      patternsToBuild.forEach(pattern => renderSinglePattern(pattern, head));

      // Saves the pattern graph when all files have been compiled
      PatternGraph.storeToFile(patternlab);
      if (patternlab.config.exportToGraphViz) {
        PatternGraph.exportToDot(patternlab, "dependencyGraph.dot");
        plutils.log.info(`Exported pattern graph to ${path.join(config.paths.public.root, "dependencyGraph.dot")}`);
      }

      //export patterns if necessary
      pattern_exporter.export_patterns(patternlab);
    }).catch((err) => {
      console.log('Error in buildPatterns():', err);
    });
  }

  return {
    version: function () {
      return getVersion();
    },
    build: function (callback, deletePatternDir) {
      if (patternlab && patternlab.isBusy) {
        console.log('Pattern Lab is busy building a previous run - returning early.');
        return Promise.resolve();
      }
      patternlab.isBusy = true;
      return buildPatterns(deletePatternDir).then(() => {
        new ui().buildFrontend(patternlab);
        printDebug();
        patternlab.isBusy = false;
        callback();
      });
    },
    help: function () {
      help();
    },
    patternsonly: function (callback, deletePatternDir) {
      if (patternlab && patternlab.isBusy) {
        console.log('Pattern Lab is busy building a previous run - returning early.');
        return Promise.resolve();
      }
      patternlab.isBusy = true;
      return buildPatterns(deletePatternDir).then(() => {
        printDebug();
        patternlab.isBusy = false;
        callback();
      });
    },
    liststarterkits: function () {
      return listStarterkits();
    },
    loadstarterkit: function (starterkitName, clean) {
      loadStarterKit(starterkitName, clean);
    },
    installplugin: function (pluginName) {
      installPlugin(pluginName);
    },
    getSupportedTemplateExtensions: function () {
      return getSupportedTemplateExtensions();
    }
  };
};

// export these free functions so they're available without calling the exported
// function, for use in reducing code dupe in unit tests. At least, until we
// have a better way to do this
patternlab_engine.build_pattern_data = buildPatternData;
patternlab_engine.process_all_patterns_iterative = processAllPatternsIterative;
patternlab_engine.process_all_patterns_recursive = processAllPatternsRecursive;

module.exports = patternlab_engine;<|MERGE_RESOLUTION|>--- conflicted
+++ resolved
@@ -10,7 +10,6 @@
 
 "use strict";
 
-<<<<<<< HEAD
 const diveSync = require('diveSync');
 const dive = require('dive');
 const glob = require('glob');
@@ -23,22 +22,8 @@
 const fs = require('fs-extra');
 const packageInfo = require('../../package.json');
 const plutils = require('./utilities');
+const jsonCopy = require('./json_copy');
 const PatternGraph = require('./pattern_graph').PatternGraph;
-=======
-var diveSync = require('diveSync'),
-  glob = require('glob'),
-  _ = require('lodash'),
-  path = require('path'),
-  chalk = require('chalk'),
-  cleanHtml = require('js-beautify').html,
-  inherits = require('util').inherits,
-  pm = require('./plugin_manager'),
-  fs = require('fs-extra'),
-  packageInfo = require('../../package.json'),
-  plutils = require('./utilities'),
-  jsonCopy = require('./json_copy'),
-  PatternGraph = require('./pattern_graph').PatternGraph;
->>>>>>> 2e86e27c
 
 //register our log events
 plutils.log.on('error', msg => console.log(msg));
@@ -187,8 +172,6 @@
 const patternlab_engine = function (config) {
   'use strict';
 
-<<<<<<< HEAD
-  const JSON5 = require('json5');
   const pa = require('./pattern_assembler');
   const pe = require('./pattern_exporter');
   const lh = require('./lineage_hunter');
@@ -197,16 +180,6 @@
   const Pattern = require('./object_factory').Pattern;
   const CompileState = require('./object_factory').CompileState;
   const patternlab = {};
-=======
-  var pa = require('./pattern_assembler'),
-    pe = require('./pattern_exporter'),
-    lh = require('./lineage_hunter'),
-    ui = require('./ui_builder'),
-    sm = require('./starterkit_manager'),
-    Pattern = require('./object_factory').Pattern,
-    CompileState = require('./object_factory').CompileState,
-    patternlab = {};
->>>>>>> 2e86e27c
 
   patternlab.engines = patternEngines;
   patternlab.engines.loadAllEngines();
