--- conflicted
+++ resolved
@@ -10,7 +10,6 @@
 
 "use strict";
 
-<<<<<<< HEAD
 const diveSync = require('diveSync');
 const dive = require('dive');
 const glob = require('glob');
@@ -21,6 +20,7 @@
 const inherits = require('util').inherits;
 const pm = require('./plugin_manager');
 const packageInfo = require('../../package.json');
+const dataLoader = require('./data_loader')();
 const plutils = require('./utilities');
 const jsonCopy = require('./json_copy');
 const PatternGraph = require('./pattern_graph').PatternGraph;
@@ -30,6 +30,7 @@
 const pe = require('./pattern_exporter');
 const Pattern = require('./object_factory').Pattern;
 const CompileState = require('./object_factory').CompileState;
+const updateNotifier = require('update-notifier');
 
 //these are mocked in unit tests, so let them be overridden
 let fs = require('fs-extra'); // eslint-disable-line
@@ -38,26 +39,6 @@
 
 const pattern_assembler = new pa();
 const lineage_hunter = new lh();
-=======
-var diveSync = require('diveSync'),
-  _ = require('lodash'),
-  path = require('path'),
-  chalk = require('chalk'),
-  cleanHtml = require('js-beautify').html,
-  inherits = require('util').inherits,
-  pm = require('./plugin_manager'),
-  fs = require('fs-extra'),
-  packageInfo = require('../../package.json'),
-  dataLoader = require('./data_loader')(),
-  plutils = require('./utilities'),
-  jsonCopy = require('./json_copy'),
-  ui = require('./ui_builder'),
-  ui_builder = new ui(),
-  pe = require('./pattern_exporter'),
-  pattern_exporter = new pe(),
-  PatternGraph = require('./pattern_graph').PatternGraph,
-  updateNotifier = require('update-notifier');
->>>>>>> f38763c7
 
 //register our log events
 plutils.log.on('error', msg => console.log(msg));
@@ -81,17 +62,7 @@
  * @returns {{}}
  */
 function buildPatternData(dataFilesPath, fsDep) {
-<<<<<<< HEAD
-  const dataFiles = glob.sync(dataFilesPath + '*.json', {"ignore" : [dataFilesPath + 'listitems.json']});
-  let mergeObject = {};
-  dataFiles.forEach(function (filePath) {
-    const jsonData = fsDep.readJSONSync(path.resolve(filePath), 'utf8');
-    mergeObject = _.merge(mergeObject, jsonData);
-  });
-  return mergeObject;
-=======
   return dataLoader.loadDataFromFolder(dataFilesPath, 'listitems', fsDep);
->>>>>>> f38763c7
 }
 
 // GTP: these two diveSync pattern processors factored out so they can be reused
