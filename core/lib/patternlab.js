/* 
 * patternlab-node - v1.3.0 - 2016 
 * 
 * Brian Muenzenmeyer, and the web community.
 * Licensed under the MIT license. 
 * 
 * Many thanks to Brad Frost and Dave Olsen for inspiration, encouragement, and advice. 
 *
 */

var patternlab_engine = function (config) {
  'use strict';

  var path = require('path'),
    JSON5 = require('json5'),
    fs = require('fs-extra'),
    diveSync = require('diveSync'),
    pa = require('./pattern_assembler'),
    pe = require('./pattern_exporter'),
    lh = require('./lineage_hunter'),
    buildFrontEnd = require('./ui_builder'),
    he = require('html-entities').AllHtmlEntities,
    plutils = require('./utilities'),
    patternlab = {};

  patternlab.package = fs.readJSONSync('./package.json');
  patternlab.config = config || fs.readJSONSync(path.resolve(__dirname, '../../patternlab-config.json'));

  var paths = patternlab.config.paths;


  function getVersion() {
    console.log(patternlab.package.version);
  }

  function help() {
    console.log('Patternlab Node Help');
    console.log('===============================');
    console.log('Command Line Arguments');
    console.log('patternlab:only_patterns');
    console.log(' > Compiles the patterns only, outputting to config.patterns.public');
    console.log('patternlab:v');
    console.log(' > Retrieve the version of patternlab-node you have installed');
    console.log('patternlab:help');
    console.log(' > Get more information about patternlab-node, pattern lab in general, and where to report issues.');
    console.log('===============================');
    console.log('Visit http://patternlab.io/docs/index.html for general help on pattern-lab');
    console.log('Visit https://github.com/pattern-lab/patternlab-node/issues to open a bug.');
  }

  function printDebug() {
    // A replacer function to pass to stringify below; this is here to prevent
    // the debug output from blowing up into a massive fireball of circular
    // references. This happens specifically with the Handlebars engine. Remove
    // if you like 180MB log files.
    function propertyStringReplacer(key, value) {
      if (key === 'engine' && value.engineName) {
        return '{' + value.engineName + ' engine object}';
      }
      return value;
    }

    //debug file can be written by setting flag on patternlab-config.json
    if (patternlab.config.debug) {
      console.log('writing patternlab debug file to ./patternlab.json');
      fs.outputFileSync('./patternlab.json', JSON.stringify(patternlab, propertyStringReplacer, 3));
    }
  }

  function setCacheBust() {
    if (patternlab.config.cacheBust) {
      if (patternlab.config.debug) {
        console.log('setting cacheBuster value for frontend assets.');
      }
      patternlab.cacheBuster = new Date().getTime();
    } else {
      patternlab.cacheBuster = 0;
    }
  }

  function buildPatterns(deletePatternDir) {
    try {
      patternlab.data = fs.readJSONSync(path.resolve(paths.source.data, 'data.json'));
    } catch (ex) {
      console.log('missing ' + paths.source.data + '/data.json  Pattern Lab may not work without this file.');
      patternlab.data = {};
    }
    try {
      patternlab.listitems = fs.readJSONSync(path.resolve(paths.source.data, 'listitems.json'));
    } catch (ex) {
      console.log('missing ' + paths.source.data + '/listitems.json  Pattern Lab may not work without this file.');
      patternlab.listitems = {};
    }
    try {
      patternlab.header = fs.readFileSync(path.resolve(paths.source.patternlabFiles, 'partials', 'general-header.mustache'), 'utf8');
      patternlab.footer = fs.readFileSync(path.resolve(paths.source.patternlabFiles, 'partials', 'general-footer.mustache'), 'utf8');
      patternlab.patternSection = fs.readFileSync(path.resolve(paths.source.patternlabFiles, 'partials', 'patternSection.mustache'), 'utf8');
      patternlab.patternSectionSubType = fs.readFileSync(path.resolve(paths.source.patternlabFiles, 'partials', 'patternSectionSubtype.mustache'), 'utf8');
      patternlab.viewAll = fs.readFileSync(path.resolve(paths.source.patternlabFiles, 'viewall.mustache'), 'utf8');
    } catch (ex) {
      console.log(ex);
      console.log('\nERROR: missing an essential file from ' + paths.source.patternlabFiles + '. Pattern Lab won\'t work without this file.\n');
      process.exit(1);
    }
    patternlab.patterns = [];
    patternlab.partials = {};
    patternlab.data.link = {};

    setCacheBust();

    var pattern_assembler = new pa(),
      entity_encoder = new he(),
      pattern_exporter = new pe(),
      lineage_hunter = new lh(),
      patterns_dir = paths.source.patterns;

    pattern_assembler.combine_listItems(patternlab);

    //diveSync once to perform iterative populating of patternlab object
    diveSync(
      patterns_dir,
      {
        filter: function (thisPath, dir) {
          if (dir) {
            var remainingPath = thisPath.replace(patterns_dir, '');
            var isValidPath = remainingPath.indexOf('/_') === -1;
            return isValidPath;
          }
          return true;
        }
      },
      function (err, file) {
        //log any errors
        if (err) {
          console.log(err);
          return;
        }
        pattern_assembler.process_pattern_iterative(path.resolve(file), patternlab);
      });

    //diveSync again to recursively include partials, filling out the
    //extendedTemplate property of the patternlab.patterns elements
    diveSync(
      patterns_dir,
      {
        filter: function (thisPath, dir) {
          if (dir) {
            var remainingPath = thisPath.replace(patterns_dir, '');
            var isValidPath = remainingPath.indexOf('/_') === -1;
            return isValidPath;
          }
          return true;
        }
      },
      function (err, file) {
        //log any errors
        if (err) {
          console.log(err);
          return;
        }
        pattern_assembler.process_pattern_recursive(path.resolve(file), patternlab);
      });

    //set user defined head and foot if they exist
    try {
      patternlab.userHead = pattern_assembler.findPartial('atoms-_00-head', patternlab);
      patternlab.userHead.extendedTemplate = patternlab.userHead.template;
    }
    catch (ex) {
      if (patternlab.config.debug) {
        console.log(ex);
        console.log('Could not find optional user-defined header, atoms-head  pattern. It was likely deleted.');
      }
    }
    try {
      patternlab.userFoot = pattern_assembler.findPartial('atoms-_01-foot', patternlab);
      patternlab.userFoot.extendedTemplate = patternlab.userFoot.template;
    }
    catch (ex) {
      if (patternlab.config.debug) {
        console.log(ex);
        console.log('Could not find optional user-defined footer, atoms-foot pattern. It was likely deleted.');
      }
    }

    //now that all the main patterns are known, look for any links that might be within data and expand them
    //we need to do this before expanding patterns & partials into extendedTemplates, otherwise we could lose the data -> partial reference
    pattern_assembler.parse_data_links(patternlab);

    //cascade any patternStates
    lineage_hunter.cascade_pattern_states(patternlab);

    //delete the contents of config.patterns.public before writing
    if (deletePatternDir) {
      fs.emptyDirSync(paths.public.patterns);
    }

    //set pattern-specific header if necessary
    var head;
    if (patternlab.userHead) {
      head = patternlab.userHead.extendedTemplate.replace('{% pattern-lab-head %}', patternlab.header);
    } else {
      head = patternlab.header;
    }

    //set the pattern-specific header by compiling the general-header with data, and then adding it to the meta header
    patternlab.data.patternLabHead = pattern_assembler.renderPattern(patternlab.header, {
      cacheBuster: patternlab.cacheBuster
    });

    //render all patterns last, so lineageR works
    patternlab.patterns.forEach(function (pattern) {

      pattern.header = head;

<<<<<<< HEAD
      //todo move this into lineage_hunter
      pattern.patternLineages = pattern.lineage;
      pattern.patternLineageExists = pattern.lineage.length > 0;

      pattern.patternLineagesR = pattern.lineageR;
      pattern.patternLineageRExists = pattern.lineageR.length > 0;

      pattern.patternLineageEExists = pattern.patternLineageExists || pattern.patternLineageRExists;

      //render the pattern, but first consolidate any data we may have
      var allData = JSON.parse(JSON.stringify(patternlab.data));
      allData = plutils.mergeData(allData, pattern.jsonFileData);
=======
      //json stringify lineage and lineageR
      var lineageArray = [];
      for (var i = 0; i < pattern.lineage.length; i++) {
        lineageArray.push(JSON5.stringify(pattern.lineage[i]));
      }
      pattern.lineage = lineageArray;

      var lineageRArray = [];
      for (var i = 0; i < pattern.lineageR.length; i++) {
        lineageRArray.push(JSON5.stringify(pattern.lineageR[i]));
      }
      pattern.lineageR = lineageRArray;

      //render the pattern, but first consolidate any data we may have
      var allData;
      try {
        allData = JSON5.parse(JSON5.stringify(patternlab.data));
      } catch (err) {
        console.log('There was an error parsing JSON for ' + pattern.abspath);
        console.log(err);
      }
      allData = pattern_assembler.merge_data(allData, pattern.jsonFileData);

      //also add the cachebuster value. slight chance this could collide with a user that has defined cacheBuster as a value
      allData.cacheBuster = patternlab.cacheBuster;
      pattern.cacheBuster = patternlab.cacheBuster;
>>>>>>> 7e5e0c12

      var headHTML = pattern_assembler.renderPattern(patternlab.userHead, allData);

      //render the extendedTemplate with all data
      pattern.patternPartialCode = pattern_assembler.renderPattern(pattern, allData);
      pattern.patternPartialCodeE = entity_encoder.encode(pattern.patternPartialCode);

      //set the pattern-specific footer by compiling the general-footer with data, and then adding it to the meta footer
      var footerPartial = pattern_assembler.renderPattern(patternlab.footer, {
        patternData: JSON.stringify({
          cssEnabled: false,
          patternLineageExists: pattern.patternLineageExists,
          patternLineages: pattern.patternLineages,
          patternLineageRExists: pattern.patternLineageRExists,
          patternLineagesR: pattern.patternLineagesR,
          patternLineageEExists: pattern.patternLineageExists || pattern.patternLineageRExists,
          patternBreadcrumb: 'TODO',
          patternExtension: pattern.fileExtension,
          patternName: pattern.patternName,
          patternPartial: pattern.patternPartial,
          patternState: pattern.patternState,
          extraOutput: {}
        }),
        cacheBuster: patternlab.cacheBuster
      });

      var footerHTML = pattern_assembler.renderPattern(patternlab.userFoot, {
        patternLabFoot : footerPartial
      });

      //write the compiled template to the public patterns directory
      var patternPage = headHTML + pattern.patternPartialCode + footerHTML;
      fs.outputFileSync(paths.public.patterns + pattern.patternLink, patternPage);

      //write the mustache file too
      fs.outputFileSync(paths.public.patterns + pattern.patternLink.replace('.html', '.mustache'), entity_encoder.encode(pattern.template));

      //write the encoded version too
      fs.outputFileSync(paths.public.patterns + pattern.patternLink.replace('.html', '.escaped.html'), entity_encoder.encode(patternPage));
    });

    //export patterns if necessary
    pattern_exporter.export_patterns(patternlab);
  }

<<<<<<< HEAD
=======
  function addToPatternPaths(bucketName, pattern) {
    //this is messy, could use a refactor.
    patternlab.patternPaths[bucketName][pattern.patternName] = pattern.subdir.replace(/\\/g, '/') + "/" + pattern.fileName;
  }

  //todo: refactor this as a method on the pattern object itself once we merge dev with pattern-engines branch
  function isPatternExcluded(pattern) {
    // returns whether or not the first character of the pattern filename is an underscore, or excluded
    return pattern.fileName.charAt(0) === '_';
  }

  function buildFrontEnd() {
    var pattern_assembler = new pa(),
      media_hunter = new mh(),
      styleGuideExcludes = patternlab.config.styleGuideExcludes,
      styleguidePatterns = [],
      i; // for loops

    patternlab.buckets = [];
    patternlab.bucketIndex = [];
    patternlab.patternPaths = {};
    patternlab.viewAllPaths = {};

    //sort all patterns explicitly.
    patternlab.patterns = patternlab.patterns.sort(function (a, b) {
      if (a.name > b.name) { return 1; }
      if (a.name < b.name) { return -1; }

      // a must be equal to b
      return 0;
    });

    //find mediaQueries
    media_hunter.find_media_queries('./source/css', patternlab);

    // check if patterns are excluded, if not add them to styleguidePatterns
    if (styleGuideExcludes && styleGuideExcludes.length) {
      for (i = 0; i < patternlab.patterns.length; i++) {

        // skip underscore-prefixed files
        if (isPatternExcluded(patternlab.patterns[i])) {
          if (patternlab.config.debug) {
            console.log('Omitting ' + patternlab.patterns[i].key + " from styleguide pattern exclusion.");
          }
          continue;
        }

        var key = patternlab.patterns[i].key;
        var typeKey = key.substring(0, key.indexOf('-'));
        var isExcluded = (styleGuideExcludes.indexOf(typeKey) > -1);
        if (!isExcluded) {
          styleguidePatterns.push(patternlab.patterns[i]);
        }
      }
    } else {
      for (i = 0; i < patternlab.patterns.length; i++) {
        // skip underscore-prefixed files
        if (isPatternExcluded(patternlab.patterns[i])) {
          if (patternlab.config.debug) {
            console.log('Omitting ' + patternlab.patterns[i].key + " from styleguide pattern exclusion.");
          }
          continue;
        }
        styleguidePatterns.push(patternlab.patterns[i]);
      }
    }

    //also add the cachebuster value. slight chance this could collide with a user that has defined cacheBuster as a value
    patternlab.data.cacheBuster = patternlab.cacheBuster;

    //get the main page head and foot
    var mainPageHead = patternlab.userHead.extendedTemplate.replace('{% pattern-lab-head %}', patternlab.header);
    var mainPageHeadHtml = pattern_assembler.renderPattern(mainPageHead, patternlab.data);
    var mainPageFoot = patternlab.userFoot.extendedTemplate.replace('{% pattern-lab-foot %}', patternlab.footer);
    var mainPageFootHtml = pattern_assembler.renderPattern(mainPageFoot, patternlab.data);

    //build the styleguide
    var styleguideTemplate = fs.readFileSync(path.resolve(paths.source.patternlabFiles, 'templates/styleguide.mustache'), 'utf8'),
      styleguideHtml = pattern_assembler.renderPattern(styleguideTemplate, {partials: styleguidePatterns, cacheBuster: patternlab.cacheBuster});

    fs.outputFileSync(path.resolve(paths.public.styleguide, 'html/styleguide.html'), mainPageHeadHtml + styleguideHtml + mainPageFootHtml);

    //build the viewall pages
    var prevSubdir = '',
      prevGroup = '';

    for (i = 0; i < patternlab.patterns.length; i++) {
      // skip underscore-prefixed files
      if (isPatternExcluded(patternlab.patterns[i])) {
        if (patternlab.config.debug) {
          console.log('Omitting ' + patternlab.patterns[i].key + " from view all rendering.");
        }
        continue;
      }

      var pattern = patternlab.patterns[i];

      //create the view all for the section
      // check if the current section is different from the previous one
      if (pattern.patternGroup !== prevGroup) {
        prevGroup = pattern.patternGroup;

        var viewAllPatterns = [],
          patternPartial = "viewall-" + pattern.patternGroup,
          j;

        for (j = 0; j < patternlab.patterns.length; j++) {
          if (patternlab.patterns[j].patternGroup === pattern.patternGroup) {
            //again, skip any sibling patterns to the current one that may have underscores
            if (isPatternExcluded(patternlab.patterns[j])) {
              if (patternlab.config.debug) {
                console.log('Omitting ' + patternlab.patterns[j].key + " from view all sibling rendering.");
              }
              continue;
            }

            viewAllPatterns.push(patternlab.patterns[j]);
          }
        }

        var viewAllTemplate = fs.readFileSync(path.resolve(paths.source.patternlabFiles, 'templates/viewall.mustache'), 'utf8');
        var viewAllHtml = pattern_assembler.renderPattern(viewAllTemplate, {partials: viewAllPatterns, patternPartial: patternPartial, cacheBuster: patternlab.cacheBuster });
        fs.outputFileSync(paths.public.patterns + pattern.subdir.slice(0, pattern.subdir.indexOf(pattern.patternGroup) + pattern.patternGroup.length) + '/index.html', mainPageHead + viewAllHtml + mainPageFoot);
      }

      // create the view all for the subsection
      // check if the current sub section is different from the previous one
      if (pattern.subdir !== prevSubdir) {
        prevSubdir = pattern.subdir;

        var viewAllPatterns = [],
          patternPartial = "viewall-" + pattern.patternGroup + "-" + pattern.patternSubGroup,
          j;

        for (j = 0; j < patternlab.patterns.length; j++) {
          if (patternlab.patterns[j].subdir === pattern.subdir) {
            //again, skip any sibling patterns to the current one that may have underscores
            if (isPatternExcluded(patternlab.patterns[j])) {
              if (patternlab.config.debug) {
                console.log('Omitting ' + patternlab.patterns[j].key + " from view all sibling rendering.");
              }
              continue;
            }
            viewAllPatterns.push(patternlab.patterns[j]);
          }
        }

        var viewAllTemplate = fs.readFileSync(path.resolve(paths.source.patternlabFiles, 'templates/viewall.mustache'), 'utf8');
        var viewAllHtml = pattern_assembler.renderPattern(viewAllTemplate, {partials: viewAllPatterns, patternPartial: patternPartial, cacheBuster: patternlab.cacheBuster});
        fs.outputFileSync(paths.public.patterns + pattern.flatPatternPath + '/index.html', mainPageHeadHtml + viewAllHtml + mainPageFootHtml);
      }
    }

    //build the patternlab website
    var patternlabSiteTemplate = fs.readFileSync(path.resolve(paths.source.patternlabFiles, 'templates/index.mustache'), 'utf8');

    //loop through all patterns.to build the navigation
    //todo: refactor this someday
    for (i = 0; i < patternlab.patterns.length; i++) {

      var pattern = patternlab.patterns[i];
      var bucketName = pattern.name.replace(/\\/g, '-').split('-')[1];

      //check if the bucket already exists
      var bucketIndex = patternlab.bucketIndex.indexOf(bucketName);
      if (bucketIndex === -1) {

        // skip underscore-prefixed files. don't create a bucket on account of an underscored pattern
        if (isPatternExcluded(pattern)) {
          continue;
        }

        //add the bucket
        var bucket = new of.oBucket(bucketName);

        //add patternPath and viewAllPath
        patternlab.patternPaths[bucketName] = {};
        patternlab.viewAllPaths[bucketName] = {};

        //get the navItem
        var navItemName = pattern.subdir.split('/').pop();
        navItemName = navItemName.replace(/(\d).(-)/g, '');

        //get the navSubItem
        var navSubItemName = pattern.patternName.replace(/-/g, ' ');

        //test whether the pattern struture is flat or not - usually due to a template or page
        var flatPatternItem = false;
        if (navItemName === bucketName) {
          flatPatternItem = true;
        }

        //assume the navItem does not exist.
        var navItem = new of.oNavItem(navItemName);

        //assume the navSubItem does not exist.
        var navSubItem = new of.oNavSubItem(navSubItemName);
        navSubItem.patternPath = pattern.patternLink;
        navSubItem.patternPartial = bucketName + "-" + pattern.patternName; //add the hyphenated name

        //add the patternState if it exists
        if (pattern.patternState) {
          navSubItem.patternState = pattern.patternState;
        }

        //if it is flat - we should not add the pattern to patternPaths
        if (flatPatternItem) {
          bucket.patternItems.push(navSubItem);

          //add to patternPaths
          addToPatternPaths(bucketName, pattern);

        } else {
          bucket.navItems.push(navItem);
          bucket.navItemsIndex.push(navItemName);
          navItem.navSubItems.push(navSubItem);
          navItem.navSubItemsIndex.push(navSubItemName);

          //add to patternPaths
          addToPatternPaths(bucketName, pattern);

          //add the navViewAllItem
          var navViewAllItem = new of.oNavSubItem("View All");
          navViewAllItem.patternPath = pattern.subdir.slice(0, pattern.subdir.indexOf(pattern.patternGroup) + pattern.patternGroup.length) + "/index.html";
          navViewAllItem.patternPartial = "viewall-" + pattern.patternGroup;

          bucket.patternItems.push(navViewAllItem);
          patternlab.viewAllPaths[bucketName].viewall = pattern.subdir.slice(0, pattern.subdir.indexOf(pattern.patternGroup) + pattern.patternGroup.length);
        }

        //add the bucket.
        patternlab.buckets.push(bucket);
        patternlab.bucketIndex.push(bucketName);

        //done

      } else {
        //find the bucket
        var bucket = patternlab.buckets[bucketIndex];

        //get the navItem
        //if there is one or more slashes in the subdir, get everything after
        //the last slash. if no slash, get the whole subdir string and strip
        //any numeric + hyphen prefix
        var navItemName = pattern.subdir.split('/').pop().replace(/^\d*\-/, '');

        //get the navSubItem
        var navSubItemName = pattern.patternName.replace(/-/g, ' ');

        //assume the navSubItem does not exist.
        var navSubItem = new of.oNavSubItem(navSubItemName);
        navSubItem.patternPath = pattern.patternLink;
        navSubItem.patternPartial = bucketName + "-" + pattern.patternName; //add the hyphenated name

        //add the patternState if it exists
        if (pattern.patternState) {
          navSubItem.patternState = pattern.patternState;
        }

        //test whether the pattern struture is flat or not - usually due to a template or page
        var flatPatternItem = false;
        if (navItemName === bucketName) {
          flatPatternItem = true;
        }

        //if it is flat - we should not add the pattern to patternPaths
        if (flatPatternItem) {

          // skip underscore-prefixed files
          if (isPatternExcluded(pattern)) {
            continue;
          }

          //add the navItem to patternItems
          bucket.patternItems.push(navSubItem);

          //add to patternPaths
          addToPatternPaths(bucketName, pattern);

        } else {

          // only do this if pattern is included
          if (!isPatternExcluded(pattern)) {
            //check to see if navItem exists
            var navItemIndex = bucket.navItemsIndex.indexOf(navItemName);
            if (navItemIndex === -1) {
              var navItem = new of.oNavItem(navItemName);

              //add the navItem and navSubItem
              navItem.navSubItems.push(navSubItem);
              navItem.navSubItemsIndex.push(navSubItemName);
              bucket.navItems.push(navItem);
              bucket.navItemsIndex.push(navItemName);

            } else {
              //add the navSubItem
              var navItem = bucket.navItems[navItemIndex];
              navItem.navSubItems.push(navSubItem);
              navItem.navSubItemsIndex.push(navSubItemName);
            }
          }

          //check if we are moving to a new sub section in the next loop
          if (!patternlab.patterns[i + 1] || pattern.patternSubGroup !== patternlab.patterns[i + 1].patternSubGroup) {

            //add the navViewAllSubItem
            var navViewAllSubItem = new of.oNavSubItem("");
            navViewAllSubItem.patternName = "View All";
            navViewAllSubItem.patternPath = pattern.flatPatternPath + "/index.html";
            navViewAllSubItem.patternPartial = "viewall-" + pattern.patternGroup + "-" + pattern.patternSubGroup;

            navItem.navSubItems.push(navViewAllSubItem);
            navItem.navSubItemsIndex.push("View All");
          }

          // just add to patternPaths
          addToPatternPaths(bucketName, pattern);
        }

      }

      patternlab.viewAllPaths[bucketName][pattern.patternSubGroup] = pattern.flatPatternPath;

    }

    //the patternlab site requires a lot of partials to be rendered.
    //patternNav
    var patternNavTemplate = fs.readFileSync(path.resolve(paths.source.patternlabFiles, 'templates/partials/patternNav.mustache'), 'utf8');
    var patternNavPartialHtml = pattern_assembler.renderPattern(patternNavTemplate, patternlab);

    //ishControls
    var ishControlsTemplate = fs.readFileSync(path.resolve(paths.source.patternlabFiles, 'templates/partials/ishControls.mustache'), 'utf8');
    patternlab.config.mqs = patternlab.mediaQueries;
    var ishControlsPartialHtml = pattern_assembler.renderPattern(ishControlsTemplate, patternlab.config);

    //patternPaths
    var patternPathsTemplate = fs.readFileSync(path.resolve(paths.source.patternlabFiles, 'templates/partials/patternPaths.mustache'), 'utf8');
    var patternPathsPartialHtml = pattern_assembler.renderPattern(patternPathsTemplate, {'patternPaths': JSON5.stringify(patternlab.patternPaths)});

    //viewAllPaths
    var viewAllPathsTemplate = fs.readFileSync(path.resolve(paths.source.patternlabFiles, 'templates/partials/viewAllPaths.mustache'), 'utf8');
    var viewAllPathsPartialHtml = pattern_assembler.renderPattern(viewAllPathsTemplate, {'viewallpaths': JSON5.stringify(patternlab.viewAllPaths)});

    //render the patternlab template, with all partials
    var patternlabSiteHtml = pattern_assembler.renderPattern(patternlabSiteTemplate, {
      defaultPattern: patternlab.config.defaultPattern || 'all',
      cacheBuster: patternlab.cacheBuster
    }, {
      'ishControls': ishControlsPartialHtml,
      'patternNav': patternNavPartialHtml,
      'patternPaths': patternPathsPartialHtml,
      'viewAllPaths': viewAllPathsPartialHtml
    });
    fs.outputFileSync(path.resolve(paths.public.root, 'index.html'), patternlabSiteHtml);
  }

>>>>>>> 7e5e0c12
  return {
    version: function () {
      return getVersion();
    },
    build: function (deletePatternDir) {
      buildPatterns(deletePatternDir);
      buildFrontEnd(patternlab);
      printDebug();
    },
    help: function () {
      help();
    },
    build_patterns_only: function (deletePatternDir) {
      buildPatterns(deletePatternDir);
      printDebug();
    }
  };

};

module.exports = patternlab_engine;<|MERGE_RESOLUTION|>--- conflicted
+++ resolved
@@ -1,10 +1,10 @@
-/* 
- * patternlab-node - v1.3.0 - 2016 
- * 
+/*
+ * patternlab-node - v1.3.0 - 2016
+ *
  * Brian Muenzenmeyer, and the web community.
- * Licensed under the MIT license. 
- * 
- * Many thanks to Brad Frost and Dave Olsen for inspiration, encouragement, and advice. 
+ * Licensed under the MIT license.
+ *
+ * Many thanks to Brad Frost and Dave Olsen for inspiration, encouragement, and advice.
  *
  */
 
@@ -213,7 +213,6 @@
 
       pattern.header = head;
 
-<<<<<<< HEAD
       //todo move this into lineage_hunter
       pattern.patternLineages = pattern.lineage;
       pattern.patternLineageExists = pattern.lineage.length > 0;
@@ -222,23 +221,6 @@
       pattern.patternLineageRExists = pattern.lineageR.length > 0;
 
       pattern.patternLineageEExists = pattern.patternLineageExists || pattern.patternLineageRExists;
-
-      //render the pattern, but first consolidate any data we may have
-      var allData = JSON.parse(JSON.stringify(patternlab.data));
-      allData = plutils.mergeData(allData, pattern.jsonFileData);
-=======
-      //json stringify lineage and lineageR
-      var lineageArray = [];
-      for (var i = 0; i < pattern.lineage.length; i++) {
-        lineageArray.push(JSON5.stringify(pattern.lineage[i]));
-      }
-      pattern.lineage = lineageArray;
-
-      var lineageRArray = [];
-      for (var i = 0; i < pattern.lineageR.length; i++) {
-        lineageRArray.push(JSON5.stringify(pattern.lineageR[i]));
-      }
-      pattern.lineageR = lineageRArray;
 
       //render the pattern, but first consolidate any data we may have
       var allData;
@@ -248,13 +230,7 @@
         console.log('There was an error parsing JSON for ' + pattern.abspath);
         console.log(err);
       }
-      allData = pattern_assembler.merge_data(allData, pattern.jsonFileData);
-
-      //also add the cachebuster value. slight chance this could collide with a user that has defined cacheBuster as a value
-      allData.cacheBuster = patternlab.cacheBuster;
-      pattern.cacheBuster = patternlab.cacheBuster;
->>>>>>> 7e5e0c12
-
+      allData = plutils.mergeData(allData, pattern.jsonFileData);
       var headHTML = pattern_assembler.renderPattern(patternlab.userHead, allData);
 
       //render the extendedTemplate with all data
@@ -299,365 +275,6 @@
     pattern_exporter.export_patterns(patternlab);
   }
 
-<<<<<<< HEAD
-=======
-  function addToPatternPaths(bucketName, pattern) {
-    //this is messy, could use a refactor.
-    patternlab.patternPaths[bucketName][pattern.patternName] = pattern.subdir.replace(/\\/g, '/') + "/" + pattern.fileName;
-  }
-
-  //todo: refactor this as a method on the pattern object itself once we merge dev with pattern-engines branch
-  function isPatternExcluded(pattern) {
-    // returns whether or not the first character of the pattern filename is an underscore, or excluded
-    return pattern.fileName.charAt(0) === '_';
-  }
-
-  function buildFrontEnd() {
-    var pattern_assembler = new pa(),
-      media_hunter = new mh(),
-      styleGuideExcludes = patternlab.config.styleGuideExcludes,
-      styleguidePatterns = [],
-      i; // for loops
-
-    patternlab.buckets = [];
-    patternlab.bucketIndex = [];
-    patternlab.patternPaths = {};
-    patternlab.viewAllPaths = {};
-
-    //sort all patterns explicitly.
-    patternlab.patterns = patternlab.patterns.sort(function (a, b) {
-      if (a.name > b.name) { return 1; }
-      if (a.name < b.name) { return -1; }
-
-      // a must be equal to b
-      return 0;
-    });
-
-    //find mediaQueries
-    media_hunter.find_media_queries('./source/css', patternlab);
-
-    // check if patterns are excluded, if not add them to styleguidePatterns
-    if (styleGuideExcludes && styleGuideExcludes.length) {
-      for (i = 0; i < patternlab.patterns.length; i++) {
-
-        // skip underscore-prefixed files
-        if (isPatternExcluded(patternlab.patterns[i])) {
-          if (patternlab.config.debug) {
-            console.log('Omitting ' + patternlab.patterns[i].key + " from styleguide pattern exclusion.");
-          }
-          continue;
-        }
-
-        var key = patternlab.patterns[i].key;
-        var typeKey = key.substring(0, key.indexOf('-'));
-        var isExcluded = (styleGuideExcludes.indexOf(typeKey) > -1);
-        if (!isExcluded) {
-          styleguidePatterns.push(patternlab.patterns[i]);
-        }
-      }
-    } else {
-      for (i = 0; i < patternlab.patterns.length; i++) {
-        // skip underscore-prefixed files
-        if (isPatternExcluded(patternlab.patterns[i])) {
-          if (patternlab.config.debug) {
-            console.log('Omitting ' + patternlab.patterns[i].key + " from styleguide pattern exclusion.");
-          }
-          continue;
-        }
-        styleguidePatterns.push(patternlab.patterns[i]);
-      }
-    }
-
-    //also add the cachebuster value. slight chance this could collide with a user that has defined cacheBuster as a value
-    patternlab.data.cacheBuster = patternlab.cacheBuster;
-
-    //get the main page head and foot
-    var mainPageHead = patternlab.userHead.extendedTemplate.replace('{% pattern-lab-head %}', patternlab.header);
-    var mainPageHeadHtml = pattern_assembler.renderPattern(mainPageHead, patternlab.data);
-    var mainPageFoot = patternlab.userFoot.extendedTemplate.replace('{% pattern-lab-foot %}', patternlab.footer);
-    var mainPageFootHtml = pattern_assembler.renderPattern(mainPageFoot, patternlab.data);
-
-    //build the styleguide
-    var styleguideTemplate = fs.readFileSync(path.resolve(paths.source.patternlabFiles, 'templates/styleguide.mustache'), 'utf8'),
-      styleguideHtml = pattern_assembler.renderPattern(styleguideTemplate, {partials: styleguidePatterns, cacheBuster: patternlab.cacheBuster});
-
-    fs.outputFileSync(path.resolve(paths.public.styleguide, 'html/styleguide.html'), mainPageHeadHtml + styleguideHtml + mainPageFootHtml);
-
-    //build the viewall pages
-    var prevSubdir = '',
-      prevGroup = '';
-
-    for (i = 0; i < patternlab.patterns.length; i++) {
-      // skip underscore-prefixed files
-      if (isPatternExcluded(patternlab.patterns[i])) {
-        if (patternlab.config.debug) {
-          console.log('Omitting ' + patternlab.patterns[i].key + " from view all rendering.");
-        }
-        continue;
-      }
-
-      var pattern = patternlab.patterns[i];
-
-      //create the view all for the section
-      // check if the current section is different from the previous one
-      if (pattern.patternGroup !== prevGroup) {
-        prevGroup = pattern.patternGroup;
-
-        var viewAllPatterns = [],
-          patternPartial = "viewall-" + pattern.patternGroup,
-          j;
-
-        for (j = 0; j < patternlab.patterns.length; j++) {
-          if (patternlab.patterns[j].patternGroup === pattern.patternGroup) {
-            //again, skip any sibling patterns to the current one that may have underscores
-            if (isPatternExcluded(patternlab.patterns[j])) {
-              if (patternlab.config.debug) {
-                console.log('Omitting ' + patternlab.patterns[j].key + " from view all sibling rendering.");
-              }
-              continue;
-            }
-
-            viewAllPatterns.push(patternlab.patterns[j]);
-          }
-        }
-
-        var viewAllTemplate = fs.readFileSync(path.resolve(paths.source.patternlabFiles, 'templates/viewall.mustache'), 'utf8');
-        var viewAllHtml = pattern_assembler.renderPattern(viewAllTemplate, {partials: viewAllPatterns, patternPartial: patternPartial, cacheBuster: patternlab.cacheBuster });
-        fs.outputFileSync(paths.public.patterns + pattern.subdir.slice(0, pattern.subdir.indexOf(pattern.patternGroup) + pattern.patternGroup.length) + '/index.html', mainPageHead + viewAllHtml + mainPageFoot);
-      }
-
-      // create the view all for the subsection
-      // check if the current sub section is different from the previous one
-      if (pattern.subdir !== prevSubdir) {
-        prevSubdir = pattern.subdir;
-
-        var viewAllPatterns = [],
-          patternPartial = "viewall-" + pattern.patternGroup + "-" + pattern.patternSubGroup,
-          j;
-
-        for (j = 0; j < patternlab.patterns.length; j++) {
-          if (patternlab.patterns[j].subdir === pattern.subdir) {
-            //again, skip any sibling patterns to the current one that may have underscores
-            if (isPatternExcluded(patternlab.patterns[j])) {
-              if (patternlab.config.debug) {
-                console.log('Omitting ' + patternlab.patterns[j].key + " from view all sibling rendering.");
-              }
-              continue;
-            }
-            viewAllPatterns.push(patternlab.patterns[j]);
-          }
-        }
-
-        var viewAllTemplate = fs.readFileSync(path.resolve(paths.source.patternlabFiles, 'templates/viewall.mustache'), 'utf8');
-        var viewAllHtml = pattern_assembler.renderPattern(viewAllTemplate, {partials: viewAllPatterns, patternPartial: patternPartial, cacheBuster: patternlab.cacheBuster});
-        fs.outputFileSync(paths.public.patterns + pattern.flatPatternPath + '/index.html', mainPageHeadHtml + viewAllHtml + mainPageFootHtml);
-      }
-    }
-
-    //build the patternlab website
-    var patternlabSiteTemplate = fs.readFileSync(path.resolve(paths.source.patternlabFiles, 'templates/index.mustache'), 'utf8');
-
-    //loop through all patterns.to build the navigation
-    //todo: refactor this someday
-    for (i = 0; i < patternlab.patterns.length; i++) {
-
-      var pattern = patternlab.patterns[i];
-      var bucketName = pattern.name.replace(/\\/g, '-').split('-')[1];
-
-      //check if the bucket already exists
-      var bucketIndex = patternlab.bucketIndex.indexOf(bucketName);
-      if (bucketIndex === -1) {
-
-        // skip underscore-prefixed files. don't create a bucket on account of an underscored pattern
-        if (isPatternExcluded(pattern)) {
-          continue;
-        }
-
-        //add the bucket
-        var bucket = new of.oBucket(bucketName);
-
-        //add patternPath and viewAllPath
-        patternlab.patternPaths[bucketName] = {};
-        patternlab.viewAllPaths[bucketName] = {};
-
-        //get the navItem
-        var navItemName = pattern.subdir.split('/').pop();
-        navItemName = navItemName.replace(/(\d).(-)/g, '');
-
-        //get the navSubItem
-        var navSubItemName = pattern.patternName.replace(/-/g, ' ');
-
-        //test whether the pattern struture is flat or not - usually due to a template or page
-        var flatPatternItem = false;
-        if (navItemName === bucketName) {
-          flatPatternItem = true;
-        }
-
-        //assume the navItem does not exist.
-        var navItem = new of.oNavItem(navItemName);
-
-        //assume the navSubItem does not exist.
-        var navSubItem = new of.oNavSubItem(navSubItemName);
-        navSubItem.patternPath = pattern.patternLink;
-        navSubItem.patternPartial = bucketName + "-" + pattern.patternName; //add the hyphenated name
-
-        //add the patternState if it exists
-        if (pattern.patternState) {
-          navSubItem.patternState = pattern.patternState;
-        }
-
-        //if it is flat - we should not add the pattern to patternPaths
-        if (flatPatternItem) {
-          bucket.patternItems.push(navSubItem);
-
-          //add to patternPaths
-          addToPatternPaths(bucketName, pattern);
-
-        } else {
-          bucket.navItems.push(navItem);
-          bucket.navItemsIndex.push(navItemName);
-          navItem.navSubItems.push(navSubItem);
-          navItem.navSubItemsIndex.push(navSubItemName);
-
-          //add to patternPaths
-          addToPatternPaths(bucketName, pattern);
-
-          //add the navViewAllItem
-          var navViewAllItem = new of.oNavSubItem("View All");
-          navViewAllItem.patternPath = pattern.subdir.slice(0, pattern.subdir.indexOf(pattern.patternGroup) + pattern.patternGroup.length) + "/index.html";
-          navViewAllItem.patternPartial = "viewall-" + pattern.patternGroup;
-
-          bucket.patternItems.push(navViewAllItem);
-          patternlab.viewAllPaths[bucketName].viewall = pattern.subdir.slice(0, pattern.subdir.indexOf(pattern.patternGroup) + pattern.patternGroup.length);
-        }
-
-        //add the bucket.
-        patternlab.buckets.push(bucket);
-        patternlab.bucketIndex.push(bucketName);
-
-        //done
-
-      } else {
-        //find the bucket
-        var bucket = patternlab.buckets[bucketIndex];
-
-        //get the navItem
-        //if there is one or more slashes in the subdir, get everything after
-        //the last slash. if no slash, get the whole subdir string and strip
-        //any numeric + hyphen prefix
-        var navItemName = pattern.subdir.split('/').pop().replace(/^\d*\-/, '');
-
-        //get the navSubItem
-        var navSubItemName = pattern.patternName.replace(/-/g, ' ');
-
-        //assume the navSubItem does not exist.
-        var navSubItem = new of.oNavSubItem(navSubItemName);
-        navSubItem.patternPath = pattern.patternLink;
-        navSubItem.patternPartial = bucketName + "-" + pattern.patternName; //add the hyphenated name
-
-        //add the patternState if it exists
-        if (pattern.patternState) {
-          navSubItem.patternState = pattern.patternState;
-        }
-
-        //test whether the pattern struture is flat or not - usually due to a template or page
-        var flatPatternItem = false;
-        if (navItemName === bucketName) {
-          flatPatternItem = true;
-        }
-
-        //if it is flat - we should not add the pattern to patternPaths
-        if (flatPatternItem) {
-
-          // skip underscore-prefixed files
-          if (isPatternExcluded(pattern)) {
-            continue;
-          }
-
-          //add the navItem to patternItems
-          bucket.patternItems.push(navSubItem);
-
-          //add to patternPaths
-          addToPatternPaths(bucketName, pattern);
-
-        } else {
-
-          // only do this if pattern is included
-          if (!isPatternExcluded(pattern)) {
-            //check to see if navItem exists
-            var navItemIndex = bucket.navItemsIndex.indexOf(navItemName);
-            if (navItemIndex === -1) {
-              var navItem = new of.oNavItem(navItemName);
-
-              //add the navItem and navSubItem
-              navItem.navSubItems.push(navSubItem);
-              navItem.navSubItemsIndex.push(navSubItemName);
-              bucket.navItems.push(navItem);
-              bucket.navItemsIndex.push(navItemName);
-
-            } else {
-              //add the navSubItem
-              var navItem = bucket.navItems[navItemIndex];
-              navItem.navSubItems.push(navSubItem);
-              navItem.navSubItemsIndex.push(navSubItemName);
-            }
-          }
-
-          //check if we are moving to a new sub section in the next loop
-          if (!patternlab.patterns[i + 1] || pattern.patternSubGroup !== patternlab.patterns[i + 1].patternSubGroup) {
-
-            //add the navViewAllSubItem
-            var navViewAllSubItem = new of.oNavSubItem("");
-            navViewAllSubItem.patternName = "View All";
-            navViewAllSubItem.patternPath = pattern.flatPatternPath + "/index.html";
-            navViewAllSubItem.patternPartial = "viewall-" + pattern.patternGroup + "-" + pattern.patternSubGroup;
-
-            navItem.navSubItems.push(navViewAllSubItem);
-            navItem.navSubItemsIndex.push("View All");
-          }
-
-          // just add to patternPaths
-          addToPatternPaths(bucketName, pattern);
-        }
-
-      }
-
-      patternlab.viewAllPaths[bucketName][pattern.patternSubGroup] = pattern.flatPatternPath;
-
-    }
-
-    //the patternlab site requires a lot of partials to be rendered.
-    //patternNav
-    var patternNavTemplate = fs.readFileSync(path.resolve(paths.source.patternlabFiles, 'templates/partials/patternNav.mustache'), 'utf8');
-    var patternNavPartialHtml = pattern_assembler.renderPattern(patternNavTemplate, patternlab);
-
-    //ishControls
-    var ishControlsTemplate = fs.readFileSync(path.resolve(paths.source.patternlabFiles, 'templates/partials/ishControls.mustache'), 'utf8');
-    patternlab.config.mqs = patternlab.mediaQueries;
-    var ishControlsPartialHtml = pattern_assembler.renderPattern(ishControlsTemplate, patternlab.config);
-
-    //patternPaths
-    var patternPathsTemplate = fs.readFileSync(path.resolve(paths.source.patternlabFiles, 'templates/partials/patternPaths.mustache'), 'utf8');
-    var patternPathsPartialHtml = pattern_assembler.renderPattern(patternPathsTemplate, {'patternPaths': JSON5.stringify(patternlab.patternPaths)});
-
-    //viewAllPaths
-    var viewAllPathsTemplate = fs.readFileSync(path.resolve(paths.source.patternlabFiles, 'templates/partials/viewAllPaths.mustache'), 'utf8');
-    var viewAllPathsPartialHtml = pattern_assembler.renderPattern(viewAllPathsTemplate, {'viewallpaths': JSON5.stringify(patternlab.viewAllPaths)});
-
-    //render the patternlab template, with all partials
-    var patternlabSiteHtml = pattern_assembler.renderPattern(patternlabSiteTemplate, {
-      defaultPattern: patternlab.config.defaultPattern || 'all',
-      cacheBuster: patternlab.cacheBuster
-    }, {
-      'ishControls': ishControlsPartialHtml,
-      'patternNav': patternNavPartialHtml,
-      'patternPaths': patternPathsPartialHtml,
-      'viewAllPaths': viewAllPathsPartialHtml
-    });
-    fs.outputFileSync(path.resolve(paths.public.root, 'index.html'), patternlabSiteHtml);
-  }
-
->>>>>>> 7e5e0c12
   return {
     version: function () {
       return getVersion();
