/*
 * patternlab-node - v3.0.0-alpha.1 - 2017
 *
 * Brian Muenzenmeyer, Geoff Pursell, Raphael Okon, tburny and the web community.
 * Licensed under the MIT license.
 *
 * Many thanks to Brad Frost and Dave Olsen for inspiration, encouragement, and advice.
 *
 */

"use strict";

const diveSync = require('diveSync');
const dive = require('dive');
const _ = require('lodash');
const path = require('path');
const chalk = require('chalk');
const cleanHtml = require('js-beautify').html;
const inherits = require('util').inherits;
const pm = require('./plugin_manager');
const packageInfo = require('../../package.json');
const dataLoader = require('./data_loader')();
const plutils = require('./utilities');
const jsonCopy = require('./json_copy');
const PatternGraph = require('./pattern_graph').PatternGraph;
const pa = require('./pattern_assembler');
const lh = require('./lineage_hunter');
const sm = require('./starterkit_manager');
const pe = require('./pattern_exporter');
const Pattern = require('./object_factory').Pattern;
const CompileState = require('./object_factory').CompileState;
const updateNotifier = require('update-notifier');

//these are mocked in unit tests, so let them be overridden
let fs = require('fs-extra'); // eslint-disable-line
let ui_builder = require('./ui_builder'); // eslint-disable-line
let pattern_exporter = new pe(); // eslint-disable-line
let assetCopier = require('./asset_copy'); // eslint-disable-line
let serve = require('./serve'); // eslint-disable-line

const pattern_assembler = new pa();
const lineage_hunter = new lh();

//register our log events
plutils.log.on('error', msg => console.log(msg));
plutils.log.on('debug', msg => console.log(msg));
plutils.log.on('warning', msg => console.log(msg));
plutils.log.on('info', msg => console.log(msg));

const patternEngines = require('./pattern_engines');
const EventEmitter = require('events').EventEmitter;

<<<<<<< HEAD
class PatternLab {
  constructor(config) {
    // Either use the config we were passed, or load one up from the config file ourselves
    this.config = config || fs.readJSONSync(path.resolve(__dirname, '../../patternlab-config.json'));
    // Load up engines please
    this.engines = patternEngines;
    this.engines.loadAllEngines(config);

    // Cache the package.json in RAM
    this.package = fs.readJSONSync(path.resolve(__dirname, '../../package.json'));

    // Make ye olde event emitter
    this.events = new PatternLabEventEmitter();

    // Make a place for the pattern graph to sit
    this.graph = null;

    // Verify correctness of configuration (?)
    checkConfiguration(this);

    // TODO: determine if this is the best place to wire up plugins
    initializePlugins(this);
  }

  buildGlobalData() {
    const paths = this.config.paths;

    //
    // COLLECT GLOBAL LIBRARY DATA
    //

    // data.json
    try {
      this.data = buildPatternData(paths.source.data, fs);
    } catch (ex) {
      plutils.error('missing or malformed' + paths.source.data + 'data.json  Pattern Lab may not work without this file.');
      this.data = {};
    }
    // listitems.json
    try {
      this.listitems = fs.readJSONSync(path.resolve(paths.source.data, 'listitems.json'));
    } catch (ex) {
      plutils.warning('WARNING: missing or malformed ' + paths.source.data + 'listitems.json file.  Pattern Lab may not work without this file.');
      this.listitems = {};
    }
    // load up all the necessary files from pattern lab that apply to every template
    try {
      this.header = fs.readFileSync(path.resolve(paths.source.patternlabFiles['general-header']), 'utf8');
      this.footer = fs.readFileSync(path.resolve(paths.source.patternlabFiles['general-footer']), 'utf8');
      this.patternSection = fs.readFileSync(path.resolve(paths.source.patternlabFiles.patternSection), 'utf8');
      this.patternSectionSubType = fs.readFileSync(path.resolve(paths.source.patternlabFiles.patternSectionSubtype), 'utf8');
      this.viewAll = fs.readFileSync(path.resolve(paths.source.patternlabFiles.viewall), 'utf8');
    } catch (ex) {
      console.log(ex);
      plutils.error('\nERROR: missing an essential file from ' + paths.source.patternlabFiles + '. Pattern Lab won\'t work without this file.\n');

      // GTP: it seems increasingly naughty as we refactor to just unilaterally do this here,
      // but whatever. For now.
      process.exit(1);
    }


    //
    // INITIALIZE EMPTY GLOBAL DATA STRUCTURES
    //
    this.patterns = [];
    this.subtypePatterns = {};
    this.partials = {};
    this.data.link = {};

    this.setCacheBust();

    pattern_assembler.combine_listItems(this);

    this.events.emit('patternlab-build-global-data-end', this);
  }

  setCacheBust() {
    if (this.config.cacheBust) {
      if (this.config.debug) {
        console.log('setting cacheBuster value for frontend assets.');
      }
      this.cacheBuster = new Date().getTime();
    } else {
      this.cacheBuster = 0;
    }
  }


  // Starter Kit loading methods

  listStarterkits() {
    const starterkit_manager = new sm(this.config);
    return starterkit_manager.list_starterkits();
  }

  loadStarterKit(starterkitName, clean) {
    const starterkit_manager = new sm(this.config);
    starterkit_manager.load_starterkit(starterkitName, clean);
  }


  // Pattern processing methods

  /**
   * Process the user-defined pattern head and prepare it for rendering
   */
  processHeadPattern() {
    try {
      const headPath = path.resolve(this.config.paths.source.meta, '_00-head.mustache');
      const headPattern = new Pattern(headPath, null, this);
      headPattern.template = fs.readFileSync(headPath, 'utf8');
      headPattern.isPattern = false;
      headPattern.isMetaPattern = true;
      pattern_assembler.decomposePattern(headPattern, this, true);
      this.userHead = headPattern.extendedTemplate;
    }
    catch (ex) {
      plutils.error('\nWARNING: Could not find the user-editable header template, currently configured to be at ' + path.join(this.config.paths.source.meta, '_00-head.mustache') + '. Your configured path may be incorrect (check this.config.paths.source.meta in your config file), the file may have been deleted, or it may have been left in the wrong place during a migration or update.\n');
      if (this.config.debug) { console.log(ex); }

      // GTP: it seems increasingly naughty as we refactor to just unilaterally do this here,
      // but whatever. For now.
      process.exit(1);
    }
  }

  /**
   * Process the user-defined pattern footer and prepare it for rendering
   */
  processFootPattern() {
    try {
      const footPath = path.resolve(this.config.paths.source.meta, '_01-foot.mustache');
      const footPattern = new Pattern(footPath, null, this);
      footPattern.template = fs.readFileSync(footPath, 'utf8');
      footPattern.isPattern = false;
      footPattern.isMetaPattern = true;
      pattern_assembler.decomposePattern(footPattern, this, true);
      this.userFoot = footPattern.extendedTemplate;
    }
    catch (ex) {
      plutils.error('\nWARNING: Could not find the user-editable footer template, currently configured to be at ' + path.join(this.config.paths.source.meta, '_01-foot.mustache') + '. Your configured path may be incorrect (check this.config.paths.source.meta in your config file), the file may have been deleted, or it may have been left in the wrong place during a migration or update.\n');
      if (this.config.debug) { console.log(ex); }

      // GTP: it seems increasingly naughty as we refactor to just unilaterally do this here,
      // but whatever. For now.
      process.exit(1);
    }
  }


  // info methods

  getVersion() {
    return this.package.version;
  }
  logVersion() {
    console.log(this.package.version);
  }
  getSupportedTemplateExtensions() {
    return this.engines.getSupportedFileExtensions();
  }


  writePatternFiles(headHTML, pattern, footerHTML) {
    const nullFormatter = str => str;
    const defaultFormatter = codeString => cleanHtml(codeString, {indent_size: 2});
    const makePath = type => path.join(this.config.paths.public.patterns, pattern.getPatternLink(this, type));
    const patternPage = headHTML + pattern.patternPartialCode + footerHTML;
    const eng = pattern.engine;

    //beautify the output if configured to do so
    const formatters = this.config.cleanOutputHtml ? {
      rendered:     eng.renderedCodeFormatter || defaultFormatter,
      rawTemplate:  eng.rawTemplateCodeFormatter || defaultFormatter,
      markupOnly:   eng.markupOnlyCodeFormatter || defaultFormatter
    } : {
      rendered:     nullFormatter,
      rawTemplate:  nullFormatter,
      markupOnly:   nullFormatter
    };

    //prepare the path and contents of each output file
    const outputFiles = [
      { path: makePath('rendered'), content: formatters.rendered(patternPage, pattern) },
      { path: makePath('rawTemplate'), content: formatters.rawTemplate(pattern.template, pattern) },
      { path: makePath('markupOnly'), content: formatters.markupOnly(pattern.patternPartialCode, pattern) }
    ].concat(
      eng.addOutputFiles ? eng.addOutputFiles(this.config.paths, this) : []
    );

    //write the compiled template to the public patterns directory
    outputFiles.forEach(outFile => fs.outputFileSync(outFile.path, outFile.content));
  }
}

=======
//bootstrap update notifier
updateNotifier({
  pkg: packageInfo,
  updateCheckInterval: 1000 * 60 * 60 * 24 // notify at most once a day
}).notify();

/**
 * Given a path, load info from the folder to compile into a single config object.
 * @param dataFilesPath
 * @param fsDep
 * @returns {{}}
 */
>>>>>>> 90e06ee8
function buildPatternData(dataFilesPath, fsDep) {
  return dataLoader.loadDataFromFolder(dataFilesPath, 'listitems', fsDep);
}

// GTP: these two diveSync pattern processors factored out so they can be reused
// from unit tests to reduce code dupe!
function processAllPatternsIterative(patterns_dir, patternlab) {

  const promiseAllPatternFiles = new Promise(function (resolve) {
    dive(
      patterns_dir,
      (err, file) => {
        //log any errors
        if (err) {
          console.log('error in processAllPatternsIterative():', err);
          return;
        }

        // We now have the loading and process phases spearated; this
        // loads all the patterns before beginning any analysis, so we
        // can load them asynchronously and be sure we know about all
        // of them before we start lineage hunting, for
        // example. Incidentally, this should also allow people to do
        // horrifying things like include a page in a atom. But
        // please, if you're reading this: don't.

        // NOTE: sync for now
        pattern_assembler.load_pattern_iterative(path.relative(patterns_dir, file), patternlab);
      },
      resolve
    );
  });
  return promiseAllPatternFiles.then(() => {
    // This is the second phase: once we've loaded all patterns,
    // start analysis.
    // patternlab.patterns.forEach((pattern) => {
    //   pattern_assembler.process_pattern_iterative(pattern, patternlab);
    // });
    return Promise.all(patternlab.patterns.map((pattern) => {
      return pattern_assembler.process_pattern_iterative(pattern, patternlab);
    }));
  });
}

function processAllPatternsRecursive(patterns_dir, patternlab) {
  diveSync(
    patterns_dir,
    function (err, file) {
      //log any errors
      if (err) {
        console.log(err);
        return;
      }
      pattern_assembler.process_pattern_recursive(path.relative(patterns_dir, file), patternlab);
    }
  );
}

function checkConfiguration(patternlab) {
  //default the output suffixes if not present
  const outputFileSuffixes = {
    rendered: '.rendered',
    rawTemplate: '',
    markupOnly: '.markup-only'
  };

  if (!patternlab.config.outputFileSuffixes) {
    plutils.warning('Configuration Object "outputFileSuffixes" not found, and defaulted to the following:');
    console.log(outputFileSuffixes);
    plutils.warning('Since Pattern Lab Node Core 2.3.0 this configuration option is required. Suggest you add it to your patternlab-config.json file.');
    console.log();
  }
  patternlab.config.outputFileSuffixes = _.extend(outputFileSuffixes, patternlab.config.outputFileSuffixes);

  if (typeof patternlab.config.paths.source.patternlabFiles === 'string') {
    plutils.warning(`Configuration key [paths.source.patternlabFiles] inside patternlab-config.json was found as the string '${patternlab.config.paths.source.patternlabFiles}'`);
    plutils.warning('Since Pattern Lab Node Core 3.0.0 this key is an object. Suggest you update this key following this issue: https://github.com/pattern-lab/patternlab-node/issues/683.');
  }

}

/**
 * Finds and calls the main method of any found plugins.
 * @param patternlab - global data store
 */

//todo, move this to plugin_manager
function initializePlugins(patternlab) {

  if (!patternlab.config.plugins) { return; }

  const plugin_manager = new pm(patternlab.config, path.resolve(__dirname, '../../patternlab-config.json'));
  const foundPlugins = plugin_manager.detect_plugins();

  if (foundPlugins && foundPlugins.length > 0) {

    for (let i = 0; i < foundPlugins.length; i++) {

      const pluginKey = foundPlugins[i];

      if (patternlab.config.debug) {
        console.log('Found plugin: ', pluginKey);
        console.log('Attempting to load and initialize plugin.');
      }

      const plugin = plugin_manager.load_plugin(pluginKey);
      plugin(patternlab);
    }
  }
}

/**
 * Installs a given plugin. Assumes it has already been pulled down via npm
 * @param pluginName - the name of the plugin
 */
function installPlugin(pluginName) {
  //get the config
  const configPath = path.resolve(process.cwd(), 'patternlab-config.json');
  const config = fs.readJSONSync(path.resolve(configPath), 'utf8');
  const plugin_manager = new pm(config, configPath);

  plugin_manager.install_plugin(pluginName);
}

function PatternLabEventEmitter() {
  EventEmitter.call(this);
}
inherits(PatternLabEventEmitter, EventEmitter);

const patternlab_engine = function (config) {
<<<<<<< HEAD
  const patternlab = new PatternLab(config);
=======
  const patternlab = {};

  patternlab.engines = patternEngines;
  patternlab.engines.loadAllEngines(config);

  patternlab.package = fs.readJSONSync(path.resolve(__dirname, '../../package.json'));
  patternlab.config = config || fs.readJSONSync(path.resolve(__dirname, '../../patternlab-config.json'));
  patternlab.events = new PatternLabEventEmitter();
  patternlab.watchers = {};

  // Initialized when building
  patternlab.graph = null;

  checkConfiguration(patternlab);

  //todo: determine if this is the best place to wire up plugins
  initializePlugins(patternlab);

>>>>>>> 90e06ee8
  const paths = patternlab.config.paths;

  function help() {

    console.log('');

    console.log('|=======================================|');
    plutils.debug('     Pattern Lab Node Help v' + patternlab.package.version);
    console.log('|=======================================|');

    console.log('');
    console.log('Command Line Interface - usually consumed by an edition');
    console.log('');

    plutils.debug(' patternlab:build');
    console.log('   > Compiles the patterns and frontend, outputting to config.paths.public');
    console.log('');

    plutils.debug(' patternlab:patternsonly');
    console.log('   > Compiles the patterns only, outputting to config.paths.public');
    console.log('');

    plutils.debug(' patternlab:version');
    console.log('   > Return the version of patternlab-node you have installed');
    console.log('');

    plutils.debug(' patternlab:help');
    console.log('   > Get more information about patternlab-node, pattern lab in general, and where to report issues.');
    console.log('');

    plutils.debug(' patternlab:liststarterkits');
    console.log('   > Returns a url with the list of available starterkits hosted on the Pattern Lab organization Github account');
    console.log('');

    plutils.debug(' patternlab:loadstarterkit');
    console.log('   > Load a starterkit into config.paths.source/*');
    console.log('   > NOTE: Overwrites existing content, and only cleans out existing directory if --clean=true argument is passed.');
    console.log('   > NOTE: In most cases, `npm install starterkit-name` will precede this call.');
    console.log('   > arguments:');
    console.log('      -- kit ');
    console.log('      > the name of the starter kit to load');
    console.log('      -- clean ');
    console.log('      > removes all files from config.paths.source/ prior to load');
    console.log('   > example (gulp):');
    console.log('    `gulp patternlab:loadstarterkit --kit=starterkit-mustache-demo`');
    console.log('');

    console.log('===============================');
    console.log('');
    console.log('Visit http://patternlab.io/ for more info about Pattern Lab');
    console.log('Visit https://github.com/pattern-lab/patternlab-node/issues to open an issue.');
    console.log('Visit https://github.com/pattern-lab/patternlab-node/wiki to view the changelog, roadmap, and other info.');
    console.log('');
    console.log('===============================');
  }

  function printDebug() {
    // A replacer function to pass to stringify below; this is here to prevent
    // the debug output from blowing up into a massive fireball of circular
    // references. This happens specifically with the Handlebars engine. Remove
    // if you like 180MB log files.
    function propertyStringReplacer(key, value) {
      if (key === 'engine' && value && value.engineName) {
        return '{' + value.engineName + ' engine object}';
      }
      return value;
    }

    // GTP: this commented out now on the advice of Brian, because we think nobody looks at it,
    // and it causes problems.
    //debug file can be written by setting flag on patternlab-config.json
    // if (patternlab.config.debug) {
    //   console.log('writing patternlab debug file to ./patternlab.json');
    //   fs.outputFileSync('./patternlab.json', JSON.stringify(patternlab, propertyStringReplacer, 3));
    // }
  }



  function renderSinglePattern(pattern, head) {
    // Pattern does not need to be built and recompiled more than once
    if (!pattern.isPattern || pattern.compileState === CompileState.CLEAN) {
      return Promise.resolve(false);
    }

    // Allows serializing the compile state
    patternlab.graph.node(pattern).compileState = pattern.compileState = CompileState.BUILDING;

    //todo move this into lineage_hunter
    pattern.patternLineages = pattern.lineage;
    pattern.patternLineageExists = pattern.lineage.length > 0;
    pattern.patternLineagesR = pattern.lineageR;
    pattern.patternLineageRExists = pattern.lineageR.length > 0;
    pattern.patternLineageEExists = pattern.patternLineageExists || pattern.patternLineageRExists;

    patternlab.events.emit('patternlab-pattern-before-data-merge', patternlab, pattern);

    //render the pattern, but first consolidate any data we may have
    let allData;
    try {
      allData = jsonCopy(patternlab.data, 'config.paths.source.data global data');
    } catch (err) {
      console.log('There was an error parsing JSON for ' + pattern.relPath);
      console.log(err);
    }
    allData = _.merge(allData, pattern.jsonFileData);
    allData.cacheBuster = patternlab.cacheBuster;

    //re-rendering the headHTML each time allows pattern-specific data to influence the head of the pattern
    pattern.header = head;
    const headHTML = pattern_assembler.renderPattern(pattern.header, allData);

    //render the extendedTemplate with all data
    pattern.patternPartialCode = pattern_assembler.renderPattern(pattern, allData);

    // stringify this data for individual pattern rendering and use on the styleguide
    // see if patternData really needs these other duped values

    // construct our extraOutput dump
    var extraOutput = Object.assign({}, pattern.extraOutput, pattern.allMarkdown);
    delete(extraOutput.title);
    delete(extraOutput.state);
    delete(extraOutput.markdown);

    pattern.patternData = JSON.stringify({
      cssEnabled: false,
      patternLineageExists: pattern.patternLineageExists,
      patternLineages: pattern.patternLineages,
      lineage: pattern.patternLineages,
      patternLineageRExists: pattern.patternLineageRExists,
      patternLineagesR: pattern.patternLineagesR,
      lineageR: pattern.patternLineagesR,
      patternLineageEExists: pattern.patternLineageExists || pattern.patternLineageRExists,
      patternDesc: pattern.patternDescExists ? pattern.patternDesc : '',
      patternBreadcrumb:
        pattern.patternGroup === pattern.patternSubGroup ? {
          patternType: pattern.patternGroup
        } : {
          patternType: pattern.patternGroup,
          patternSubtype: pattern.patternSubGroup
        },
      patternExtension: pattern.fileExtension.substr(1), //remove the dot because styleguide asset default adds it for us
      patternName: pattern.patternName,
      patternPartial: pattern.patternPartial,
      patternState: pattern.patternState,
      patternEngineName: pattern.engine.engineName,
      extraOutput: extraOutput
    });

    //set the pattern-specific footer by compiling the general-footer with data, and then adding it to the meta footer
    const footerPartial = pattern_assembler.renderPattern(patternlab.footer, {
      isPattern: pattern.isPattern,
      patternData: pattern.patternData,
      cacheBuster: patternlab.cacheBuster
    });

    let allFooterData;
    try {
      allFooterData = jsonCopy(patternlab.data, 'config.paths.source.data global data');
    } catch (err) {
      console.log('There was an error parsing JSON for ' + pattern.relPath);
      console.log(err);
    }
    allFooterData = _.merge(allFooterData, pattern.jsonFileData);
    allFooterData.patternLabFoot = footerPartial;

    const footerHTML = pattern_assembler.renderPattern(patternlab.userFoot, allFooterData);

    patternlab.events.emit('patternlab-pattern-write-begin', patternlab, pattern);

    //write the compiled template to the public patterns directory
    patternlab.writePatternFiles(headHTML, pattern, footerHTML);

    patternlab.events.emit('patternlab-pattern-write-end', patternlab, pattern);

    // Allows serializing the compile state
    patternlab.graph.node(pattern).compileState = pattern.compileState = CompileState.CLEAN;
    plutils.log.info("Built pattern: " + pattern.patternPartial);

    return Promise.resolve(true);
  }

  /**
   * If a graph was serialized and then {@code deletePatternDir == true}, there is a mismatch in the
   * pattern metadata and not all patterns might be recompiled.
   * For that reason an empty graph is returned in this case, so every pattern will be flagged as
   * "needs recompile". Otherwise the pattern graph is loaded from the meta data.
   *
   * @param patternlab
   * @param {boolean} deletePatternDir When {@code true}, an empty graph is returned
   * @return {PatternGraph}
   */
  function loadPatternGraph(deletePatternDir) {
    // Sanity check to prevent problems when code is refactored
    if (deletePatternDir) {
      return PatternGraph.empty();
    }
    return PatternGraph.loadFromFile(patternlab);
  }


  function cleanBuildDirectory(incrementalBuildsEnabled) {
    if (incrementalBuildsEnabled) {
      plutils.log.info("Incremental builds enabled.");
    } else {
      // needs to be done BEFORE processing patterns
      fs.removeSync(paths.public.patterns);
      fs.emptyDirSync(paths.public.patterns);
    }
  }

  function buildPatterns(deletePatternDir) {
    patternlab.events.emit('patternlab-build-pattern-start', patternlab);

    if (patternlab.config.debug) {
      console.log(
        chalk.bold('\n====[ Pattern Lab / Node'),
        `- v${packageInfo.version}`,
        chalk.bold(']====\n')
      );
    }

    //
    // CHECK INCREMENTAL BUILD GRAPH
    //
    const graph = patternlab.graph = loadPatternGraph(deletePatternDir);
    const graphNeedsUpgrade = !PatternGraph.checkVersion(graph);
    if (graphNeedsUpgrade) {
      plutils.log.info("Due to an upgrade, a complete rebuild is required and the public/patterns directory was deleted. " +
                       "Incremental build is available again on the next successful run.");

      // Ensure that the freshly built graph has the latest version again.
      patternlab.graph.upgradeVersion();
    }
    // Flags
    patternlab.incrementalBuildsEnabled = !(deletePatternDir || graphNeedsUpgrade);

<<<<<<< HEAD
    //
    // CLEAN BUILD DIRECTORY, maybe
    //
    cleanBuildDirectory(patternlab.incrementalBuildsEnabled);

    patternlab.buildGlobalData();
=======
    if (incrementalBuildsEnabled) {
      plutils.log.info("Incremental builds enabled.");
    } else {
      // needs to be done BEFORE processing patterns
      fs.emptyDirSync(paths.public.patterns);
    }

    try {
      patternlab.data = buildPatternData(paths.source.data, fs);
    } catch (ex) {
      plutils.error('missing or malformed' + paths.source.data + 'data.json  Pattern Lab may not work without this file.');
      patternlab.data = {};
    }
    try {
      patternlab.listitems = dataLoader.loadDataFromFile(path.resolve(paths.source.data, 'listitems'), fs);
    } catch (ex) {
      plutils.warning('WARNING: missing or malformed ' + paths.source.data + 'listitems file.  Pattern Lab may not work without this file.');
      patternlab.listitems = {};
    }
    try {
      patternlab.header = fs.readFileSync(path.resolve(paths.source.patternlabFiles['general-header']), 'utf8');
      patternlab.footer = fs.readFileSync(path.resolve(paths.source.patternlabFiles['general-footer']), 'utf8');
      patternlab.patternSection = fs.readFileSync(path.resolve(paths.source.patternlabFiles.patternSection), 'utf8');
      patternlab.patternSectionSubType = fs.readFileSync(path.resolve(paths.source.patternlabFiles.patternSectionSubtype), 'utf8');
      patternlab.viewAll = fs.readFileSync(path.resolve(paths.source.patternlabFiles.viewall), 'utf8');
    } catch (ex) {
      console.log(ex);
      plutils.error('\nERROR: missing an essential file from ' + paths.source.patternlabFiles + '. Pattern Lab won\'t work without this file.\n');
      process.exit(1);
    }
    patternlab.patterns = [];
    patternlab.subtypePatterns = {};
    patternlab.partials = {};
    patternlab.data.link = {};

    setCacheBust();

    pattern_assembler.combine_listItems(patternlab);

    patternlab.events.emit('patternlab-build-global-data-end', patternlab);
>>>>>>> 90e06ee8

    // diveSync once to perform iterative populating of patternlab object
    return processAllPatternsIterative(paths.source.patterns, patternlab).then(() => {

      patternlab.events.emit('patternlab-pattern-iteration-end', patternlab);

      //now that all the main patterns are known, look for any links that might be within data and expand them
      //we need to do this before expanding patterns & partials into extendedTemplates, otherwise we could lose the data -> partial reference
      pattern_assembler.parse_data_links(patternlab);

      //diveSync again to recursively include partials, filling out the
      //extendedTemplate property of the patternlab.patterns elements
      // TODO we can reduce the time needed by only processing changed patterns and their partials
      processAllPatternsRecursive(paths.source.patterns, patternlab);

      //take the user defined head and foot and process any data and patterns that apply
      // GTP: should these really be invoked from outside?
      patternlab.processHeadPattern();
      patternlab.processFootPattern();

      //cascade any patternStates
      lineage_hunter.cascade_pattern_states(patternlab);

      //set pattern-specific header if necessary
      let head;
      if (patternlab.userHead) {
        head = patternlab.userHead;
      } else {
        head = patternlab.header;
      }

      //set the pattern-specific header by compiling the general-header with data, and then adding it to the meta header
      patternlab.data.patternLabHead = pattern_assembler.renderPattern(patternlab.header, {
        cacheBuster: patternlab.cacheBuster
      });

      // If deletePatternDir == true or graph needs to be updated
      // rebuild all patterns
      let patternsToBuild = null;

      // If deletePatternDir == true or graph needs to be updated
      // rebuild all patterns
      patternsToBuild = null;

      if (patternlab.incrementalBuildsEnabled) {
        // When the graph was loaded from file, some patterns might have been moved/deleted between runs
        // so the graph data become out of sync
        patternlab.graph.sync().forEach(n => {
          plutils.log.info("[Deleted/Moved] " + n);
        });

        // TODO Find created or deleted files
        const now = new Date().getTime();
        pattern_assembler.mark_modified_patterns(now, patternlab);
        patternsToBuild = patternlab.graph.compileOrder();
      } else {
        // build all patterns, mark all to be rebuilt
        patternsToBuild = patternlab.patterns;
        for (const p of patternsToBuild) {
          p.compileState = CompileState.NEEDS_REBUILD;
        }
      }

      //render all patterns last, so lineageR works
      return patternsToBuild
        .reduce((previousPromise, pattern) => {
          return previousPromise.then(() => renderSinglePattern(pattern, head));
        }, Promise.resolve())
        .then(() => {
          // Saves the pattern graph when all files have been compiled
          PatternGraph.storeToFile(patternlab);
          if (patternlab.config.exportToGraphViz) {
            PatternGraph.exportToDot(patternlab, "dependencyGraph.dot");
            plutils.log.info(`Exported pattern graph to ${path.join(config.paths.public.root, "dependencyGraph.dot")}`);
          }

          //export patterns if necessary
          pattern_exporter.export_patterns(patternlab);
        });
    }).catch((err) => {
      console.log('Error in buildPatterns():', err);
    });
  }

  return {
    /**
     * logs current version
     *
     * @returns {void} current patternlab-node version as defined in package.json, as console output
     */
    version: function () {
      return patternlab.logVersion();
    },

    /**
     * return current version
     *
     * @returns {string} current patternlab-node version as defined in package.json, as string
     */
    v: function () {
      return patternlab.getVersion();
    },

    /**
     * build patterns, copy assets, and construct ui
     *
     * @param {function} callback a function invoked when build is complete
     * @param {object} options an object used to control build behavior
     * @returns {Promise} a promise fulfilled when build is complete
     */
    build: function (callback, options) {
      if (patternlab && patternlab.isBusy) {
        console.log('Pattern Lab is busy building a previous run - returning early.');
        return Promise.resolve();
      }
      patternlab.isBusy = true;
      return buildPatterns(options.cleanPublic).then(() => {

        new ui_builder().buildFrontend(patternlab);
        assetCopier().copyAssets(patternlab.config.paths, patternlab, options);

        this.events.on('patternlab-pattern-change', () => {
          if (!patternlab.isBusy) {
            options.cleanPublic = false;
            return this.build(callback, options);
          }
          return Promise.resolve();
        });

        this.events.on('patternlab-global-change', () => {
          if (!patternlab.isBusy) {
            options.cleanPublic = true; //rebuild everything
            return this.build(callback, options);
          }
          return Promise.resolve();
        });

        printDebug();
        patternlab.isBusy = false;
        callback();
      });
    },

    /**
     * logs usage
     *
     * @returns {void} pattern lab API usage, as console output
     */
    help: function () {
      help();
    },

    /**
     * build patterns only, leaving existing public files intact
     *
     * @param {function} callback a function invoked when build is complete
     * @param {object} options an object used to control build behavior
     * @returns {Promise} a promise fulfilled when build is complete
     */
    patternsonly: function (callback, options) {
      if (patternlab && patternlab.isBusy) {
        console.log('Pattern Lab is busy building a previous run - returning early.');
        return Promise.resolve();
      }
      patternlab.isBusy = true;
      return buildPatterns(options.cleanPublic).then(() => {
        printDebug();
        patternlab.isBusy = false;
        callback();
      });
    },

  /**
   * fetches starterkit repos from pattern-lab github org that contain 'starterkit' in their name
   *
   * @returns {Promise} Returns an Array<{name,url}> for the starterkit repos
   */
    liststarterkits: function () {
      return patternlab.listStarterkits();
    },

    /**
     * load starterkit already available via `node_modules/`
     *
     * @param {string} starterkitName name of starterkit
     * @param {boolean} clean whether or not to delete contents of source/ before load
     * @returns {void}
     */
    loadstarterkit: function (starterkitName, clean) {
      patternlab.loadStarterKit(starterkitName, clean);
    },


    /**
     * install plugin already available via `node_modules/`
     *
     * @param {string} pluginName name of plugin
     * @returns {void}
     */
    installplugin: function (pluginName) {
      installPlugin(pluginName);
    },

    /**
     * returns all file extensions supported by installed PatternEngines
     *
     * @returns {Array<string>} all supported file extensions
     */
    getSupportedTemplateExtensions: function () {
<<<<<<< HEAD
      return patternlab.getSupportedTemplateExtensions();
    }
=======
      return getSupportedTemplateExtensions();
    },

    /**
     * build patterns, copy assets, and construct ui, watch source files, and serve locally
     *
     * @param {object} options an object used to control build, copy, and serve behavior
     * @returns {Promise} TODO: validate
     */
    serve: function (options) {
      options.watch = true;
      return this.build(() => {}, options).then(function () {
        serve(patternlab);
      });
    },
    events: patternlab.events
>>>>>>> 90e06ee8
  };
};

// export these free functions so they're available without calling the exported
// function, for use in reducing code dupe in unit tests. At least, until we
// have a better way to do this
patternlab_engine.build_pattern_data = buildPatternData;
patternlab_engine.process_all_patterns_iterative = processAllPatternsIterative;
patternlab_engine.process_all_patterns_recursive = processAllPatternsRecursive;

module.exports = patternlab_engine;<|MERGE_RESOLUTION|>--- conflicted
+++ resolved
@@ -50,7 +50,6 @@
 const patternEngines = require('./pattern_engines');
 const EventEmitter = require('events').EventEmitter;
 
-<<<<<<< HEAD
 class PatternLab {
   constructor(config) {
     // Either use the config we were passed, or load one up from the config file ourselves
@@ -67,6 +66,9 @@
 
     // Make a place for the pattern graph to sit
     this.graph = null;
+
+    // Make a place to attach known watchers so we can manage them better during serve and watch
+    this.watchers = {};
 
     // Verify correctness of configuration (?)
     checkConfiguration(this);
@@ -247,7 +249,6 @@
   }
 }
 
-=======
 //bootstrap update notifier
 updateNotifier({
   pkg: packageInfo,
@@ -260,7 +261,6 @@
  * @param fsDep
  * @returns {{}}
  */
->>>>>>> 90e06ee8
 function buildPatternData(dataFilesPath, fsDep) {
   return dataLoader.loadDataFromFolder(dataFilesPath, 'listitems', fsDep);
 }
@@ -391,28 +391,7 @@
 inherits(PatternLabEventEmitter, EventEmitter);
 
 const patternlab_engine = function (config) {
-<<<<<<< HEAD
   const patternlab = new PatternLab(config);
-=======
-  const patternlab = {};
-
-  patternlab.engines = patternEngines;
-  patternlab.engines.loadAllEngines(config);
-
-  patternlab.package = fs.readJSONSync(path.resolve(__dirname, '../../package.json'));
-  patternlab.config = config || fs.readJSONSync(path.resolve(__dirname, '../../patternlab-config.json'));
-  patternlab.events = new PatternLabEventEmitter();
-  patternlab.watchers = {};
-
-  // Initialized when building
-  patternlab.graph = null;
-
-  checkConfiguration(patternlab);
-
-  //todo: determine if this is the best place to wire up plugins
-  initializePlugins(patternlab);
-
->>>>>>> 90e06ee8
   const paths = patternlab.config.paths;
 
   function help() {
@@ -650,55 +629,12 @@
     // Flags
     patternlab.incrementalBuildsEnabled = !(deletePatternDir || graphNeedsUpgrade);
 
-<<<<<<< HEAD
     //
     // CLEAN BUILD DIRECTORY, maybe
     //
     cleanBuildDirectory(patternlab.incrementalBuildsEnabled);
 
     patternlab.buildGlobalData();
-=======
-    if (incrementalBuildsEnabled) {
-      plutils.log.info("Incremental builds enabled.");
-    } else {
-      // needs to be done BEFORE processing patterns
-      fs.emptyDirSync(paths.public.patterns);
-    }
-
-    try {
-      patternlab.data = buildPatternData(paths.source.data, fs);
-    } catch (ex) {
-      plutils.error('missing or malformed' + paths.source.data + 'data.json  Pattern Lab may not work without this file.');
-      patternlab.data = {};
-    }
-    try {
-      patternlab.listitems = dataLoader.loadDataFromFile(path.resolve(paths.source.data, 'listitems'), fs);
-    } catch (ex) {
-      plutils.warning('WARNING: missing or malformed ' + paths.source.data + 'listitems file.  Pattern Lab may not work without this file.');
-      patternlab.listitems = {};
-    }
-    try {
-      patternlab.header = fs.readFileSync(path.resolve(paths.source.patternlabFiles['general-header']), 'utf8');
-      patternlab.footer = fs.readFileSync(path.resolve(paths.source.patternlabFiles['general-footer']), 'utf8');
-      patternlab.patternSection = fs.readFileSync(path.resolve(paths.source.patternlabFiles.patternSection), 'utf8');
-      patternlab.patternSectionSubType = fs.readFileSync(path.resolve(paths.source.patternlabFiles.patternSectionSubtype), 'utf8');
-      patternlab.viewAll = fs.readFileSync(path.resolve(paths.source.patternlabFiles.viewall), 'utf8');
-    } catch (ex) {
-      console.log(ex);
-      plutils.error('\nERROR: missing an essential file from ' + paths.source.patternlabFiles + '. Pattern Lab won\'t work without this file.\n');
-      process.exit(1);
-    }
-    patternlab.patterns = [];
-    patternlab.subtypePatterns = {};
-    patternlab.partials = {};
-    patternlab.data.link = {};
-
-    setCacheBust();
-
-    pattern_assembler.combine_listItems(patternlab);
-
-    patternlab.events.emit('patternlab-build-global-data-end', patternlab);
->>>>>>> 90e06ee8
 
     // diveSync once to perform iterative populating of patternlab object
     return processAllPatternsIterative(paths.source.patterns, patternlab).then(() => {
@@ -908,11 +844,7 @@
      * @returns {Array<string>} all supported file extensions
      */
     getSupportedTemplateExtensions: function () {
-<<<<<<< HEAD
       return patternlab.getSupportedTemplateExtensions();
-    }
-=======
-      return getSupportedTemplateExtensions();
     },
 
     /**
@@ -928,7 +860,6 @@
       });
     },
     events: patternlab.events
->>>>>>> 90e06ee8
   };
 };
 
