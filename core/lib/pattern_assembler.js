"use strict";

<<<<<<< HEAD
const path = require('path');
const _ = require('lodash');
const Pattern = require('./object_factory').Pattern;
const CompileState = require('./object_factory').CompileState;
const pph = require('./pseudopattern_hunter');
const mp = require('./markdown_parser');
const plutils = require('./utilities');
const patternEngines = require('./pattern_engines');
const lh = require('./lineage_hunter');
const lih = require('./list_item_hunter');
const smh = require('./style_modifier_hunter');
const ph = require('./parameter_hunter');
const ch = require('./changes_hunter');
const JSON5 = require('json5');
=======
var path = require('path'),
  _ = require('lodash'),
  fs = require('fs-extra'),
  Pattern = require('./object_factory').Pattern,
  CompileState = require('./object_factory').CompileState,
  pph = require('./pseudopattern_hunter'),
  mp = require('./markdown_parser'),
  plutils = require('./utilities'),
  patternEngines = require('./pattern_engines'),
  lh = require('./lineage_hunter'),
  lih = require('./list_item_hunter'),
  smh = require('./style_modifier_hunter'),
  ph = require('./parameter_hunter'),
  jsonCopy = require('./json_copy'),
  ch = require('./changes_hunter');

>>>>>>> 2e86e27c
const markdown_parser = new mp();
const changes_hunter = new ch();

//this is mocked in unit tests
let fs = require('fs-extra'); //eslint-disable-line prefer-const

const pattern_assembler = function () {
  // HELPER FUNCTIONS

  function getPartial(partialName, patternlab) {
    //look for exact partial matches
    for (var i = 0; i < patternlab.patterns.length; i++) {
      if (patternlab.patterns[i].patternPartial === partialName) {
        return patternlab.patterns[i];
      }
    }

    //else look by verbose syntax
    for (var i = 0; i < patternlab.patterns.length; i++) {
      switch (partialName) {
        case patternlab.patterns[i].relPath:
        case patternlab.patterns[i].subdir + '/' + patternlab.patterns[i].fileName:
          return patternlab.patterns[i];
      }
    }

    //return the fuzzy match if all else fails
    for (var i = 0; i < patternlab.patterns.length; i++) {
      var partialParts = partialName.split('-'),
        partialType = partialParts[0],
        partialNameEnd = partialParts.slice(1).join('-');

      if (patternlab.patterns[i].patternPartial.split('-')[0] === partialType && patternlab.patterns[i].patternPartial.indexOf(partialNameEnd) > -1) {
        return patternlab.patterns[i];
      }
    }
    plutils.warning('Could not find pattern referenced with partial syntax ' + partialName + '. This can occur when a pattern was renamed, moved, or no longer exists but it still called within a different template somewhere.');
    return undefined;
  }

  function buildListItems(container) {
    //combine all list items into one structure
    var list = [];
    for (var item in container.listitems) {
      if (container.listitems.hasOwnProperty(item)) {
        list.push(container.listitems[item]);
      }
    }
    container.listItemArray = plutils.shuffle(list);

    for (var i = 1; i <= container.listItemArray.length; i++) {
      var tempItems = [];
      if (i === 1) {
        tempItems.push(container.listItemArray[0]);
        container.listitems['' + i ] = tempItems;
      } else {
        for (var c = 1; c <= i; c++) {
          tempItems.push(container.listItemArray[c - 1]);
          container.listitems['' + i ] = tempItems;
        }
      }
    }
  }



  function addPattern(pattern, patternlab) {

    //add the link to the global object
    patternlab.data.link[pattern.patternPartial] = '/patterns/' + pattern.patternLink;

    //only push to array if the array doesn't contain this pattern
    var isNew = true;
    for (var i = 0; i < patternlab.patterns.length; i++) {
      //so we need the identifier to be unique, which patterns[i].relPath is
      if (pattern.relPath === patternlab.patterns[i].relPath) {
        //if relPath already exists, overwrite that element
        patternlab.patterns[i] = pattern;
        patternlab.partials[pattern.patternPartial] = pattern.extendedTemplate || pattern.template;
        isNew = false;
        break;
      }
    }

    // if the pattern is new, we must register it with various data structures!
    if (isNew) {

      if (patternlab.config.debug) {
        console.log('found new pattern ' + pattern.patternPartial);
      }

      // do global registration
      if (pattern.isPattern) {
        patternlab.partials[pattern.patternPartial] = pattern.extendedTemplate || pattern.template;

        // do plugin-specific registration
        pattern.registerPartial();
      } else {
        patternlab.partials[pattern.patternPartial] = pattern.patternDesc;
      }

      //patterns sorted by name so the patterntype and patternsubtype is adhered to for menu building
      patternlab.patterns.splice(_.sortedIndexBy(patternlab.patterns, pattern, 'name'), 0, pattern);
      patternlab.graph.add(pattern);
    }
  }

  function addSubtypePattern(subtypePattern, patternlab) {
    patternlab.subtypePatterns[subtypePattern.patternPartial] = subtypePattern;
  }

  // Render a pattern on request. Long-term, this should probably go away.
  function renderPattern(pattern, data, partials) {
    // if we've been passed a full Pattern, it knows what kind of template it
    // is, and how to render itself, so we just call its render method
    if (pattern instanceof Pattern) {
      return pattern.render(data, partials);
    } else {
      // otherwise, assume it's a plain mustache template string, and we
      // therefore just need to create a dummpy pattern to be able to render
      // it
      var dummyPattern = Pattern.createEmpty({extendedTemplate: pattern});
      return patternEngines.mustache.renderPattern(dummyPattern, data, partials);
    }
  }

  function parsePatternMarkdown(currentPattern, patternlab) {

    try {
      var markdownFileName = path.resolve(patternlab.config.paths.source.patterns, currentPattern.subdir, currentPattern.fileName + ".md");
      changes_hunter.checkLastModified(currentPattern, markdownFileName);

      var markdownFileContents = fs.readFileSync(markdownFileName, 'utf8');

      var markdownObject = markdown_parser.parse(markdownFileContents);
      if (!plutils.isObjectEmpty(markdownObject)) {
        //set keys and markdown itself
        currentPattern.patternDescExists = true;
        currentPattern.patternDesc = markdownObject.markdown;

        //consider looping through all keys eventually. would need to blacklist some properties and whitelist others
        if (markdownObject.state) {
          currentPattern.patternState = markdownObject.state;
        }
        if (markdownObject.order) {
          currentPattern.order = markdownObject.order;
        }
        if (markdownObject.hidden) {
          currentPattern.hidden = markdownObject.hidden;
        }
        if (markdownObject.excludeFromStyleguide) {
          currentPattern.excludeFromStyleguide = markdownObject.excludeFromStyleguide;
        }
        if (markdownObject.tags) {
          currentPattern.tags = markdownObject.tags;
        }
        if (markdownObject.links) {
          currentPattern.links = markdownObject.links;
        }
      } else {
        if (patternlab.config.debug) {
          console.log('error processing markdown for ' + currentPattern.patternPartial);
        }
      }

      if (patternlab.config.debug) {
        console.log('found pattern-specific markdown for ' + currentPattern.patternPartial);
      }
    }
    catch (err) {
      // do nothing when file not found
      if (err.code !== 'ENOENT') {
        console.log('there was an error setting pattern keys after markdown parsing of the companion file for pattern ' + currentPattern.patternPartial);
        console.log(err);
      }
    }
  }

  /**
   * A helper that unravels a pattern looking for partials or listitems to unravel.
   * The goal is really to convert pattern.template into pattern.extendedTemplate
   * @param pattern - the pattern to decompose
   * @param patternlab - global data store
   * @param ignoreLineage - whether or not to hunt for lineage for this pattern
     */
  function decomposePattern(pattern, patternlab, ignoreLineage) {

    var lineage_hunter = new lh(),
      list_item_hunter = new lih();

    pattern.extendedTemplate = pattern.template;

    //find how many partials there may be for the given pattern
    var foundPatternPartials = pattern.findPartials();

    //find any listItem blocks that within the pattern, even if there are no partials
    list_item_hunter.process_list_item_partials(pattern, patternlab);

    // expand any partials present in this pattern; that is, drill down into
    // the template and replace their calls in this template with rendered
    // results

    if (pattern.engine.expandPartials && (foundPatternPartials !== null && foundPatternPartials.length > 0)) {
      // eslint-disable-next-line
      expandPartials(foundPatternPartials, list_item_hunter, patternlab, pattern);

      // update the extendedTemplate in the partials object in case this
      // pattern is consumed later
      patternlab.partials[pattern.patternPartial] = pattern.extendedTemplate;
    }

    //find pattern lineage
    if (!ignoreLineage) {
      lineage_hunter.find_lineage(pattern, patternlab);
    }

    //add to patternlab object so we can look these up later.
    addPattern(pattern, patternlab);
  }

  // loads a pattern from disk, creates a Pattern object from it and
  // all its associated files, and records it in patternlab.patterns[]
  function loadPatternIterative(relPath, patternlab) {

    var relativeDepth = (relPath.match(/\w(?=\\)|\w(?=\/)/g) || []).length;
    if (relativeDepth > 2) {
      console.log('');
      plutils.warning('Warning:');
      plutils.warning('A pattern file: ' + relPath + ' was found greater than 2 levels deep from ' + patternlab.config.paths.source.patterns + '.');
      plutils.warning('It\'s strongly suggested to not deviate from the following structure under _patterns/');
      plutils.warning('[patternType]/[patternSubtype]/[patternName].[patternExtension]');
      console.log('');
      plutils.warning('While Pattern Lab may still function, assets may 404 and frontend links may break. Consider yourself warned. ');
      plutils.warning('Read More: http://patternlab.io/docs/pattern-organization.html');
      console.log('');
    }

    //check if the found file is a top-level markdown file
    var fileObject = path.parse(relPath);
    if (fileObject.ext === '.md') {
      try {
        var proposedDirectory = path.resolve(patternlab.config.paths.source.patterns, fileObject.dir, fileObject.name);
        var proposedDirectoryStats = fs.statSync(proposedDirectory);
        if (proposedDirectoryStats.isDirectory()) {
          var subTypeMarkdownFileContents = fs.readFileSync(proposedDirectory + '.md', 'utf8');
          var subTypeMarkdown = markdown_parser.parse(subTypeMarkdownFileContents);
          var subTypePattern = new Pattern(relPath, null, patternlab);
          subTypePattern.patternSectionSubtype = true;
          subTypePattern.patternLink = subTypePattern.name + '/index.html';
          subTypePattern.patternDesc = subTypeMarkdown.markdown;
          subTypePattern.flatPatternPath = subTypePattern.flatPatternPath + '-' + subTypePattern.fileName;
          subTypePattern.isPattern = false;
          subTypePattern.engine = null;

          addSubtypePattern(subTypePattern, patternlab);
          return subTypePattern;
        }
      } catch (err) {
        // no file exists, meaning it's a pattern markdown file
        if (err.code !== 'ENOENT') {
          console.log(err);
        }
      }
    }


    //extract some information
    var filename = fileObject.base;
    var ext = fileObject.ext;
    var patternsPath = patternlab.config.paths.source.patterns;

    // skip non-pattern files
    if (!patternEngines.isPatternFile(filename, patternlab)) { return null; }

    //make a new Pattern Object
    var currentPattern = new Pattern(relPath, null, patternlab);

    //if file is named in the syntax for variants
    if (patternEngines.isPseudoPatternJSON(filename)) {
      return currentPattern;
    }

    //can ignore all non-supported files at this point
    if (patternEngines.isFileExtensionSupported(ext) === false) {
      return currentPattern;
    }

    //look for a json file for this template
    try {
      var jsonFilename = path.resolve(patternsPath, currentPattern.subdir, currentPattern.fileName + ".json");
      try {
        var jsonFilenameStats = fs.statSync(jsonFilename);
      } catch (err) {
        //not a file
      }
      if (jsonFilenameStats && jsonFilenameStats.isFile()) {
        currentPattern.jsonFileData = fs.readJSONSync(jsonFilename);
        if (patternlab.config.debug) {
          console.log('processPatternIterative: found pattern-specific data.json for ' + currentPattern.patternPartial);
        }
      }
    }
    catch (err) {
      console.log('There was an error parsing sibling JSON for ' + currentPattern.relPath);
      console.log(err);
    }

    //look for a listitems.json file for this template
    try {
      var listJsonFileName = path.resolve(patternsPath, currentPattern.subdir, currentPattern.fileName + ".listitems.json");
      try {
        var listJsonFileStats = fs.statSync(listJsonFileName);
      } catch (err) {
        //not a file
      }
      if (listJsonFileStats && listJsonFileStats.isFile()) {
        currentPattern.listitems = fs.readJSONSync(listJsonFileName);
        buildListItems(currentPattern);
        if (patternlab.config.debug) {
          console.log('found pattern-specific listitems.json for ' + currentPattern.patternPartial);
        }
      }
    }
    catch (err) {
      console.log('There was an error parsing sibling listitem JSON for ' + currentPattern.relPath);
      console.log(err);
    }

    //look for a markdown file for this template
    parsePatternMarkdown(currentPattern, patternlab);

    //add the raw template to memory
    var templatePath = path.resolve(patternsPath, currentPattern.relPath);

    currentPattern.template = fs.readFileSync(templatePath, 'utf8');

    //find any stylemodifiers that may be in the current pattern
    currentPattern.stylePartials = currentPattern.findPartialsWithStyleModifiers();

    //find any pattern parameters that may be in the current pattern
    currentPattern.parameteredPartials = currentPattern.findPartialsWithPatternParameters();

    [templatePath, jsonFilename, listJsonFileName].forEach(file => {
      changes_hunter.checkLastModified(currentPattern, file);
    });

    changes_hunter.checkBuildState(currentPattern, patternlab);

    //add currentPattern to patternlab.patterns array
    addPattern(currentPattern, patternlab);

    return currentPattern;
  }

  // This is now solely for analysis; loading of the pattern file is
  // above, in loadPatternIterative()
  function processPatternIterative(pattern, patternlab) {
    //look for a pseudo pattern by checking if there is a file
    //containing same name, with ~ in it, ending in .json
    return pph.find_pseudopatterns(pattern, patternlab).then(() => {
      //find any stylemodifiers that may be in the current pattern
      pattern.stylePartials = pattern.findPartialsWithStyleModifiers();

      //find any pattern parameters that may be in the current pattern
      pattern.parameteredPartials = pattern.findPartialsWithPatternParameters();
      return pattern;
    }).catch(plutils.reportError('There was an error in processPatternIterative():'));
  }

  function processPatternRecursive(file, patternlab) {

    //find current pattern in patternlab object using var file as a partial
    var currentPattern, i;

    for (i = 0; i < patternlab.patterns.length; i++) {
      if (patternlab.patterns[i].relPath === file) {
        currentPattern = patternlab.patterns[i];
      }
    }

    //return if processing an ignored file
    if (typeof currentPattern === 'undefined') { return; }

    //we are processing a markdown only pattern
    if (currentPattern.engine === null) { return; }

    //call our helper method to actually unravel the pattern with any partials
    decomposePattern(currentPattern, patternlab);
  }


  /**
   * Finds patterns that were modified and need to be rebuilt. For clean patterns load the already
   * rendered markup.
   *
   * @param lastModified
   * @param patternlab
   */
  function markModifiedPatterns(lastModified, patternlab) {
    /**
     * If the given array exists, apply a function to each of its elements
     * @param {Array} array
     * @param {Function} func
     */
    const forEachExisting = (array, func) => {
      if (array) {
        array.forEach(func);
      }
    };
    const modifiedOrNot = _.groupBy(
      patternlab.patterns,
      p => changes_hunter.needsRebuild(lastModified, p) ? 'modified' : 'notModified');

    // For all unmodified patterns load their rendered template output
    forEachExisting(modifiedOrNot.notModified, cleanPattern => {
      const xp = path.join(patternlab.config.paths.public.patterns, cleanPattern.getPatternLink(patternlab, 'markupOnly'));

      // Pattern with non-existing markupOnly files were already marked for rebuild and thus are not "CLEAN"
      cleanPattern.patternPartialCode = fs.readFileSync(xp, 'utf8');
    });

    // For all patterns that were modified, schedule them for rebuild
    forEachExisting(modifiedOrNot.modified, p => p.compileState = CompileState.NEEDS_REBUILD);
    return modifiedOrNot;
  }

  function expandPartials(foundPatternPartials, list_item_hunter, patternlab, currentPattern) {

    var style_modifier_hunter = new smh(),
      parameter_hunter = new ph();

    if (patternlab.config.debug) {
      console.log('found partials for ' + currentPattern.patternPartial);
    }

    // determine if the template contains any pattern parameters. if so they
    // must be immediately consumed
    parameter_hunter.find_parameters(currentPattern, patternlab);

    //do something with the regular old partials
    for (var i = 0; i < foundPatternPartials.length; i++) {
      var partial = currentPattern.findPartial(foundPatternPartials[i]);
      var partialPath;

      //identify which pattern this partial corresponds to
      for (var j = 0; j < patternlab.patterns.length; j++) {
        if (patternlab.patterns[j].patternPartial === partial ||
           patternlab.patterns[j].relPath.indexOf(partial) > -1)
        {
          partialPath = patternlab.patterns[j].relPath;
        }
      }

      //recurse through nested partials to fill out this extended template.
      processPatternRecursive(partialPath, patternlab);

      //complete assembly of extended template
      //create a copy of the partial so as to not pollute it after the getPartial call.
      var partialPattern = getPartial(partial, patternlab);
      var cleanPartialPattern = jsonCopy(partialPattern, `partial pattern ${partial}`);

      //if partial has style modifier data, replace the styleModifier value
      if (currentPattern.stylePartials && currentPattern.stylePartials.length > 0) {
        style_modifier_hunter.consume_style_modifier(cleanPartialPattern, foundPatternPartials[i], patternlab);
      }

      currentPattern.extendedTemplate = currentPattern.extendedTemplate.replace(foundPatternPartials[i], cleanPartialPattern.extendedTemplate);
    }
  }

  function parseDataLinksHelper(patternlab, obj, key) {
    var linkRE, dataObjAsString, linkMatches;

    //check for 'link.patternPartial'
    linkRE = /(?:'|")(link\.[A-z0-9-_]+)(?:'|")/g;

    //stringify the passed in object
    dataObjAsString = JSON.stringify(obj);
    if (!dataObjAsString) { return obj; }

    //find matches
    linkMatches = dataObjAsString.match(linkRE);

    if (linkMatches) {
      for (var i = 0; i < linkMatches.length; i++) {
        var dataLink = linkMatches[i];
        if (dataLink && dataLink.split('.').length >= 2) {

          //get the partial the link refers to
          var linkPatternPartial = dataLink.split('.')[1].replace('"', '').replace("'", "");
          var pattern = getPartial(linkPatternPartial, patternlab);
          if (pattern !== undefined) {

            //get the full built link and replace it
            var fullLink = patternlab.data.link[linkPatternPartial];
            if (fullLink) {
              fullLink = path.normalize(fullLink).replace(/\\/g, '/');
              if (patternlab.config.debug) {
                console.log('expanded data link from ' + dataLink + ' to ' + fullLink + ' inside ' + key);
              }

              //also make sure our global replace didn't mess up a protocol
              fullLink = fullLink.replace(/:\//g, '://');
              dataObjAsString = dataObjAsString.replace('link.' + linkPatternPartial, fullLink);
            }
          } else {
            if (patternlab.config.debug) {
              console.log('pattern not found for', dataLink, 'inside', key);
            }
          }
        }
      }
    }

    var dataObj;
    try {
      dataObj = JSON.parse(dataObjAsString);
    } catch (err) {
      console.log('There was an error parsing JSON for ' + key);
      console.log(err);
    }

    return dataObj;
  }

  //look for pattern links included in data files.
  //these will be in the form of link.* WITHOUT {{}}, which would still be there from direct pattern inclusion
  function parseDataLinks(patternlab) {
    //look for link.* such as link.pages-blog as a value

    patternlab.data = parseDataLinksHelper(patternlab, patternlab.data, 'data.json');

    //loop through all patterns
    for (var i = 0; i < patternlab.patterns.length; i++) {
      patternlab.patterns[i].jsonFileData = parseDataLinksHelper(patternlab, patternlab.patterns[i].jsonFileData, patternlab.patterns[i].patternPartial);
    }
  }

  return {
    mark_modified_patterns: function (lastModified, patternlab) {
      return markModifiedPatterns(lastModified, patternlab);
    },
    find_pattern_partials: function (pattern) {
      return pattern.findPartials();
    },
    find_pattern_partials_with_style_modifiers: function (pattern) {
      return pattern.findPartialsWithStyleModifiers();
    },
    find_pattern_partials_with_parameters: function (pattern) {
      return pattern.findPartialsWithPatternParameters();
    },
    find_list_items: function (pattern) {
      return pattern.findListItems();
    },
    addPattern: function (pattern, patternlab) {
      addPattern(pattern, patternlab);
    },
    addSubtypePattern: function (subtypePattern, patternlab) {
      addSubtypePattern(subtypePattern, patternlab);
    },
    decomposePattern: function (pattern, patternlab, ignoreLineage) {
      decomposePattern(pattern, patternlab, ignoreLineage);
    },
    renderPattern: function (template, data, partials) {
      return renderPattern(template, data, partials);
    },
    load_pattern_iterative: function (file, patternlab) {
      return loadPatternIterative(file, patternlab);
    },
    process_pattern_iterative: function (pattern, patternlab) {
      return processPatternIterative(pattern, patternlab);
    },
    process_pattern_recursive: function (file, patternlab, additionalData) {
      processPatternRecursive(file, patternlab, additionalData);
    },
    getPartial: function (partial, patternlab) {
      return getPartial(partial, patternlab);
    },
    combine_listItems: function (patternlab) {
      buildListItems(patternlab);
    },
    parse_data_links: function (patternlab) {
      parseDataLinks(patternlab);
    },
    parse_data_links_specific: function (patternlab, data, label) {
      return parseDataLinksHelper(patternlab, data, label);
    },
    parse_pattern_markdown: function (pattern, patternlab) {
      parsePatternMarkdown(pattern, patternlab);
    }
  };

};

module.exports = pattern_assembler;<|MERGE_RESOLUTION|>--- conflicted
+++ resolved
@@ -1,6 +1,5 @@
 "use strict";
 
-<<<<<<< HEAD
 const path = require('path');
 const _ = require('lodash');
 const Pattern = require('./object_factory').Pattern;
@@ -14,25 +13,7 @@
 const smh = require('./style_modifier_hunter');
 const ph = require('./parameter_hunter');
 const ch = require('./changes_hunter');
-const JSON5 = require('json5');
-=======
-var path = require('path'),
-  _ = require('lodash'),
-  fs = require('fs-extra'),
-  Pattern = require('./object_factory').Pattern,
-  CompileState = require('./object_factory').CompileState,
-  pph = require('./pseudopattern_hunter'),
-  mp = require('./markdown_parser'),
-  plutils = require('./utilities'),
-  patternEngines = require('./pattern_engines'),
-  lh = require('./lineage_hunter'),
-  lih = require('./list_item_hunter'),
-  smh = require('./style_modifier_hunter'),
-  ph = require('./parameter_hunter'),
-  jsonCopy = require('./json_copy'),
-  ch = require('./changes_hunter');
-
->>>>>>> 2e86e27c
+const jsonCopy = require('./json_copy');
 const markdown_parser = new mp();
 const changes_hunter = new ch();
 
