"use strict";

var path = require('path'),
  fs = require('fs-promise'),
  Pattern = require('./object_factory').Pattern,
  pph = require('./pseudopattern_hunter'),
  mp = require('./markdown_parser'),
  plutils = require('./utilities'),
  patternEngines = require('./pattern_engines'),
  lh = require('./lineage_hunter'),
  lih = require('./list_item_hunter'),
  smh = require('./style_modifier_hunter'),
  ph = require('./parameter_hunter'),
  JSON5 = require('json5');

var markdown_parser = new mp();

var pattern_assembler = function () {
  // HELPER FUNCTIONS

  function getPartial(partialName, patternlab) {
    //look for exact partial matches
    for (var i = 0; i < patternlab.patterns.length; i++) {
      if (patternlab.patterns[i].patternPartial === partialName) {
        return patternlab.patterns[i];
      }
    }

    //else look by verbose syntax
    for (var i = 0; i < patternlab.patterns.length; i++) {
      switch (partialName) {
        case patternlab.patterns[i].relPath:
        case patternlab.patterns[i].subdir + '/' + patternlab.patterns[i].fileName:
          return patternlab.patterns[i];
      }
    }

    //return the fuzzy match if all else fails
    for (var i = 0; i < patternlab.patterns.length; i++) {
      var partialParts = partialName.split('-'),
        partialType = partialParts[0],
        partialNameEnd = partialParts.slice(1).join('-');

      if (patternlab.patterns[i].patternPartial.split('-')[0] === partialType && patternlab.patterns[i].patternPartial.indexOf(partialNameEnd) > -1) {
        return patternlab.patterns[i];
      }
    }
<<<<<<< HEAD
    console.trace("Here I am!");
    plutils.logOrange('Could not find pattern referenced with partial syntax ' + partialName + '. This can occur when a pattern was renamed, moved, or no longer exists but it still called within a different template somewhere.');
=======
    plutils.warning('Could not find pattern referenced with partial syntax ' + partialName + '. This can occur when a pattern was renamed, moved, or no longer exists but it still called within a different template somewhere.');
>>>>>>> 53f877f8
    return undefined;
  }

  function buildListItems(container) {
    //combine all list items into one structure
    var list = [];
    for (var item in container.listitems) {
      if (container.listitems.hasOwnProperty(item)) {
        list.push(container.listitems[item]);
      }
    }
    container.listItemArray = plutils.shuffle(list);

    for (var i = 1; i <= container.listItemArray.length; i++) {
      var tempItems = [];
      if (i === 1) {
        tempItems.push(container.listItemArray[0]);
        container.listitems['' + i ] = tempItems;
      } else {
        for (var c = 1; c <= i; c++) {
          tempItems.push(container.listItemArray[c - 1]);
          container.listitems['' + i ] = tempItems;
        }
      }
    }
  }

  /*
   * Deprecated in favor of .md 'status' frontmatter inside a pattern. Still used for unit tests at this time.
   * Will be removed in future versions
   */
  function setState(pattern, patternlab, displayDeprecatedWarning) {
    if (patternlab.config.patternStates && patternlab.config.patternStates[pattern.patternPartial]) {

      if (displayDeprecatedWarning) {
        plutils.error("Deprecation Warning: Using patternlab-config.json patternStates object will be deprecated in favor of the state frontmatter key associated with individual pattern markdown files.");
        console.log("This feature will still work in it's current form this release (but still be overridden by the new parsing method), and will be removed in the future.");
      }

      pattern.patternState = patternlab.config.patternStates[pattern.patternPartial];
    }
  }

  function addPattern(pattern, patternlab) {

    //add the link to the global object
    patternlab.data.link[pattern.patternPartial] = '/patterns/' + pattern.patternLink;

    //only push to array if the array doesn't contain this pattern
    var isNew = true;
    for (var i = 0; i < patternlab.patterns.length; i++) {
      //so we need the identifier to be unique, which patterns[i].relPath is
      if (pattern.relPath === patternlab.patterns[i].relPath) {
        //if relPath already exists, overwrite that element
        patternlab.patterns[i] = pattern;
        patternlab.partials[pattern.patternPartial] = pattern.extendedTemplate || pattern.template;
        isNew = false;
        break;
      }
    }

    // if the pattern is new, we must register it with various data structures!
    if (isNew) {

      if (patternlab.config.debug) {
        console.log('found new pattern ' + pattern.patternPartial);
      }

      // do global registration
      if (pattern.isPattern) {
        patternlab.partials[pattern.patternPartial] = pattern.extendedTemplate || pattern.template;

        // do plugin-specific registration
        pattern.registerPartial();
      } else {
        patternlab.partials[pattern.patternPartial] = pattern.patternDesc;
      }

      patternlab.patterns.push(pattern);

    }
  }

  function addSubtypePattern(subtypePattern, patternlab) {
    patternlab.subtypePatterns[subtypePattern.patternPartial] = subtypePattern;
  }

  // Render a pattern on request. Long-term, this should probably go away.
  function renderPattern(pattern, data, partials) {
    // if we've been passed a full Pattern, it knows what kind of template it
    // is, and how to render itself, so we just call its render method
    if (pattern instanceof Pattern) {
      return pattern.render(data, partials);
    } else {
      // otherwise, assume it's a plain mustache template string, and we
      // therefore just need to create a dummpy pattern to be able to render
      // it
      var dummyPattern = Pattern.createEmpty({extendedTemplate: pattern});
      return patternEngines.mustache.renderPattern(dummyPattern, data, partials);
    }
  }

  function parsePatternMarkdown(currentPattern, patternlab) {

    try {
      var markdownFileName = path.resolve(patternlab.config.paths.source.patterns, currentPattern.subdir, currentPattern.fileName + ".md");
      var markdownFileContents = fs.readFileSync(markdownFileName, 'utf8');

      var markdownObject = markdown_parser.parse(markdownFileContents);
      if (!plutils.isObjectEmpty(markdownObject)) {
        //set keys and markdown itself
        currentPattern.patternDescExists = true;
        currentPattern.patternDesc = markdownObject.markdown;

        //consider looping through all keys eventually. would need to blacklist some properties and whitelist others
        if (markdownObject.state) {
          currentPattern.patternState = markdownObject.state;
        }
        if (markdownObject.order) {
          currentPattern.order = markdownObject.order;
        }
        if (markdownObject.hidden) {
          currentPattern.hidden = markdownObject.hidden;
        }
        if (markdownObject.excludeFromStyleguide) {
          currentPattern.excludeFromStyleguide = markdownObject.excludeFromStyleguide;
        }
        if (markdownObject.tags) {
          currentPattern.tags = markdownObject.tags;
        }
        if (markdownObject.links) {
          currentPattern.links = markdownObject.links;
        }
      } else {
        if (patternlab.config.debug) {
          console.log('error processing markdown for ' + currentPattern.patternPartial);
        }
      }

      if (patternlab.config.debug) {
        console.log('found pattern-specific markdown for ' + currentPattern.patternPartial);
      }
    }
    catch (err) {
      // do nothing when file not found
      if (err.code !== 'ENOENT') {
        console.log('there was an error setting pattern keys after markdown parsing of the companion file for pattern ' + currentPattern.patternPartial);
        console.log(err);
      }
    }
  }

  /**
   * A helper that unravels a pattern looking for partials or listitems to unravel.
   * The goal is really to convert pattern.template into pattern.extendedTemplate
   * @param pattern - the pattern to decompose
   * @param patternlab - global data store
   * @param ignoreLineage - whether or not to hunt for lineage for this pattern
     */
  function decomposePattern(pattern, patternlab, ignoreLineage) {

    var lineage_hunter = new lh(),
      list_item_hunter = new lih();

    pattern.extendedTemplate = pattern.template;

    //find how many partials there may be for the given pattern
    var foundPatternPartials = pattern.findPartials();

    //find any listItem blocks that within the pattern, even if there are no partials
    list_item_hunter.process_list_item_partials(pattern, patternlab);

    // expand any partials present in this pattern; that is, drill down into
    // the template and replace their calls in this template with rendered
    // results

    if (pattern.engine.expandPartials && (foundPatternPartials !== null && foundPatternPartials.length > 0)) {
      // eslint-disable-next-line
      expandPartials(foundPatternPartials, list_item_hunter, patternlab, pattern);

      // update the extendedTemplate in the partials object in case this
      // pattern is consumed later
      patternlab.partials[pattern.patternPartial] = pattern.extendedTemplate;
    }

    //find pattern lineage
    if (!ignoreLineage) {
      lineage_hunter.find_lineage(pattern, patternlab);
    }

    //add to patternlab object so we can look these up later.
    addPattern(pattern, patternlab);
  }

  // loads a pattern from disk, creates a Pattern object from it and
  // all its associated files, and records it in patternlab.patterns[]
  function loadPatternIterative(relPath, patternlab) {

    var relativeDepth = (relPath.match(/\w(?=\\)|\w(?=\/)/g) || []).length;
    if (relativeDepth > 2) {
      console.log('');
      plutils.warning('Warning:');
      plutils.warning('A pattern file: ' + relPath + ' was found greater than 2 levels deep from ' + patternlab.config.paths.source.patterns + '.');
      plutils.warning('It\'s strongly suggested to not deviate from the following structure under _patterns/');
      plutils.warning('[patternType]/[patternSubtype]/[patternName].[patternExtension]');
      console.log('');
      plutils.warning('While Pattern Lab may still function, assets may 404 and frontend links may break. Consider yourself warned. ');
      plutils.warning('Read More: http://patternlab.io/docs/pattern-organization.html');
      console.log('');
    }

    //check if the found file is a top-level markdown file
    var fileObject = path.parse(relPath);
    if (fileObject.ext === '.md') {
      try {
        var proposedDirectory = path.resolve(patternlab.config.paths.source.patterns, fileObject.dir, fileObject.name);
        var proposedDirectoryStats = fs.statSync(proposedDirectory);
        if (proposedDirectoryStats.isDirectory()) {
          var subTypeMarkdownFileContents = fs.readFileSync(proposedDirectory + '.md', 'utf8');
          var subTypeMarkdown = markdown_parser.parse(subTypeMarkdownFileContents);
          var subTypePattern = new Pattern(relPath, null, patternlab);
          subTypePattern.patternSectionSubtype = true;
          subTypePattern.patternLink = subTypePattern.name + '/index.html';
          subTypePattern.patternDesc = subTypeMarkdown.markdown;
          subTypePattern.flatPatternPath = subTypePattern.flatPatternPath + '-' + subTypePattern.fileName;
          subTypePattern.isPattern = false;
          subTypePattern.engine = null;

          addSubtypePattern(subTypePattern, patternlab);
          return subTypePattern;
        }
      } catch (err) {
        // no file exists, meaning it's a pattern markdown file
        if (err.code !== 'ENOENT') {
          console.log(err);
        }
      }
    }


    //extract some information
    var filename = fileObject.base;
    var ext = fileObject.ext;
    var patternsPath = patternlab.config.paths.source.patterns;

    // skip non-pattern files
    if (!patternEngines.isPatternFile(filename, patternlab)) { return null; }

    //make a new Pattern Object
    var currentPattern = new Pattern(relPath, null, patternlab);

    //if file is named in the syntax for variants
    if (patternEngines.isPseudoPatternJSON(filename)) {
      return currentPattern;
    }

    //can ignore all non-supported files at this point
    if (patternEngines.isFileExtensionSupported(ext) === false) {
      return currentPattern;
    }

    //see if this file has a state
    setState(currentPattern, patternlab, true);

    //look for a json file for this template
    try {
      var jsonFilename = path.resolve(patternsPath, currentPattern.subdir, currentPattern.fileName + ".json");
      try {
        var jsonFilenameStats = fs.statSync(jsonFilename);
      } catch (err) {
        //not a file
      }
      if (jsonFilenameStats && jsonFilenameStats.isFile()) {
        currentPattern.jsonFileData = fs.readJSONSync(jsonFilename);
        if (patternlab.config.debug) {
          console.log('processPatternIterative: found pattern-specific data.json for ' + currentPattern.patternPartial);
        }
      }
    }
    catch (err) {
      console.log('There was an error parsing sibling JSON for ' + currentPattern.relPath);
      console.log(err);
    }

    //look for a listitems.json file for this template
    try {
      var listJsonFileName = path.resolve(patternsPath, currentPattern.subdir, currentPattern.fileName + ".listitems.json");
      try {
        var listJsonFileStats = fs.statSync(listJsonFileName);
      } catch (err) {
        //not a file
      }
      if (listJsonFileStats && listJsonFileStats.isFile()) {
        currentPattern.listitems = fs.readJSONSync(listJsonFileName);
        buildListItems(currentPattern);
        if (patternlab.config.debug) {
          console.log('found pattern-specific listitems.json for ' + currentPattern.patternPartial);
        }
      }
    }
    catch (err) {
      console.log('There was an error parsing sibling listitem JSON for ' + currentPattern.relPath);
      console.log(err);
    }

    //look for a markdown file for this template
    parsePatternMarkdown(currentPattern, patternlab);

    //add the raw template to memory
    currentPattern.template = fs.readFileSync(path.resolve(patternsPath, relPath), 'utf8');

    //add currentPattern to patternlab.patterns array
    addPattern(currentPattern, patternlab);

    return currentPattern;
  }

  // This is now solely for analysis; loading of the pattern file is
  // above, in loadPatternIterative()
  function processPatternIterative(pattern, patternlab) {
    //look for a pseudo pattern by checking if there is a file
    //containing same name, with ~ in it, ending in .json
    return pph.find_pseudopatterns(pattern, patternlab).then(() => {
      //find any stylemodifiers that may be in the current pattern
      pattern.stylePartials = pattern.findPartialsWithStyleModifiers();

      //find any pattern parameters that may be in the current pattern
      pattern.parameteredPartials = pattern.findPartialsWithPatternParameters();
      return pattern;
    }).catch(plutils.reportError('There was an error in processPatternIterative():'));
  }

  function processPatternRecursive(file, patternlab) {

    //find current pattern in patternlab object using var file as a partial
    var currentPattern, i;

    for (i = 0; i < patternlab.patterns.length; i++) {
      if (patternlab.patterns[i].relPath === file) {
        currentPattern = patternlab.patterns[i];
      }
    }

    //return if processing an ignored file
    if (typeof currentPattern === 'undefined') { return; }

    //we are processing a markdown only pattern
    if (currentPattern.engine === null) { return; }

    //call our helper method to actually unravel the pattern with any partials
    decomposePattern(currentPattern, patternlab);
  }

  function expandPartials(foundPatternPartials, list_item_hunter, patternlab, currentPattern) {

    var style_modifier_hunter = new smh(),
      parameter_hunter = new ph();

    if (patternlab.config.debug) {
      console.log('found partials for ' + currentPattern.patternPartial);
    }

    // determine if the template contains any pattern parameters. if so they
    // must be immediately consumed
    parameter_hunter.find_parameters(currentPattern, patternlab);

    //do something with the regular old partials
    for (var i = 0; i < foundPatternPartials.length; i++) {
      var partial = currentPattern.findPartial(foundPatternPartials[i]);
      var partialPath;

      //identify which pattern this partial corresponds to
      for (var j = 0; j < patternlab.patterns.length; j++) {
        if (patternlab.patterns[j].patternPartial === partial ||
           patternlab.patterns[j].relPath.indexOf(partial) > -1)
        {
          partialPath = patternlab.patterns[j].relPath;
        }
      }

      //recurse through nested partials to fill out this extended template.
      processPatternRecursive(partialPath, patternlab);

      //complete assembly of extended template
      //create a copy of the partial so as to not pollute it after the getPartial call.
      var partialPattern = getPartial(partial, patternlab);
      var cleanPartialPattern = JSON5.parse(JSON5.stringify(partialPattern));

      //if partial has style modifier data, replace the styleModifier value
      if (currentPattern.stylePartials && currentPattern.stylePartials.length > 0) {
        style_modifier_hunter.consume_style_modifier(cleanPartialPattern, foundPatternPartials[i], patternlab);
      }

      currentPattern.extendedTemplate = currentPattern.extendedTemplate.replace(foundPatternPartials[i], cleanPartialPattern.extendedTemplate);
    }
  }

  function parseDataLinksHelper(patternlab, obj, key) {
    var linkRE, dataObjAsString, linkMatches;

    //check for 'link.patternPartial'
    linkRE = /(?:'|")(link\.[A-z0-9-_]+)(?:'|")/g;

    //stringify the passed in object
    dataObjAsString = JSON5.stringify(obj);
    if (!dataObjAsString) { return obj; }

    //find matches
    linkMatches = dataObjAsString.match(linkRE);

    if (linkMatches) {
      for (var i = 0; i < linkMatches.length; i++) {
        var dataLink = linkMatches[i];
        if (dataLink && dataLink.split('.').length >= 2) {

          //get the partial the link refers to
          var linkPatternPartial = dataLink.split('.')[1].replace('"', '').replace("'", "");
          var pattern = getPartial(linkPatternPartial, patternlab);
          if (pattern !== undefined) {

            //get the full built link and replace it
            var fullLink = patternlab.data.link[linkPatternPartial];
            if (fullLink) {
              fullLink = path.normalize(fullLink).replace(/\\/g, '/');
              if (patternlab.config.debug) {
                console.log('expanded data link from ' + dataLink + ' to ' + fullLink + ' inside ' + key);
              }

              //also make sure our global replace didn't mess up a protocol
              fullLink = fullLink.replace(/:\//g, '://');
              dataObjAsString = dataObjAsString.replace('link.' + linkPatternPartial, fullLink);
            }
          } else {
            if (patternlab.config.debug) {
              console.log('pattern not found for', dataLink, 'inside', key);
            }
          }
        }
      }
    }

    var dataObj;
    try {
      dataObj = JSON5.parse(dataObjAsString);
    } catch (err) {
      console.log('There was an error parsing JSON for ' + key);
      console.log(err);
    }

    return dataObj;
  }

  //look for pattern links included in data files.
  //these will be in the form of link.* WITHOUT {{}}, which would still be there from direct pattern inclusion
  function parseDataLinks(patternlab) {
    //look for link.* such as link.pages-blog as a value

    patternlab.data = parseDataLinksHelper(patternlab, patternlab.data, 'data.json');

    //loop through all patterns
    for (var i = 0; i < patternlab.patterns.length; i++) {
      patternlab.patterns[i].jsonFileData = parseDataLinksHelper(patternlab, patternlab.patterns[i].jsonFileData, patternlab.patterns[i].patternPartial);
    }
  }

  return {
    find_pattern_partials: function (pattern) {
      return pattern.findPartials();
    },
    find_pattern_partials_with_style_modifiers: function (pattern) {
      return pattern.findPartialsWithStyleModifiers();
    },
    find_pattern_partials_with_parameters: function (pattern) {
      return pattern.findPartialsWithPatternParameters();
    },
    find_list_items: function (pattern) {
      return pattern.findListItems();
    },
    setPatternState: function (pattern, patternlab, displayDeprecatedWarning) {
      setState(pattern, patternlab, displayDeprecatedWarning);
    },
    addPattern: function (pattern, patternlab) {
      addPattern(pattern, patternlab);
    },
    addSubtypePattern: function (subtypePattern, patternlab) {
      addSubtypePattern(subtypePattern, patternlab);
    },
    decomposePattern: function (pattern, patternlab, ignoreLineage) {
      decomposePattern(pattern, patternlab, ignoreLineage);
    },
    renderPattern: function (template, data, partials) {
      return renderPattern(template, data, partials);
    },
    load_pattern_iterative: function (file, patternlab) {
      return loadPatternIterative(file, patternlab);
    },
    process_pattern_iterative: function (pattern, patternlab) {
      return processPatternIterative(pattern, patternlab);
    },
    process_pattern_recursive: function (file, patternlab, additionalData) {
      processPatternRecursive(file, patternlab, additionalData);
    },
    getPartial: function (partial, patternlab) {
      return getPartial(partial, patternlab);
    },
    combine_listItems: function (patternlab) {
      buildListItems(patternlab);
    },
    parse_data_links: function (patternlab) {
      parseDataLinks(patternlab);
    },
    parse_data_links_specific: function (patternlab, data, label) {
      return parseDataLinksHelper(patternlab, data, label);
    },
    parse_pattern_markdown: function (pattern, patternlab) {
      parsePatternMarkdown(pattern, patternlab);
    }
  };

};

module.exports = pattern_assembler;<|MERGE_RESOLUTION|>--- conflicted
+++ resolved
@@ -45,12 +45,7 @@
         return patternlab.patterns[i];
       }
     }
-<<<<<<< HEAD
-    console.trace("Here I am!");
-    plutils.logOrange('Could not find pattern referenced with partial syntax ' + partialName + '. This can occur when a pattern was renamed, moved, or no longer exists but it still called within a different template somewhere.');
-=======
     plutils.warning('Could not find pattern referenced with partial syntax ' + partialName + '. This can occur when a pattern was renamed, moved, or no longer exists but it still called within a different template somewhere.');
->>>>>>> 53f877f8
     return undefined;
   }
 
