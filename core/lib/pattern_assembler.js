--- conflicted
+++ resolved
@@ -1,12 +1,8 @@
 "use strict";
 
 var path = require('path'),
-<<<<<<< HEAD
   fs = require('fs-promise'),
-=======
   _ = require('lodash'),
-  fs = require('fs-extra'),
->>>>>>> bc8636b8
   Pattern = require('./object_factory').Pattern,
   CompileState = require('./object_factory').CompileState,
   pph = require('./pseudopattern_hunter'),
@@ -23,7 +19,7 @@
 const markdown_parser = new mp();
 const changes_hunter = new ch();
 
-var pattern_assembler = function () {
+const pattern_assembler = function () {
   // HELPER FUNCTIONS
 
   function getPartial(partialName, patternlab) {
@@ -369,8 +365,6 @@
 
     currentPattern.template = fs.readFileSync(templatePath, 'utf8');
 
-<<<<<<< HEAD
-=======
     //find any stylemodifiers that may be in the current pattern
     currentPattern.stylePartials = currentPattern.findPartialsWithStyleModifiers();
 
@@ -383,7 +377,6 @@
 
     changes_hunter.checkBuildState(currentPattern, patternlab);
 
->>>>>>> bc8636b8
     //add currentPattern to patternlab.patterns array
     addPattern(currentPattern, patternlab);
 
