/* 
 * patternlab-node - v1.2.0 - 2016 
 * 
 * Brian Muenzenmeyer, and the web community.
 * Licensed under the MIT license. 
 * 
 * Many thanks to Brad Frost and Dave Olsen for inspiration, encouragement, and advice. 
 *
 */


"use strict";

var pattern_assembler = function () {
  var path = require('path'),
    fs = require('fs-extra'),
    of = require('./object_factory'),
    plutils = require('./utilities'),
    patternEngines = require('./pattern_engines/pattern_engines');


  // HELPER FUNCTIONS

<<<<<<< HEAD
  function getpatternbykey(key, patternlab) {
=======
  function setState(pattern, patternlab) {
    if (patternlab.config.patternStates && patternlab.config.patternStates[pattern.key]) {
      pattern.patternState = patternlab.config.patternStates[pattern.key];
    } else {
      pattern.patternState = "";
    }
  }

  function addPattern(pattern, patternlab) {
    //add the link to the global object
    patternlab.data.link[pattern.patternGroup + '-' + pattern.patternName] = '/patterns/' + pattern.patternLink;
>>>>>>> c53440a7

    //look for exact key matches
    for (var i = 0; i < patternlab.patterns.length; i++) {
      if (patternlab.patterns[i].key === key) {
        return patternlab.patterns[i];
      }
    }

    //else look by verbose syntax
    for (var i = 0; i < patternlab.patterns.length; i++) {
      switch (key) {
        case patternlab.patterns[i].subdir + '/' + patternlab.patterns[i].fileName:
        case patternlab.patterns[i].subdir + '/' + patternlab.patterns[i].fileName + '.mustache':
          return patternlab.patterns[i];
      }
    }

    //return the fuzzy match if all else fails
    for (var i = 0; i < patternlab.patterns.length; i++) {
      var keyParts = key.split('-'),
        keyType = keyParts[0],
        keyName = keyParts.slice(1).join('-');

      if (patternlab.patterns[i].key.split('-')[0] === keyType && patternlab.patterns[i].key.indexOf(keyName) > -1) {
        return patternlab.patterns[i];
      }
    }
    throw 'Could not find pattern with key ' + key;
  }

  function buildListItems(container) {
    //combine all list items into one structure
    var list = [];
    for (var item in container.listitems) {
      if (container.listitems.hasOwnProperty(item)) {
        list.push(container.listitems[item]);
      }
    }
    container.listItemArray = plutils.shuffle(list);

    for (var i = 1; i <= container.listItemArray.length; i++) {
      var tempItems = [];
      if (i === 1) {
        tempItems.push(container.listItemArray[0]);
        container.listitems['' + i ] = tempItems;
      } else {
        for (var c = 1; c <= i; c++) {
          tempItems.push(container.listItemArray[c - 1]);
          container.listitems['' + i ] = tempItems;
        }
      }
    }
  }

  function setState(pattern, patternlab) {
    if (patternlab.config.patternStates && patternlab.config.patternStates[pattern.patternName]) {
      pattern.patternState = patternlab.config.patternStates[pattern.patternName];
    } else {
      pattern.patternState = "";
    }
  }

  function addPattern(pattern, patternlab) {
    //add the link to the global object
    patternlab.data.link[pattern.patternGroup + '-' + pattern.patternName] = '/patterns/' + pattern.patternLink;

    //only push to array if the array doesn't contain this pattern
    var isNew = true;
    for (var i = 0; i < patternlab.patterns.length; i++) {
      //so we need the identifier to be unique, which patterns[i].abspath is
      if (pattern.abspath === patternlab.patterns[i].abspath) {
        //if abspath already exists, overwrite that element
        patternlab.patterns[i] = pattern;
        patternlab.partials[pattern.key] = pattern.extendedTemplate || pattern.template;
        isNew = false;
        break;
      }
    }

    // if the pattern is new, we must register it with various data structures!
    if (isNew) {
      // do global registration
      patternlab.patterns.push(pattern);
      patternlab.partials[pattern.key] = pattern.extendedTemplate || pattern.template;

      // do plugin-specific registration
      pattern.registerPartial();
    }
  }

  function renderPattern(pattern, data, partials) {
    // if we've been passed a full oPattern, it knows what kind of template it
    // is, and how to render itself, so we just call its render method
    if (pattern instanceof of.oPattern) {
      return pattern.render(data, partials);
    } else {
      // otherwise, assume it's a plain mustache template string and act
      // accordingly
      return patternEngines.mustache.renderPattern(pattern, data, partials);
    }
  }

  function processPatternIterative(file, patternlab) {
    //extract some information
    var subdir = path.dirname(path.relative(patternlab.config.paths.source.patterns, file)).replace('\\', '/');
    var filename = path.basename(file);
    var ext = path.extname(filename);

    // skip non-pattern files
    if (!patternEngines.isPatternFile(filename, patternlab)) { return null; }

    //make a new Pattern Object
    var currentPattern = new of.oPattern(file, subdir, filename);

    //if file is named in the syntax for variants
    if (patternEngines.isPseudoPatternJSON(filename)) {
      return currentPattern;
    }

    //can ignore all non-supported files at this point
    if (patternEngines.isFileExtensionSupported(ext) === false) {
      return currentPattern;
    }

    //see if this file has a state
    setState(currentPattern, patternlab);

    //look for a json file for this template
    try {
      var jsonFilename = path.resolve(patternlab.config.paths.source.patterns, currentPattern.subdir, currentPattern.fileName + ".json");
      currentPattern.jsonFileData = fs.readJSONSync(jsonFilename);
      if (patternlab.config.debug) {
        console.log('processPatternIterative: found pattern-specific data.json for ' + currentPattern.key);
      }
    }
    catch (e) {
      // do nothing
    }

    //look for a listitems.json file for this template
    try {
      var listJsonFileName = path.resolve(patternlab.config.paths.source.patterns, currentPattern.subdir, currentPattern.fileName + ".listitems.json");
      currentPattern.listitems = fs.readJSONSync(listJsonFileName);
      buildListItems(currentPattern);
      if (patternlab.config.debug) {
        console.log('found pattern-specific listitems.json for ' + currentPattern.key);
      }
    }
    catch (e) {
      // do nothing
    }

    //add the raw template to memory
    currentPattern.template = fs.readFileSync(file, 'utf8');

    //find any stylemodifiers that may be in the current pattern
    currentPattern.stylePartials = currentPattern.findPartialsWithStyleModifiers();

    //find any pattern parameters that may be in the current pattern
    currentPattern.parameteredPartials = currentPattern.findPartialsWithPatternParameters();

    //add currentPattern to patternlab.patterns array
    addPattern(currentPattern, patternlab);

    return currentPattern;
  }



  function expandPartials(foundPatternPartials, list_item_hunter, patternlab, currentPattern) {
    var smh = require('./style_modifier_hunter'),
      ph = require('./parameter_hunter');

    var style_modifier_hunter = new smh(),
      parameter_hunter = new ph();

    if (patternlab.config.debug) {
      console.log('found partials for ' + currentPattern.key);
    }

    // determine if the template contains any pattern parameters. if so they
    // must be immediately consumed
    parameter_hunter.find_parameters(currentPattern, patternlab);

    //do something with the regular old partials
    for (var i = 0; i < foundPatternPartials.length; i++) {
      var partialKey = currentPattern.findPartialKey(foundPatternPartials[i]);
      var partialPath;

      //identify which pattern this partial corresponds to
      for (var j = 0; j < patternlab.patterns.length; j++) {
        if (patternlab.patterns[j].key === partialKey ||
           patternlab.patterns[j].abspath.indexOf(partialKey) > -1)
        {
          partialPath = patternlab.patterns[j].abspath;
        }
      }

      //recurse through nested partials to fill out this extended template.
      processPatternRecursive(partialPath, patternlab);

      //complete assembly of extended template
      var partialPattern = getpatternbykey(partialKey, patternlab);

      //if partial has style modifier data, replace the styleModifier value
      if (currentPattern.stylePartials && currentPattern.stylePartials.length > 0) {
        style_modifier_hunter.consume_style_modifier(partialPattern, foundPatternPartials[i], patternlab);
      }

      currentPattern.extendedTemplate = currentPattern.extendedTemplate.replace(foundPatternPartials[i], partialPattern.extendedTemplate);
    }
  }

  function processPatternRecursive(file, patternlab) {
    var lh = require('./lineage_hunter'),
      pph = require('./pseudopattern_hunter'),
      lih = require('./list_item_hunter');

    var lineage_hunter = new lh(),
      list_item_hunter = new lih(),
      pseudopattern_hunter = new pph();

    //find current pattern in patternlab object using var file as a key
    var currentPattern, i;

    for (i = 0; i < patternlab.patterns.length; i++) {
      if (patternlab.patterns[i].abspath === file) {
        currentPattern = patternlab.patterns[i];
      }
    }

    //return if processing an ignored file
    if (typeof currentPattern === 'undefined') { return; }

    currentPattern.extendedTemplate = currentPattern.template;

    //find how many partials there may be for the given pattern
    var foundPatternPartials = currentPattern.findPartials(currentPattern);

    //find any listItem blocks that within the pattern, even if there are no partials
    list_item_hunter.process_list_item_partials(currentPattern, patternlab);

    // expand any partials present in this pattern; that is, drill down into
    // the template and replace their calls in this template with rendered
    // results
    if (currentPattern.engine.expandPartials && (foundPatternPartials !== null && foundPatternPartials.length > 0)) {
      expandPartials(foundPatternPartials, list_item_hunter, patternlab, currentPattern);

      // update the extendedTemplate in the partials object in case this
      // pattern is consumed later
      patternlab.partials[currentPattern.key] = currentPattern.extendedTemplate;
    }

    //find pattern lineage
    lineage_hunter.find_lineage(currentPattern, patternlab);

    //add to patternlab object so we can look these up later.
    addPattern(currentPattern, patternlab);

    //look for a pseudo pattern by checking if there is a file containing same name, with ~ in it, ending in .json
    pseudopattern_hunter.find_pseudopatterns(currentPattern, patternlab);
  }


  function parseDataLinksHelper(patternlab, obj, key) {
    var linkRE, dataObjAsString, linkMatches, expandedLink;

    linkRE = /link\.[A-z0-9-_]+/g;
    dataObjAsString = JSON.stringify(obj);
    linkMatches = dataObjAsString.match(linkRE);

    if (linkMatches) {
      for (var i = 0; i < linkMatches.length; i++) {
        expandedLink = patternlab.data.link[linkMatches[i].split('.')[1]];
        if (expandedLink) {
          if (patternlab.config.debug) {
            console.log('expanded data link from ' + linkMatches[i] + ' to ' + expandedLink + ' inside ' + key);
          }
          dataObjAsString = dataObjAsString.replace(linkMatches[i], expandedLink);
        }
      }
    }
    return JSON.parse(dataObjAsString);
  }

  //look for pattern links included in data files.
  //these will be in the form of link.* WITHOUT {{}}, which would still be there from direct pattern inclusion
  function parseDataLinks(patternlab) {
    //look for link.* such as link.pages-blog as a value

    patternlab.data = parseDataLinksHelper(patternlab, patternlab.data, 'data.json');

    //loop through all patterns
    for (var i = 0; i < patternlab.patterns.length; i++) {
      patternlab.patterns[i].jsonFileData = parseDataLinksHelper(patternlab, patternlab.patterns[i].jsonFileData, patternlab.patterns[i].key);
    }
  }

  return {
    find_pattern_partials: function (pattern) {
      return pattern.findPartials();
    },
    find_pattern_partials_with_style_modifiers: function (pattern) {
      return pattern.findPartialsWithStyleModifiers();
    },
    find_pattern_partials_with_parameters: function (pattern) {
      return pattern.findPartialsWithPatternParameters();
    },
    find_list_items: function (pattern) {
      return pattern.findListItems();
    },
    setPatternState: function (pattern, patternlab) {
      setState(pattern, patternlab);
    },
    addPattern: function (pattern, patternlab) {
      addPattern(pattern, patternlab);
    },
    renderPattern: function (template, data, partials) {
      return renderPattern(template, data, partials);
    },
    process_pattern_iterative: function (file, patternlab) {
      return processPatternIterative(file, patternlab);
    },
    process_pattern_recursive: function (file, patternlab, additionalData) {
      processPatternRecursive(file, patternlab, additionalData);
    },
    get_pattern_by_key: function (key, patternlab) {
      return getpatternbykey(key, patternlab);
    },
    combine_listItems: function (patternlab) {
      buildListItems(patternlab);
    },
    parse_data_links: function (patternlab) {
      parseDataLinks(patternlab);
    }
  };

};

module.exports = pattern_assembler;<|MERGE_RESOLUTION|>--- conflicted
+++ resolved
@@ -1,10 +1,10 @@
-/* 
- * patternlab-node - v1.2.0 - 2016 
- * 
+/*
+ * patternlab-node - v1.2.0 - 2016
+ *
  * Brian Muenzenmeyer, and the web community.
- * Licensed under the MIT license. 
- * 
- * Many thanks to Brad Frost and Dave Olsen for inspiration, encouragement, and advice. 
+ * Licensed under the MIT license.
+ *
+ * Many thanks to Brad Frost and Dave Olsen for inspiration, encouragement, and advice.
  *
  */
 
@@ -21,21 +21,7 @@
 
   // HELPER FUNCTIONS
 
-<<<<<<< HEAD
   function getpatternbykey(key, patternlab) {
-=======
-  function setState(pattern, patternlab) {
-    if (patternlab.config.patternStates && patternlab.config.patternStates[pattern.key]) {
-      pattern.patternState = patternlab.config.patternStates[pattern.key];
-    } else {
-      pattern.patternState = "";
-    }
-  }
-
-  function addPattern(pattern, patternlab) {
-    //add the link to the global object
-    patternlab.data.link[pattern.patternGroup + '-' + pattern.patternName] = '/patterns/' + pattern.patternLink;
->>>>>>> c53440a7
 
     //look for exact key matches
     for (var i = 0; i < patternlab.patterns.length; i++) {
@@ -91,8 +77,8 @@
   }
 
   function setState(pattern, patternlab) {
-    if (patternlab.config.patternStates && patternlab.config.patternStates[pattern.patternName]) {
-      pattern.patternState = patternlab.config.patternStates[pattern.patternName];
+    if (patternlab.config.patternStates && patternlab.config.patternStates[pattern.key]) {
+      pattern.patternState = patternlab.config.patternStates[pattern.key];
     } else {
       pattern.patternState = "";
     }
