"use strict";

<<<<<<< HEAD
const path = require('path');
const _ = require('lodash');
const Pattern = require('./object_factory').Pattern;
const CompileState = require('./object_factory').CompileState;
const pph = require('./pseudopattern_hunter');
const mp = require('./markdown_parser');
const plutils = require('./utilities');
const patternEngines = require('./pattern_engines');
const lh = require('./lineage_hunter');
const lih = require('./list_item_hunter');
const smh = require('./style_modifier_hunter');
const ph = require('./parameter_hunter');
const ch = require('./changes_hunter');
const jsonCopy = require('./json_copy');
=======
var path = require('path'),
  _ = require('lodash'),
  fs = require('fs-extra'),
  Pattern = require('./object_factory').Pattern,
  CompileState = require('./object_factory').CompileState,
  pph = require('./pseudopattern_hunter'),
  mp = require('./markdown_parser'),
  plutils = require('./utilities'),
  dataLoader = require('./data_loader')(),
  patternEngines = require('./pattern_engines'),
  lh = require('./lineage_hunter'),
  lih = require('./list_item_hunter'),
  smh = require('./style_modifier_hunter'),
  ph = require('./parameter_hunter'),
  jsonCopy = require('./json_copy'),
  ch = require('./changes_hunter');

>>>>>>> f38763c7
const markdown_parser = new mp();
const changes_hunter = new ch();

//this is mocked in unit tests
let fs = require('fs-extra'); //eslint-disable-line prefer-const

const pattern_assembler = function () {
  // HELPER FUNCTIONS

  function getPartial(partialName, patternlab) {
    //look for exact partial matches
    for (var i = 0; i < patternlab.patterns.length; i++) {
      if (patternlab.patterns[i].patternPartial === partialName) {
        return patternlab.patterns[i];
      }
    }

    //else look by verbose syntax
    for (var i = 0; i < patternlab.patterns.length; i++) {
      switch (partialName) {
        case patternlab.patterns[i].relPath:
        case patternlab.patterns[i].verbosePartial:
          return patternlab.patterns[i];
      }
    }

    //return the fuzzy match if all else fails
    for (var i = 0; i < patternlab.patterns.length; i++) {
      var partialParts = partialName.split('-'),
        partialType = partialParts[0],
        partialNameEnd = partialParts.slice(1).join('-');

      if (patternlab.patterns[i].patternPartial.split('-')[0] === partialType && patternlab.patterns[i].patternPartial.indexOf(partialNameEnd) > -1) {
        return patternlab.patterns[i];
      }
    }
    plutils.warning('Could not find pattern referenced with partial syntax ' + partialName + '. This can occur when a pattern was renamed, moved, or no longer exists but it still called within a different template somewhere.');
    return undefined;
  }

  function buildListItems(container) {
    //combine all list items into one structure
    var list = [];
    for (var item in container.listitems) {
      if (container.listitems.hasOwnProperty(item)) {
        list.push(container.listitems[item]);
      }
    }
    container.listItemArray = _.shuffle(list);

    for (var i = 1; i <= container.listItemArray.length; i++) {
      var tempItems = [];
      if (i === 1) {
        tempItems.push(container.listItemArray[0]);
        container.listitems['' + i ] = tempItems;
      } else {
        for (var c = 1; c <= i; c++) {
          tempItems.push(container.listItemArray[c - 1]);
          container.listitems['' + i ] = tempItems;
        }
      }
    }
  }



  function addPattern(pattern, patternlab) {

    //add the link to the global object
    patternlab.data.link[pattern.patternPartial] = '/patterns/' + pattern.patternLink;

    //only push to array if the array doesn't contain this pattern
    var isNew = true;
    for (var i = 0; i < patternlab.patterns.length; i++) {
      //so we need the identifier to be unique, which patterns[i].relPath is
      if (pattern.relPath === patternlab.patterns[i].relPath) {
        //if relPath already exists, overwrite that element
        patternlab.patterns[i] = pattern;
        patternlab.partials[pattern.patternPartial] = pattern.extendedTemplate || pattern.template;
        isNew = false;
        break;
      }
    }

    // if the pattern is new, we must register it with various data structures!
    if (isNew) {

      if (patternlab.config.debug) {
        console.log('found new pattern ' + pattern.patternPartial);
      }

      // do global registration
      if (pattern.isPattern) {
        patternlab.partials[pattern.patternPartial] = pattern.extendedTemplate || pattern.template;

        // do plugin-specific registration
        pattern.registerPartial();
      } else {
        patternlab.partials[pattern.patternPartial] = pattern.patternDesc;
      }

      //patterns sorted by name so the patterntype and patternsubtype is adhered to for menu building
      patternlab.patterns.splice(_.sortedIndexBy(patternlab.patterns, pattern, 'name'), 0, pattern);
      patternlab.graph.add(pattern);
    }
  }

  function addSubtypePattern(subtypePattern, patternlab) {
    patternlab.subtypePatterns[subtypePattern.patternPartial] = subtypePattern;
  }

  // Render a pattern on request. Long-term, this should probably go away.
  function renderPattern(pattern, data, partials) {
    // if we've been passed a full Pattern, it knows what kind of template it
    // is, and how to render itself, so we just call its render method
    if (pattern instanceof Pattern) {
      return pattern.render(data, partials);
    } else {
      // otherwise, assume it's a plain mustache template string, and we
      // therefore just need to create a dummpy pattern to be able to render
      // it
      var dummyPattern = Pattern.createEmpty({extendedTemplate: pattern});
      return patternEngines.mustache.renderPattern(dummyPattern, data, partials);
    }
  }

  function parsePatternMarkdown(currentPattern, patternlab) {

    try {
      var markdownFileName = path.resolve(patternlab.config.paths.source.patterns, currentPattern.subdir, currentPattern.fileName + ".md");
      changes_hunter.checkLastModified(currentPattern, markdownFileName);

      var markdownFileContents = fs.readFileSync(markdownFileName, 'utf8');

      var markdownObject = markdown_parser.parse(markdownFileContents);
      if (!_.isEmpty(markdownObject)) {
        //set keys and markdown itself
        currentPattern.patternDescExists = true;
        currentPattern.patternDesc = markdownObject.markdown;

        //Add all markdown to the currentPattern, including frontmatter
        currentPattern.allMarkdown = markdownObject;

        //consider looping through all keys eventually. would need to blacklist some properties and whitelist others
        if (markdownObject.state) {
          currentPattern.patternState = markdownObject.state;
        }
        if (markdownObject.order) {
          currentPattern.order = markdownObject.order;
        }
        if (markdownObject.hidden) {
          currentPattern.hidden = markdownObject.hidden;
        }
        if (markdownObject.excludeFromStyleguide) {
          currentPattern.excludeFromStyleguide = markdownObject.excludeFromStyleguide;
        }
        if (markdownObject.tags) {
          currentPattern.tags = markdownObject.tags;
        }
        if (markdownObject.title) {
          currentPattern.patternName = markdownObject.title;
        }
        if (markdownObject.links) {
          currentPattern.links = markdownObject.links;
        }
      } else {
        if (patternlab.config.debug) {
          console.log('error processing markdown for ' + currentPattern.patternPartial);
        }
      }

      if (patternlab.config.debug) {
        console.log('found pattern-specific markdown for ' + currentPattern.patternPartial);
      }
    }
    catch (err) {
      // do nothing when file not found
      if (err.code !== 'ENOENT') {
        console.log('there was an error setting pattern keys after markdown parsing of the companion file for pattern ' + currentPattern.patternPartial);
        console.log(err);
      }
    }
  }

  /**
   * A helper that unravels a pattern looking for partials or listitems to unravel.
   * The goal is really to convert pattern.template into pattern.extendedTemplate
   * @param pattern - the pattern to decompose
   * @param patternlab - global data store
   * @param ignoreLineage - whether or not to hunt for lineage for this pattern
     */
  function decomposePattern(pattern, patternlab, ignoreLineage) {

    var lineage_hunter = new lh(),
      list_item_hunter = new lih();

    pattern.extendedTemplate = pattern.template;

    //find how many partials there may be for the given pattern
    var foundPatternPartials = pattern.findPartials();

    //find any listItem blocks that within the pattern, even if there are no partials
    list_item_hunter.process_list_item_partials(pattern, patternlab);

    // expand any partials present in this pattern; that is, drill down into
    // the template and replace their calls in this template with rendered
    // results

    if (pattern.engine.expandPartials && (foundPatternPartials !== null && foundPatternPartials.length > 0)) {
      // eslint-disable-next-line
      expandPartials(foundPatternPartials, list_item_hunter, patternlab, pattern);

      // update the extendedTemplate in the partials object in case this
      // pattern is consumed later
      patternlab.partials[pattern.patternPartial] = pattern.extendedTemplate;
    }

    //find pattern lineage
    if (!ignoreLineage) {
      lineage_hunter.find_lineage(pattern, patternlab);
    }

    //add to patternlab object so we can look these up later.
    addPattern(pattern, patternlab);
  }

  // loads a pattern from disk, creates a Pattern object from it and
  // all its associated files, and records it in patternlab.patterns[]
  function loadPatternIterative(relPath, patternlab) {

    var relativeDepth = (relPath.match(/\w(?=\\)|\w(?=\/)/g) || []).length;
    if (relativeDepth > 2) {
      console.log('');
      plutils.warning('Warning:');
      plutils.warning('A pattern file: ' + relPath + ' was found greater than 2 levels deep from ' + patternlab.config.paths.source.patterns + '.');
      plutils.warning('It\'s strongly suggested to not deviate from the following structure under _patterns/');
      plutils.warning('[patternType]/[patternSubtype]/[patternName].[patternExtension]');
      console.log('');
      plutils.warning('While Pattern Lab may still function, assets may 404 and frontend links may break. Consider yourself warned. ');
      plutils.warning('Read More: http://patternlab.io/docs/pattern-organization.html');
      console.log('');
    }

    //check if the found file is a top-level markdown file
    var fileObject = path.parse(relPath);
    if (fileObject.ext === '.md') {
      try {
        var proposedDirectory = path.resolve(patternlab.config.paths.source.patterns, fileObject.dir, fileObject.name);
        var proposedDirectoryStats = fs.statSync(proposedDirectory);
        if (proposedDirectoryStats.isDirectory()) {
          var subTypeMarkdownFileContents = fs.readFileSync(proposedDirectory + '.md', 'utf8');
          var subTypeMarkdown = markdown_parser.parse(subTypeMarkdownFileContents);
          var subTypePattern = new Pattern(relPath, null, patternlab);
          subTypePattern.patternSectionSubtype = true;
          subTypePattern.patternLink = subTypePattern.name + '/index.html';
          subTypePattern.patternDesc = subTypeMarkdown.markdown;
          subTypePattern.flatPatternPath = subTypePattern.flatPatternPath + '-' + subTypePattern.fileName;
          subTypePattern.isPattern = false;
          subTypePattern.engine = null;

          addSubtypePattern(subTypePattern, patternlab);
          return subTypePattern;
        }
      } catch (err) {
        // no file exists, meaning it's a pattern markdown file
        if (err.code !== 'ENOENT') {
          console.log(err);
        }
      }
    }


    //extract some information
    var filename = fileObject.base;
    var ext = fileObject.ext;
    var patternsPath = patternlab.config.paths.source.patterns;

    // skip non-pattern files
    if (!patternEngines.isPatternFile(filename, patternlab)) { return null; }

    //make a new Pattern Object
    var currentPattern = new Pattern(relPath, null, patternlab);

    //if file is named in the syntax for variants
    if (patternEngines.isPseudoPatternJSON(filename)) {
      return currentPattern;
    }

    //can ignore all non-supported files at this point
    if (patternEngines.isFileExtensionSupported(ext) === false) {
      return currentPattern;
    }

    //look for a json file for this template
    try {
      var jsonFilename = path.resolve(patternsPath, currentPattern.subdir, currentPattern.fileName);
      let configData = dataLoader.loadDataFromFile(jsonFilename, fs);

      if (configData) {
        currentPattern.jsonFileData = configData;
        if (patternlab.config.debug) {
          console.log('processPatternIterative: found pattern-specific config data for ' + currentPattern.patternPartial);
        }
      }
    }
    catch (err) {
      console.log('There was an error parsing sibling JSON for ' + currentPattern.relPath);
      console.log(err);
    }

    //look for a listitems.json file for this template
    try {
      var listJsonFileName = path.resolve(patternsPath, currentPattern.subdir, currentPattern.fileName + ".listitems");
      let listItemsConfig = dataLoader.loadDataFromFile(listJsonFileName, fs);

      if (listItemsConfig) {
        currentPattern.listitems = listItemsConfig;
        buildListItems(currentPattern);
        if (patternlab.config.debug) {
          console.log('found pattern-specific listitems config for ' + currentPattern.patternPartial);
        }
      }
    }
    catch (err) {
      console.log('There was an error parsing sibling listitem JSON for ' + currentPattern.relPath);
      console.log(err);
    }

    //look for a markdown file for this template
    parsePatternMarkdown(currentPattern, patternlab);

    //add the raw template to memory
    var templatePath = path.resolve(patternsPath, currentPattern.relPath);

    currentPattern.template = fs.readFileSync(templatePath, 'utf8');

    //find any stylemodifiers that may be in the current pattern
    currentPattern.stylePartials = currentPattern.findPartialsWithStyleModifiers();

    //find any pattern parameters that may be in the current pattern
    currentPattern.parameteredPartials = currentPattern.findPartialsWithPatternParameters();

    [templatePath, jsonFilename, listJsonFileName].forEach(file => {
      changes_hunter.checkLastModified(currentPattern, file);
    });

    changes_hunter.checkBuildState(currentPattern, patternlab);

    //add currentPattern to patternlab.patterns array
    addPattern(currentPattern, patternlab);

    return currentPattern;
  }

  // This is now solely for analysis; loading of the pattern file is
  // above, in loadPatternIterative()
  function processPatternIterative(pattern, patternlab) {
    //look for a pseudo pattern by checking if there is a file
    //containing same name, with ~ in it, ending in .json
    return pph.find_pseudopatterns(pattern, patternlab).then(() => {
      //find any stylemodifiers that may be in the current pattern
      pattern.stylePartials = pattern.findPartialsWithStyleModifiers();

      //find any pattern parameters that may be in the current pattern
      pattern.parameteredPartials = pattern.findPartialsWithPatternParameters();
      return pattern;
    }).catch(plutils.reportError('There was an error in processPatternIterative():'));
  }

  function processPatternRecursive(file, patternlab) {

    //find current pattern in patternlab object using var file as a partial
    var currentPattern, i;

    for (i = 0; i < patternlab.patterns.length; i++) {
      if (patternlab.patterns[i].relPath === file) {
        currentPattern = patternlab.patterns[i];
      }
    }

    //return if processing an ignored file
    if (typeof currentPattern === 'undefined') { return; }

    //we are processing a markdown only pattern
    if (currentPattern.engine === null) { return; }

    //call our helper method to actually unravel the pattern with any partials
    decomposePattern(currentPattern, patternlab);
  }


  /**
   * Finds patterns that were modified and need to be rebuilt. For clean patterns load the already
   * rendered markup.
   *
   * @param lastModified
   * @param patternlab
   */
  function markModifiedPatterns(lastModified, patternlab) {
    /**
     * If the given array exists, apply a function to each of its elements
     * @param {Array} array
     * @param {Function} func
     */
    const forEachExisting = (array, func) => {
      if (array) {
        array.forEach(func);
      }
    };
    const modifiedOrNot = _.groupBy(
      patternlab.patterns,
      p => changes_hunter.needsRebuild(lastModified, p) ? 'modified' : 'notModified');

    // For all unmodified patterns load their rendered template output
    forEachExisting(modifiedOrNot.notModified, cleanPattern => {
      const xp = path.join(patternlab.config.paths.public.patterns, cleanPattern.getPatternLink(patternlab, 'markupOnly'));

      // Pattern with non-existing markupOnly files were already marked for rebuild and thus are not "CLEAN"
      cleanPattern.patternPartialCode = fs.readFileSync(xp, 'utf8');
    });

    // For all patterns that were modified, schedule them for rebuild
    forEachExisting(modifiedOrNot.modified, p => p.compileState = CompileState.NEEDS_REBUILD);
    return modifiedOrNot;
  }

  function expandPartials(foundPatternPartials, list_item_hunter, patternlab, currentPattern) {

    var style_modifier_hunter = new smh(),
      parameter_hunter = new ph();

    if (patternlab.config.debug) {
      console.log('found partials for ' + currentPattern.patternPartial);
    }

    // determine if the template contains any pattern parameters. if so they
    // must be immediately consumed
    parameter_hunter.find_parameters(currentPattern, patternlab);

    //do something with the regular old partials
    for (var i = 0; i < foundPatternPartials.length; i++) {
      var partial = currentPattern.findPartial(foundPatternPartials[i]);
      var partialPath;

      //identify which pattern this partial corresponds to
      for (var j = 0; j < patternlab.patterns.length; j++) {
        if (patternlab.patterns[j].patternPartial === partial ||
           patternlab.patterns[j].relPath.indexOf(partial) > -1)
        {
          partialPath = patternlab.patterns[j].relPath;
        }
      }

      //recurse through nested partials to fill out this extended template.
      processPatternRecursive(partialPath, patternlab);

      //complete assembly of extended template
      //create a copy of the partial so as to not pollute it after the getPartial call.
      var partialPattern = getPartial(partial, patternlab);
      var cleanPartialPattern = jsonCopy(partialPattern, `partial pattern ${partial}`);

      //if partial has style modifier data, replace the styleModifier value
      if (currentPattern.stylePartials && currentPattern.stylePartials.length > 0) {
        style_modifier_hunter.consume_style_modifier(cleanPartialPattern, foundPatternPartials[i], patternlab);
      }

      currentPattern.extendedTemplate = currentPattern.extendedTemplate.replace(foundPatternPartials[i], cleanPartialPattern.extendedTemplate);
    }
  }

  function parseDataLinksHelper(patternlab, obj, key) {
    var linkRE, dataObjAsString, linkMatches;

    //check for 'link.patternPartial'
    linkRE = /(?:'|")(link\.[A-z0-9-_]+)(?:'|")/g;

    //stringify the passed in object
    dataObjAsString = JSON.stringify(obj);
    if (!dataObjAsString) { return obj; }

    //find matches
    linkMatches = dataObjAsString.match(linkRE);

    if (linkMatches) {
      for (var i = 0; i < linkMatches.length; i++) {
        var dataLink = linkMatches[i];
        if (dataLink && dataLink.split('.').length >= 2) {

          //get the partial the link refers to
          var linkPatternPartial = dataLink.split('.')[1].replace('"', '').replace("'", "");
          var pattern = getPartial(linkPatternPartial, patternlab);
          if (pattern !== undefined) {

            //get the full built link and replace it
            var fullLink = patternlab.data.link[linkPatternPartial];
            if (fullLink) {
              fullLink = path.normalize(fullLink).replace(/\\/g, '/');
              if (patternlab.config.debug) {
                console.log('expanded data link from ' + dataLink + ' to ' + fullLink + ' inside ' + key);
              }

              //also make sure our global replace didn't mess up a protocol
              fullLink = fullLink.replace(/:\//g, '://');
              dataObjAsString = dataObjAsString.replace('link.' + linkPatternPartial, fullLink);
            }
          } else {
            if (patternlab.config.debug) {
              console.log('pattern not found for', dataLink, 'inside', key);
            }
          }
        }
      }
    }

    var dataObj;
    try {
      dataObj = JSON.parse(dataObjAsString);
    } catch (err) {
      console.log('There was an error parsing JSON for ' + key);
      console.log(err);
    }

    return dataObj;
  }

  //look for pattern links included in data files.
  //these will be in the form of link.* WITHOUT {{}}, which would still be there from direct pattern inclusion
  function parseDataLinks(patternlab) {
    //look for link.* such as link.pages-blog as a value

    patternlab.data = parseDataLinksHelper(patternlab, patternlab.data, 'data.json');

    //loop through all patterns
    for (var i = 0; i < patternlab.patterns.length; i++) {
      patternlab.patterns[i].jsonFileData = parseDataLinksHelper(patternlab, patternlab.patterns[i].jsonFileData, patternlab.patterns[i].patternPartial);
    }
  }

  return {
    mark_modified_patterns: function (lastModified, patternlab) {
      return markModifiedPatterns(lastModified, patternlab);
    },
    find_pattern_partials: function (pattern) {
      return pattern.findPartials();
    },
    find_pattern_partials_with_style_modifiers: function (pattern) {
      return pattern.findPartialsWithStyleModifiers();
    },
    find_pattern_partials_with_parameters: function (pattern) {
      return pattern.findPartialsWithPatternParameters();
    },
    find_list_items: function (pattern) {
      return pattern.findListItems();
    },
    addPattern: function (pattern, patternlab) {
      addPattern(pattern, patternlab);
    },
    addSubtypePattern: function (subtypePattern, patternlab) {
      addSubtypePattern(subtypePattern, patternlab);
    },
    decomposePattern: function (pattern, patternlab, ignoreLineage) {
      decomposePattern(pattern, patternlab, ignoreLineage);
    },
    renderPattern: function (template, data, partials) {
      return renderPattern(template, data, partials);
    },
    load_pattern_iterative: function (file, patternlab) {
      return loadPatternIterative(file, patternlab);
    },
    process_pattern_iterative: function (pattern, patternlab) {
      return processPatternIterative(pattern, patternlab);
    },
    process_pattern_recursive: function (file, patternlab, additionalData) {
      processPatternRecursive(file, patternlab, additionalData);
    },
    getPartial: function (partial, patternlab) {
      return getPartial(partial, patternlab);
    },
    combine_listItems: function (patternlab) {
      buildListItems(patternlab);
    },
    parse_data_links: function (patternlab) {
      parseDataLinks(patternlab);
    },
    parse_data_links_specific: function (patternlab, data, label) {
      return parseDataLinksHelper(patternlab, data, label);
    },
    parse_pattern_markdown: function (pattern, patternlab) {
      parsePatternMarkdown(pattern, patternlab);
    }
  };

};

module.exports = pattern_assembler;<|MERGE_RESOLUTION|>--- conflicted
+++ resolved
@@ -1,6 +1,5 @@
 "use strict";
 
-<<<<<<< HEAD
 const path = require('path');
 const _ = require('lodash');
 const Pattern = require('./object_factory').Pattern;
@@ -15,25 +14,6 @@
 const ph = require('./parameter_hunter');
 const ch = require('./changes_hunter');
 const jsonCopy = require('./json_copy');
-=======
-var path = require('path'),
-  _ = require('lodash'),
-  fs = require('fs-extra'),
-  Pattern = require('./object_factory').Pattern,
-  CompileState = require('./object_factory').CompileState,
-  pph = require('./pseudopattern_hunter'),
-  mp = require('./markdown_parser'),
-  plutils = require('./utilities'),
-  dataLoader = require('./data_loader')(),
-  patternEngines = require('./pattern_engines'),
-  lh = require('./lineage_hunter'),
-  lih = require('./list_item_hunter'),
-  smh = require('./style_modifier_hunter'),
-  ph = require('./parameter_hunter'),
-  jsonCopy = require('./json_copy'),
-  ch = require('./changes_hunter');
-
->>>>>>> f38763c7
 const markdown_parser = new mp();
 const changes_hunter = new ch();
 
