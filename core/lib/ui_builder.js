'use strict';

const path = require('path');
const _ = require('lodash');

const of = require('./object_factory');
const Pattern = of.Pattern;
const logger = require('./log');

//these are mocked in unit tests, so let them be overridden
let render = require('./render'); //eslint-disable-line prefer-const
let fs = require('fs-extra'); //eslint-disable-line prefer-const
let buildFooter = require('./buildFooter'); //eslint-disable-line prefer-const
let exportData = require('./exportData'); //eslint-disable-line prefer-const

const ui_builder = function() {
  /**
   * Registers the pattern to the patternPaths object for the appropriate patternGroup and basename
   * patternGroup + patternBaseName are what comprise the patternPartial (atoms-colors)
   * @param patternlab - global data store
   * @param pattern - the pattern to add
   */
  function addToPatternPaths(patternlab, pattern) {
    if (!patternlab.patternPaths[pattern.patternGroup]) {
      patternlab.patternPaths[pattern.patternGroup] = {};
    }

    //only add real patterns
    if (pattern.isPattern && !pattern.isDocPattern) {
      patternlab.patternPaths[pattern.patternGroup][pattern.patternBaseName] =
        pattern.name;
    }
  }

  /**
   * Registers the pattern with the viewAllPaths object for the appropriate patternGroup and patternSubGroup
   * @param patternlab - global data store
   * @param pattern -  the pattern to add
   */
  function addToViewAllPaths(patternlab, pattern) {
    if (!patternlab.viewAllPaths[pattern.patternGroup]) {
      patternlab.viewAllPaths[pattern.patternGroup] = {};
    }

    if (
      !patternlab.viewAllPaths[pattern.patternGroup][pattern.patternSubGroup]
    ) {
      patternlab.viewAllPaths[pattern.patternGroup][
        pattern.patternSubGroup
      ] = {};
    }

    //note these retain any number prefixes if present, because these paths match the filesystem
    patternlab.viewAllPaths[pattern.patternGroup][pattern.patternSubGroup] =
      pattern.patternType + '-' + pattern.patternSubType;

    //add all if it does not exist yet
    if (!patternlab.viewAllPaths[pattern.patternGroup].all) {
      patternlab.viewAllPaths[pattern.patternGroup].all = pattern.patternType;
    }
  }

  /**
   * Returns whether or not the pattern should be excluded from direct rendering or navigation on the front end
   * @param pattern - the pattern to test for inclusion/exclusion
   * @param patternlab - global data store
   * @returns boolean - whether or not the pattern is excluded
   */
  function isPatternExcluded(pattern, patternlab) {
    let isOmitted;

    // skip underscore-prefixed files
    isOmitted = pattern.isPattern && pattern.fileName.charAt(0) === '_';
    if (isOmitted) {
      logger.debug(
        `Omitting ${
          pattern.patternPartial
        } from styleguide patterns because it has an underscore suffix.`
      );
      return true;
    }

    //this is meant to be a homepage that is not present anywhere else
    isOmitted = pattern.patternPartial === patternlab.config.defaultPattern;
    if (isOmitted) {
      logger.debug(
        `Omitting ${
          pattern.patternPartial
        } from styleguide patterns because it is defined as a defaultPattern.`
      );
      patternlab.defaultPattern = pattern;
      return true;
    }

    //this pattern is contained with a directory prefixed with an underscore (a handy way to hide whole directories from the nav
    isOmitted =
      pattern.relPath.charAt(0) === '_' ||
      pattern.relPath.indexOf(path.sep + '_') > -1;
    if (isOmitted) {
      logger.debug(
        `Omitting ${
          pattern.patternPartial
        } from styleguide patterns because its contained within an underscored directory.`
      );
      return true;
    }

    //this pattern is a head or foot pattern
    isOmitted = pattern.isMetaPattern;
    if (isOmitted) {
      logger.debug(
        `Omitting ${
          pattern.patternPartial
        } from styleguide patterns because its a meta pattern.`
      );
      return true;
    }

    //yay, let's include this on the front end
    return isOmitted;
  }

  /**
   * For the given pattern, find or construct the view-all pattern block for the group
   * @param pattern - the pattern to derive our documentation pattern from
   * @param patternlab - global data store
   * @param isSubtypePattern - whether or not this is a subtypePattern or a typePattern (typePatterns not supported yet)
   * @returns the found or created pattern object
   */
  function injectDocumentationBlock(pattern, patternlab, isSubtypePattern) {
    //first see if loadPattern processed one already
    let docPattern =
      patternlab.subtypePatterns[
        pattern.patternGroup +
          (isSubtypePattern ? '-' + pattern.patternSubGroup : '')
      ];
    if (docPattern) {
      docPattern.isDocPattern = true;
      docPattern.order = -Number.MAX_SAFE_INTEGER;
      return docPattern;
    }

    //if not, create one now
    docPattern = new Pattern.createEmpty(
      {
        name: pattern.flatPatternPath,
        patternName: isSubtypePattern
          ? pattern.patternSubGroup
          : pattern.patternGroup,
        patternDesc: '',
        patternPartial:
          'viewall-' +
          pattern.patternGroup +
          (isSubtypePattern ? '-' + pattern.patternSubGroup : ''),
        patternSectionSubtype: isSubtypePattern,
        patternLink: pattern.flatPatternPath + path.sep + 'index.html',
        isPattern: false,
        engine: null,
        flatPatternPath: pattern.flatPatternPath,
        isDocPattern: true,
        order: -Number.MAX_SAFE_INTEGER,
      },
      patternlab
    );
    return docPattern;
  }

  /**
   * Registers flat patterns with the patternTypes object
   * This is a new menu group like atoms
   * @param patternlab - global data store
   * @param pattern - the pattern to register
   */
  function addPatternType(patternlab, pattern) {
    patternlab.patternTypes.push({
      patternTypeLC: pattern.patternGroup.toLowerCase(),
      patternTypeUC:
        pattern.patternGroup.charAt(0).toUpperCase() +
        pattern.patternGroup.slice(1),
      patternType: pattern.patternType,
      patternTypeDash: pattern.patternGroup, //todo verify
      patternTypeItems: [],
    });
  }

  /**
   * Return the patternType object for the given pattern. Exits application if not found.
   * @param patternlab - global data store
   * @param pattern - the pattern to derive the pattern Type from
   * @returns the found pattern type object
   */
  function getPatternType(patternlab, pattern) {
    const patternType = _.find(patternlab.patternTypes, [
      'patternType',
      pattern.patternType,
    ]);

    if (!patternType) {
      logger.error(
        `Could not find patternType ${
          pattern.patternType
        }. This is a critical error.`
      );
    }

    return patternType;
  }

  /**
   * Return the patternSubType object for the given pattern. Exits application if not found.
   * @param patternlab - global data store
   * @param pattern - the pattern to derive the pattern subType from
   * @returns the found patternSubType object
   */
  function getPatternSubType(patternlab, pattern) {
    const patternType = getPatternType(patternlab, pattern);
    const patternSubType = _.find(patternType.patternTypeItems, [
      'patternSubtype',
      pattern.patternSubType,
    ]);

    if (!patternSubType) {
      logger.error(
        `Could not find patternType ${pattern.patternType}-${
          pattern.patternType
        }. This is a critical error.`
      );
    }

    return patternSubType;
  }

  /**
   * Registers the pattern with the appropriate patternType.patternTypeItems object
   * This is a new menu group like atoms/global
   * @param patternlab - global data store
   * @param pattern - the pattern to register
   */
  function addPatternSubType(patternlab, pattern) {
    const newSubType = {
      patternSubtypeLC: pattern.patternSubGroup.toLowerCase(),
      patternSubtypeUC:
        pattern.patternSubGroup.charAt(0).toUpperCase() +
        pattern.patternSubGroup.slice(1),
      patternSubtype: pattern.patternSubType,
      patternSubtypeDash: pattern.patternSubGroup, //todo verify
      patternSubtypeItems: [],
    };
    const patternType = getPatternType(patternlab, pattern);
    const insertIndex = _.sortedIndexBy(
      patternType.patternTypeItems,
      newSubType,
      'patternSubtype'
    );
    patternType.patternTypeItems.splice(insertIndex, 0, newSubType);
  }

  /**
   * Creates a patternSubTypeItem object from a pattern
   * This is a menu item you click on
   * @param pattern - the pattern to derive the subtypeitem from
   * @returns {{patternPartial: string, patternName: (*|string), patternState: string, patternSrcPath: string, patternPath: string}}
   */
  function createPatternSubTypeItem(pattern) {
    let patternPath = '';
    if (pattern.isFlatPattern) {
      patternPath =
        pattern.flatPatternPath +
        '-' +
        pattern.fileName +
        '/' +
        pattern.flatPatternPath +
        '-' +
        pattern.fileName +
        '.html';
    } else {
      patternPath =
        pattern.flatPatternPath + '/' + pattern.flatPatternPath + '.html';
    }

    return {
      patternPartial: pattern.patternPartial,
      patternName: pattern.patternName,
      patternState: pattern.patternState,
      patternSrcPath: encodeURI(pattern.subdir + '/' + pattern.fileName),
      patternPath: patternPath,
      order: pattern.order,
    };
  }

  /**
   * Registers the pattern with the appropriate patternType.patternSubType.patternSubtypeItems array
   * These are the actual menu items you click on
   * @param patternlab - global data store
   * @param pattern - the pattern to derive the subtypeitem from
   * @param createViewAllVariant - whether or not to create the special view all item
   */
  function addPatternSubTypeItem(
    patternlab,
    pattern,
    createSubtypeViewAllVarient
  ) {
    let newSubTypeItem;

    if (createSubtypeViewAllVarient) {
      newSubTypeItem = {
        patternPartial:
          'viewall-' + pattern.patternGroup + '-' + pattern.patternSubGroup,
        patternName: 'View All',
        patternPath: encodeURI(pattern.flatPatternPath + '/index.html'),
        patternType: pattern.patternType,
        patternSubtype: pattern.patternSubtype,
        order: 0,
      };
    } else {
      newSubTypeItem = createPatternSubTypeItem(pattern);
    }

    const patternSubType = getPatternSubType(patternlab, pattern);
    patternSubType.patternSubtypeItems.push(newSubTypeItem);
    patternSubType.patternSubtypeItems = _.sortBy(
      patternSubType.patternSubtypeItems,
      ['order', 'name']
    );
  }

  /**
   * Registers flat patterns to the appropriate type
   * @param patternlab - global data store
   * @param pattern - the pattern to add
   */
  function addPatternItem(patternlab, pattern, isViewAllVariant) {
    const patternType = getPatternType(patternlab, pattern);
    if (!patternType) {
      logger.error(
        `Could not find patternType ${
          pattern.patternType
        }. This is a critical error.`
      );
    }

    if (!patternType.patternItems) {
      patternType.patternItems = [];
    }

    if (isViewAllVariant) {
      if (!pattern.isFlatPattern) {
        //todo: it'd be nice if we could get this into createPatternSubTypeItem someday
        patternType.patternItems.push({
          patternPartial: 'viewall-' + pattern.patternGroup + '-all',
          patternName: 'View All',
          patternPath: encodeURI(pattern.patternType + '/index.html'),
          order: -Number.MAX_SAFE_INTEGER,
        });
      }
    } else {
      patternType.patternItems.push(createPatternSubTypeItem(pattern));
    }
    patternType.patternItems = _.sortBy(patternType.patternItems, [
      'order',
      'name',
    ]);
  }

  // function getPatternItems(patternlab, patternType) {
  //   var patternType = _.find(patternlab.patternTypes, ['patternTypeLC', patternType]);
  //   if (patternType) {
  //     return patternType.patternItems;
  //   }
  //   return [];
  // }

  /**
   * Sorts patterns based on order property found within pattern markdown, falling back on name.
   * @param patternsArray - patterns to sort
   * @returns sorted patterns
   */
  function sortPatterns(patternsArray) {
    return patternsArray.sort(function(a, b) {
      let aOrder = parseInt(a.order, 10);
      const bOrder = parseInt(b.order, 10);

      if (aOrder === NaN) {
        aOrder = Number.MAX_SAFE_INTEGER;
      }

      if (bOrder === NaN) {
        aOrder = Number.MAX_SAFE_INTEGER;
      }

      //alwasy return a docPattern first
      if (a.isDocPattern && !b.isDocPattern) {
        return -1;
      }

      if (!a.isDocPattern && b.isDocPattern) {
        return 1;
      }

      //use old alphabetical ordering if we have nothing else to use
      //pattern.order will be Number.MAX_SAFE_INTEGER if never defined by markdown, or markdown parsing fails
      if (
        aOrder === Number.MAX_SAFE_INTEGER &&
        bOrder === Number.MAX_SAFE_INTEGER
      ) {
        if (a.name > b.name) {
          return 1;
        }
        if (a.name < b.name) {
          return -1;
        }
      }

      //if we get this far, we can sort safely
      if (aOrder && bOrder) {
        if (aOrder > bOrder) {
          return 1;
        }
        if (aOrder < bOrder) {
          return -1;
        }
      }
      return 0;
    });
  }

  /**
   * Returns an object representing how the front end styleguide and navigation is structured
   * @param patternlab - global data store
   * @returns ptterns grouped by type -> subtype like atoms -> global -> pattern, pattern, pattern
   */
  function groupPatterns(patternlab) {
    const groupedPatterns = {
      patternGroups: {},
    };

    _.forEach(patternlab.patterns, function(pattern) {
      //ignore patterns we can omit from rendering directly
      pattern.omitFromStyleguide = isPatternExcluded(pattern, patternlab);
      if (pattern.omitFromStyleguide) {
        return;
      }

      if (!groupedPatterns.patternGroups[pattern.patternGroup]) {
        groupedPatterns.patternGroups[pattern.patternGroup] = {};
        pattern.isSubtypePattern = false;
        addPatternType(patternlab, pattern);

        //todo: Pattern Type View All and Documentation
        //groupedPatterns.patternGroups[pattern.patternGroup]['viewall-' + pattern.patternGroup] = injectDocumentationBlock(pattern, patternlab, false);
        addPatternItem(patternlab, pattern, true);
      }

      //continue building navigation for nested patterns
      if (pattern.patternGroup !== pattern.patternSubGroup) {
        if (
          !groupedPatterns.patternGroups[pattern.patternGroup][
            pattern.patternSubGroup
          ]
        ) {
          addPatternSubType(patternlab, pattern);

          pattern.isSubtypePattern = !pattern.isPattern;
          groupedPatterns.patternGroups[pattern.patternGroup][
            pattern.patternSubGroup
          ] = {};
          groupedPatterns.patternGroups[pattern.patternGroup][
            pattern.patternSubGroup
          ][
            'viewall-' + pattern.patternGroup + '-' + pattern.patternSubGroup
          ] = injectDocumentationBlock(pattern, patternlab, true);

          addToViewAllPaths(patternlab, pattern);
          addPatternSubTypeItem(patternlab, pattern, true);
        }

        groupedPatterns.patternGroups[pattern.patternGroup][
          pattern.patternSubGroup
        ][pattern.patternBaseName] = pattern;

        addToPatternPaths(patternlab, pattern);
        addPatternSubTypeItem(patternlab, pattern);
      } else {
        addPatternItem(patternlab, pattern);
        addToPatternPaths(patternlab, pattern);
      }
    });

    return groupedPatterns;
  }

  /**
   * Takes a set of patterns and builds a viewall HTML page for them
   * Used by the type and subtype viewall sets
   * @param patternlab - global data store
   * @param patterns - the set of patterns to build the viewall page for
   * @param patternPartial - a key used to identify the viewall page
   * @returns A promise which resolves with the HTML
   */
  function buildViewAllHTML(patternlab, patterns, patternPartial) {
    return render(
      Pattern.createEmpty({ extendedTemplate: patternlab.viewAll }),
      {
        //data
        partials: patterns,
        patternPartial: 'viewall-' + patternPartial,
        cacheBuster: patternlab.cacheBuster,
      },
      {
        //templates
        patternSection: patternlab.patternSection,
        patternSectionSubtype: patternlab.patternSectionSubType,
      }
    ).catch(reason => {
      console.log(reason);
      logger.error('Error building buildViewAllHTML');
    });
  }

  /**
   * Constructs viewall pages for each set of grouped patterns
   * @param mainPageHeadHtml - the already built main page HTML
   * @param patternlab - global data store
   * @param styleguidePatterns - the grouped set of patterns
   * @returns every built pattern and set of viewall patterns, so the styleguide can use it
   */
  function buildViewAllPages(mainPageHeadHtml, patternlab, styleguidePatterns) {
    const paths = patternlab.config.paths;
    let patterns = [];
    let writeViewAllFile = true;

    //loop through the grouped styleguide patterns, building at each level
    const allPatternTypePromises = _.map(
      styleguidePatterns.patternGroups,
      (patternGroup, patternType) => {
        let p;
        let typePatterns = [];
        let styleguideTypePatterns = [];
        const styleGuideExcludes =
          patternlab.config.styleGuideExcludes ||
          patternlab.config.styleguideExcludes;

        const subTypePromises = _.map(
          _.values(patternGroup),
          (patternSubtypes, patternSubtype) => {
            const patternPartial = patternType + '-' + patternSubtype;

            //do not create a viewall page for flat patterns
            if (patternType === patternSubtype) {
              writeViewAllFile = false;
              logger.debug(
                `skipping ${patternType} as flat patterns do not have view all pages`
              );
              return Promise.resolve();
            }

            //render the footer needed for the viewall template
            return buildFooter(patternlab, 'viewall-' + patternPartial)
              .then(footerHTML => {
                //render the viewall template by finding these smallest subtype-grouped patterns
                const subtypePatterns = sortPatterns(_.values(patternSubtypes));

                //determine if we should write at this time by checking if these are flat patterns or grouped patterns
                p = _.find(subtypePatterns, function(pat) {
                  return pat.isDocPattern;
                });

                //determine if we should omit this subpatterntype completely from the viewall page
<<<<<<< HEAD
                var omitPatternType =
=======
                const omitPatternType =
>>>>>>> 292bc4a7
                  styleGuideExcludes &&
                  styleGuideExcludes.length &&
                  _.some(styleGuideExcludes, function(exclude) {
                    return exclude === patternType + '/' + patternSubtype;
                  });
                if (omitPatternType) {
                  logger.debug(
                    `Omitting ${patternType}/${patternSubtype} from  building a viewall page because its patternSubGroup is specified in styleguideExcludes.`
                  );
                } else {
                  styleguideTypePatterns = styleguideTypePatterns.concat(
                    subtypePatterns
                  );
                }

                typePatterns = typePatterns.concat(subtypePatterns);

                //render the viewall template for the subtype
                return buildViewAllHTML(
                  patternlab,
                  subtypePatterns,
                  patternPartial
                )
                  .then(viewAllHTML => {
                    fs.outputFileSync(
                      paths.public.patterns + p.flatPatternPath + '/index.html',
                      mainPageHeadHtml + viewAllHTML + footerHTML
                    );
                  })
                  .catch(reason => {
                    console.log(reason);
                    logger.error('Error building ViewAllHTML');
                  });
              })
              .then(() => {
                //do not create a viewall page for flat patterns
                if (!writeViewAllFile || !p) {
                  logger.debug(
                    `skipping ${patternType} as flat patterns do not have view all pages`
                  );
                  return Promise.resolve();
                }

                //render the footer needed for the viewall template
                return buildFooter(
                  patternlab,
                  'viewall-' + patternType + '-all'
                )
                  .then(footerHTML => {
                    //add any flat patterns
                    //todo this isn't quite working yet
                    //typePatterns = typePatterns.concat(getPatternItems(patternlab, patternType));

                    //get the appropriate patternType
                    const anyPatternOfType = _.find(typePatterns, function(
                      pat
                    ) {
                      return pat.patternType && pat.patternType !== '';
                    });

                    if (!anyPatternOfType) {
                      logger.debug(
                        `skipping ${patternType} as flat patterns do not have view all pages`
                      );
                      return Promise.resolve();
                    }

                    //render the viewall template for the type
                    return buildViewAllHTML(
                      patternlab,
                      typePatterns,
                      patternType
                    )
                      .then(viewAllHTML => {
                        fs.outputFileSync(
                          paths.public.patterns +
                            anyPatternOfType.patternType +
                            '/index.html',
                          mainPageHeadHtml + viewAllHTML + footerHTML
                        );

                        //determine if we should omit this patterntype completely from the viewall page
                        const omitPatternType =
                          styleGuideExcludes &&
                          styleGuideExcludes.length &&
                          _.some(styleGuideExcludes, function(exclude) {
                            return exclude === patternType;
                          });
                        if (omitPatternType) {
                          logger.debug(
                            `Omitting ${patternType} from  building a viewall page because its patternGroup is specified in styleguideExcludes.`
                          );
                        } else {
                          patterns = patterns.concat(styleguideTypePatterns);
                        }
                        return Promise.resolve(patterns);
                      })
                      .catch(reason => {
                        console.log(reason);
                        logger.error('Error building ViewAllHTML');
                      });
                  })
                  .catch(reason => {
                    console.log(reason);
                    logger.error('Error building footerHTML');
                  });
              })
              .catch(reason => {
                console.log(reason);
                logger.error('Error building footer HTML');
              });
          }
        );

        return Promise.all(subTypePromises).catch(reason => {
          console.log(reason);
          logger.error('Error during buildViewAllPages');
        });
      }
    );

    return Promise.all(allPatternTypePromises).catch(reason => {
      console.log(reason);
      logger.error('Error during buildViewAllPages');
    });
  }

  /**
   * Reset any global data we use between builds to guard against double adding things
   */
  function resetUIBuilderState(patternlab) {
    patternlab.patternPaths = {};
    patternlab.viewAllPaths = {};
    patternlab.patternTypes = [];
  }

  /**
   * The main entry point for ui_builder
   * @param patternlab - global data store
   * @returns {Promise} a promise fulfilled when build is complete
   */
  function buildFrontend(patternlab) {
    resetUIBuilderState(patternlab);

    const paths = patternlab.config.paths;

    //determine which patterns should be included in the front-end rendering
    const styleguidePatterns = groupPatterns(patternlab);

    //set the pattern-specific header by compiling the general-header with data, and then adding it to the meta header
    const headerPromise = render(
      Pattern.createEmpty({ extendedTemplate: patternlab.header }),
      {
        cacheBuster: patternlab.cacheBuster,
      }
    )
      .then(headerPartial => {
        const headFootData = patternlab.data;
        headFootData.patternLabHead = headerPartial;
        headFootData.cacheBuster = patternlab.cacheBuster;
        return render(patternlab.userHead, headFootData);
      })
      .catch(reason => {
        console.log(reason);
        logger.error('error during header render()');
      });

    //set the pattern-specific footer by compiling the general-footer with data, and then adding it to the meta footer
    const footerPromise = render(
      Pattern.createEmpty({ extendedTemplate: patternlab.footer }),
      {
        patternData: '{}',
        cacheBuster: patternlab.cacheBuster,
      }
    )
      .then(footerPartial => {
        const headFootData = patternlab.data;
        headFootData.patternLabFoot = footerPartial;
        return render(patternlab.userFoot, headFootData);
      })
      .catch(reason => {
        console.log(reason);
        logger.error('error during footer render()');
      });

    return Promise.all([headerPromise, footerPromise]).then(
      headFootPromiseResults => {
        //build the viewall pages
        return buildViewAllPages(
          headFootPromiseResults[0],
          patternlab,
          styleguidePatterns
        )
          .then(allPatterns => {
            //todo track down why we need to make this unique in the first place
            const uniquePatterns = _.uniq(
              _.flatMapDeep(allPatterns, pattern => {
                return pattern;
              })
            );

            //add the defaultPattern if we found one
            if (patternlab.defaultPattern) {
              uniquePatterns.push(patternlab.defaultPattern);
              addToPatternPaths(patternlab, patternlab.defaultPattern);
            }

            //build the main styleguide page
            return render(
              Pattern.createEmpty({ extendedTemplate: patternlab.viewAll }),
              {
                partials: uniquePatterns,
              },
              {
                patternSection: patternlab.patternSection,
                patternSectionSubtype: patternlab.patternSectionSubType,
              }
            )
              .then(styleguideHtml => {
                fs.outputFileSync(
                  path.resolve(paths.public.styleguide, 'html/styleguide.html'),
                  headFootPromiseResults[0] +
                    styleguideHtml +
                    headFootPromiseResults[1]
                );

                logger.info('Built Pattern Lab front end');

                //move the index file from its asset location into public root
                let patternlabSiteHtml;
                try {
                  patternlabSiteHtml = fs.readFileSync(
                    path.resolve(paths.source.styleguide, 'index.html'),
                    'utf8'
                  );
                } catch (err) {
                  logger.error(
                    `Could not load one or more styleguidekit assets from ${
                      paths.source.styleguide
                    }`
                  );
                }
                fs.outputFileSync(
                  path.resolve(paths.public.root, 'index.html'),
                  patternlabSiteHtml
                );

                //write out patternlab.data object to be read by the client
                exportData(patternlab);
              })
              .catch(reason => {
                console.log(reason);
                logger.error('error during buildFrontend()');
              });
          })
          .catch(reason => {
            console.log(reason);
            logger.error('error during buildViewAllPages()');
          });
      }
    );
  }

  return {
    buildFrontend: function(patternlab) {
      return buildFrontend(patternlab);
    },
    isPatternExcluded: function(pattern, patternlab) {
      return isPatternExcluded(pattern, patternlab);
    },
    groupPatterns: function(patternlab) {
      return groupPatterns(patternlab);
    },
    resetUIBuilderState: function(patternlab) {
      resetUIBuilderState(patternlab);
    },
    buildViewAllPages: function(
      mainPageHeadHtml,
      patternlab,
      styleguidePatterns
    ) {
      return buildViewAllPages(
        mainPageHeadHtml,
        patternlab,
        styleguidePatterns
      );
    },
  };
};

module.exports = ui_builder;<|MERGE_RESOLUTION|>--- conflicted
+++ resolved
@@ -566,11 +566,7 @@
                 });
 
                 //determine if we should omit this subpatterntype completely from the viewall page
-<<<<<<< HEAD
-                var omitPatternType =
-=======
                 const omitPatternType =
->>>>>>> 292bc4a7
                   styleGuideExcludes &&
                   styleGuideExcludes.length &&
                   _.some(styleGuideExcludes, function(exclude) {
