--- conflicted
+++ resolved
@@ -485,15 +485,10 @@
     //loop through the grouped styleguide patterns, building at each level
     _.forEach(styleguidePatterns.patternGroups, function (patternTypeObj, patternType) {
 
-<<<<<<< HEAD
       let p;
       let typePatterns = [];
-      const styleGuideExcludes = patternlab.config.styleGuideExcludes;
-=======
-      var p;
-      var typePatterns = [], styleguideTypePatterns = [];
-      var styleGuideExcludes = patternlab.config.styleGuideExcludes || patternlab.config.styleguideExcludes;
->>>>>>> ae79e034
+      let styleguideTypePatterns = [];
+      const styleGuideExcludes = patternlab.config.styleGuideExcludes || patternlab.config.styleguideExcludes;
 
       _.forOwn(patternTypeObj, function (patternSubtypes, patternSubtype) {
 
