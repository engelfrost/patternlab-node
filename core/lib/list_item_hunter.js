"use strict";

<<<<<<< HEAD
const list_item_hunter = function () {
  const extend = require('util')._extend;
  const JSON5 = require('json5');
  const pa = require('./pattern_assembler');
  const smh = require('./style_modifier_hunter');
  const plutils = require('./utilities');
  const Pattern = require('./object_factory').Pattern;

  const pattern_assembler = new pa();
  const style_modifier_hunter = new smh();
  const items = ['zero', 'one', 'two', 'three', 'four', 'five', 'six', 'seven', 'eight', 'nine', 'ten', 'eleven', 'twelve', 'thirteen', 'fourteen', 'fifteen', 'sixteen', 'seventeen', 'eighteen', 'nineteen', 'twenty'];
=======
var list_item_hunter = function () {

  var extend = require('util')._extend,
    pa = require('./pattern_assembler'),
    smh = require('./style_modifier_hunter'),
    plutils = require('./utilities'),
    jsonCopy = require('./json_copy'),
    Pattern = require('./object_factory').Pattern;

  var pattern_assembler = new pa(),
    style_modifier_hunter = new smh(),
    items = ['zero', 'one', 'two', 'three', 'four', 'five', 'six', 'seven', 'eight', 'nine', 'ten', 'eleven', 'twelve', 'thirteen', 'fourteen', 'fifteen', 'sixteen', 'seventeen', 'eighteen', 'nineteen', 'twenty'];
>>>>>>> 2e86e27c

  function processListItemPartials(pattern, patternlab) {
    //find any listitem blocks
    const matches = pattern.findListItems();

    if (matches !== null) {
      matches.forEach(function (liMatch) {

        if (patternlab.config.debug) {
          console.log('found listItem of size ' + liMatch + ' inside ' + pattern.patternPartial);
        }

        //find the boundaries of the block
        const loopNumberString = liMatch.split('.')[1].split('}')[0].trim();
        const end = liMatch.replace('#', '/');
        const patternBlock = pattern.template.substring(pattern.template.indexOf(liMatch) + liMatch.length, pattern.template.indexOf(end)).trim();

        //build arrays that repeat the block, however large we need to
        const repeatedBlockTemplate = [];
        let repeatedBlockHtml = '';
        for (let i = 0; i < items.indexOf(loopNumberString); i++) {
          if (patternlab.config.debug) {
            console.log('list item(s) in pattern', pattern.patternPartial, 'adding', patternBlock, 'to repeatedBlockTemplate');
          }
          repeatedBlockTemplate.push(patternBlock);
        }

        //check for a local listitems.json file
        let listData;
        try {
          listData = jsonCopy(patternlab.listitems, 'config.paths.source.data listitems');
        } catch (err) {
          console.log('There was an error parsing JSON for ' + pattern.relPath);
          console.log(err);
        }

        listData = plutils.mergeData(listData, pattern.listitems);
        listData = pattern_assembler.parse_data_links_specific(patternlab, listData, 'listitems.json + any pattern listitems.json');

        //iterate over each copied block, rendering its contents along with pattenlab.listitems[i]
        for (let i = 0; i < repeatedBlockTemplate.length; i++) {

          let thisBlockTemplate = repeatedBlockTemplate[i];
          let thisBlockHTML = "";

          //combine listItem data with pattern data with global data
          const itemData = listData['' + items.indexOf(loopNumberString)]; //this is a property like "2"
          let globalData;
          let localData;
          try {
            globalData = jsonCopy(patternlab.data, 'config.paths.source.data global data');
            localData = jsonCopy(pattern.jsonFileData, `${pattern.patternPartial} data`);
          } catch (err) {
            console.log('There was an error parsing JSON for ' + pattern.relPath);
            console.log(err);
          }

          let allData = plutils.mergeData(globalData, localData);
          allData = plutils.mergeData(allData, itemData !== undefined ? itemData[i] : {}); //itemData could be undefined if the listblock contains no partial, just markup
          allData.link = extend({}, patternlab.data.link);

          //check for partials within the repeated block
          const foundPartials = Pattern.createEmpty({'template': thisBlockTemplate}).findPartials();

          if (foundPartials && foundPartials.length > 0) {

            for (let j = 0; j < foundPartials.length; j++) {

              //get the partial
              const partialName = foundPartials[j].match(/([\w\-\.\/~]+)/g)[0];
              const partialPattern = pattern_assembler.getPartial(partialName, patternlab);

              //create a copy of the partial so as to not pollute it after the get_pattern_by_key call.
              let cleanPartialPattern;
              try {
                cleanPartialPattern = JSON.parse(JSON.stringify(partialPattern));
                cleanPartialPattern = jsonCopy(partialPattern, `partial pattern ${partialName}`);
              } catch (err) {
                console.log('There was an error parsing JSON for ' + pattern.relPath);
                console.log(err);
              }

              //if we retrieved a pattern we should make sure that its extendedTemplate is reset. looks to fix #356
              cleanPartialPattern.extendedTemplate = cleanPartialPattern.template;

              //if partial has style modifier data, replace the styleModifier value
              if (foundPartials[j].indexOf(':') > -1) {
                style_modifier_hunter.consume_style_modifier(cleanPartialPattern, foundPartials[j], patternlab);
              }

              //replace its reference within the block with the extended template
              thisBlockTemplate = thisBlockTemplate.replace(foundPartials[j], cleanPartialPattern.extendedTemplate);
            }

            //render with data
            thisBlockHTML = pattern_assembler.renderPattern(thisBlockTemplate, allData, patternlab.partials);

          } else {
            //just render with mergedData
            thisBlockHTML = pattern_assembler.renderPattern(thisBlockTemplate, allData, patternlab.partials);
          }

          //add the rendered HTML to our string
          repeatedBlockHtml = repeatedBlockHtml + thisBlockHTML;
        }

        //replace the block with our generated HTML
        const repeatingBlock = pattern.extendedTemplate.substring(pattern.extendedTemplate.indexOf(liMatch), pattern.extendedTemplate.indexOf(end) + end.length);
        pattern.extendedTemplate = pattern.extendedTemplate.replace(repeatingBlock, repeatedBlockHtml);

        //update the extendedTemplate in the partials object in case this pattern is consumed later
        patternlab.partials[pattern.patternPartial] = pattern.extendedTemplate;

      });
    }
  }

  return {
    process_list_item_partials: function (pattern, patternlab) {
      processListItemPartials(pattern, patternlab);
    }
  };
};

module.exports = list_item_hunter;<|MERGE_RESOLUTION|>--- conflicted
+++ resolved
@@ -1,9 +1,7 @@
 "use strict";
 
-<<<<<<< HEAD
 const list_item_hunter = function () {
   const extend = require('util')._extend;
-  const JSON5 = require('json5');
   const pa = require('./pattern_assembler');
   const smh = require('./style_modifier_hunter');
   const plutils = require('./utilities');
@@ -12,20 +10,6 @@
   const pattern_assembler = new pa();
   const style_modifier_hunter = new smh();
   const items = ['zero', 'one', 'two', 'three', 'four', 'five', 'six', 'seven', 'eight', 'nine', 'ten', 'eleven', 'twelve', 'thirteen', 'fourteen', 'fifteen', 'sixteen', 'seventeen', 'eighteen', 'nineteen', 'twenty'];
-=======
-var list_item_hunter = function () {
-
-  var extend = require('util')._extend,
-    pa = require('./pattern_assembler'),
-    smh = require('./style_modifier_hunter'),
-    plutils = require('./utilities'),
-    jsonCopy = require('./json_copy'),
-    Pattern = require('./object_factory').Pattern;
-
-  var pattern_assembler = new pa(),
-    style_modifier_hunter = new smh(),
-    items = ['zero', 'one', 'two', 'three', 'four', 'five', 'six', 'seven', 'eight', 'nine', 'ten', 'eleven', 'twelve', 'thirteen', 'fourteen', 'fifteen', 'sixteen', 'seventeen', 'eighteen', 'nineteen', 'twenty'];
->>>>>>> 2e86e27c
 
   function processListItemPartials(pattern, patternlab) {
     //find any listitem blocks
