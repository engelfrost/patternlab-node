'use strict';

<<<<<<< HEAD
const parameter_hunter = function () {
  const extend = require('util')._extend;
  const JSON5 = require('json5');
  const pa = require('./pattern_assembler');
  const smh = require('./style_modifier_hunter');
  const plutils = require('./utilities');
  const style_modifier_hunter = new smh();
  const pattern_assembler = new pa();
=======
var parameter_hunter = function () {

  var extend = require('util')._extend,
    pa = require('./pattern_assembler'),
    smh = require('./style_modifier_hunter'),
    plutils = require('./utilities'),
    style_modifier_hunter = new smh(),
    jsonCopy = require('./json_copy'),
    pattern_assembler = new pa();
>>>>>>> 2e86e27c

  /**
   * This function is really to accommodate the lax JSON-like syntax allowed by
   * Pattern Lab PHP for parameter submissions to partials. Unfortunately, no
   * easily searchable library was discovered for this. What we had to do was
   * write a custom script to crawl through the parameter string, and wrap the
   * keys and values in double-quotes as necessary.
   * The steps on a high-level are as follows:
   *   * Further escape all escaped quotes and colons. Use the string
   *     representation of their unicodes for this. This has the added bonus
   *     of being interpreted correctly by JSON.parse() without further
   *     modification. This will be useful later in the function.
   *   * Once escaped quotes are out of the way, we know the remaining quotes
   *     are either key/value wrappers or wrapped within those wrappers. We know
   *     that remaining commas and colons are either delimiters, or wrapped
   *     within quotes to not be recognized as such.
   *   * A do-while loop crawls paramString to write keys to a keys array and
   *     values to a values array.
   *   * Start by parsing the first key. Determine the type of wrapping quote,
   *     if any.
   *   * By knowing the open wrapper, we know that the next quote of that kind
   *     (if the key is wrapped in quotes), HAS to be the close wrapper.
   *     Similarly, if the key is unwrapped, we know the next colon HAS to be
   *     the delimiter between key and value.
   *   * Save the key to the keys array.
   *   * Next, search for a value. It will either be the next block wrapped in
   *     quotes, or a string of alphanumerics, decimal points, or minus signs.
   *   * Save the value to the values array.
   *   * The do-while loop truncates the paramString value while parsing. Its
   *     condition for completion is when the paramString is whittled down to an
   *     empty string.
   *   * After the keys and values arrays are built, a for loop iterates through
   *     them to build the final paramStringWellFormed string.
   *   * No quote substitution had been done prior to this loop. In this loop,
   *     all keys are ensured to be wrapped in double-quotes. String values are
   *     also ensured to be wrapped in double-quotes.
   *   * Unescape escaped unicodes except for double-quotes. Everything beside
   *     double-quotes will be wrapped in double-quotes without need for escape.
   *   * Return paramStringWellFormed.
   *
   * @param {string} pString
   * @returns {string} paramStringWellFormed
   */
  function paramToJson(pString) {
    let colonPos = -1;
    const keys = [];
    let paramString = pString; // to not reassign param
    let paramStringWellFormed;
    let quotePos = -1;
    let regex;
    const values = [];
    let wrapper;

    //replace all escaped double-quotes with escaped unicode
    paramString = paramString.replace(/\\"/g, '\\u0022');

    //replace all escaped single-quotes with escaped unicode
    paramString = paramString.replace(/\\'/g, '\\u0027');

    //replace all escaped colons with escaped unicode
    paramString = paramString.replace(/\\:/g, '\\u0058');

    //with escaped chars out of the way, crawl through paramString looking for
    //keys and values
    do {

      //check if searching for a key
      if (paramString[0] === '{' || paramString[0] === ',') {
        paramString = paramString.substring(1, paramString.length).trim();

        //search for end quote if wrapped in quotes. else search for colon.
        //everything up to that position will be saved in the keys array.
        switch (paramString[0]) {

          //need to search for end quote pos in case the quotes wrap a colon
          case '"':
          case '\'':
            wrapper = paramString[0];
            quotePos = paramString.indexOf(wrapper, 1);
            break;

          default:
            colonPos = paramString.indexOf(':');
        }

        if (quotePos > -1) {
          keys.push(paramString.substring(0, quotePos + 1).trim());

          //truncate the beginning from paramString and look for a value
          paramString = paramString.substring(quotePos + 1, paramString.length).trim();

          //unset quotePos
          quotePos = -1;

        } else if (colonPos > -1) {
          keys.push(paramString.substring(0, colonPos).trim());

          //truncate the beginning from paramString and look for a value
          paramString = paramString.substring(colonPos, paramString.length);

          //unset colonPos
          colonPos = -1;

        //if there are no more colons, and we're looking for a key, there is
        //probably a problem. stop any further processing.
        } else {
          paramString = '';
          break;
        }
      }

      //now, search for a value
      if (paramString[0] === ':') {
        paramString = paramString.substring(1, paramString.length).trim();

        //the only reason we're using regexes here, instead of indexOf(), is
        //because we don't know if the next delimiter is going to be a comma or
        //a closing curly brace. since it's not much of a performance hit to
        //use regexes as sparingly as here, and it's much more concise and
        //readable, we'll use a regex for match() and replace() instead of
        //performing conditional logic with indexOf().
        switch (paramString[0]) {

          //since a quote of same type as its wrappers would be escaped, and we
          //escaped those even further with their unicodes, it is safe to look
          //for wrapper pairs and conclude that their contents are values
          case '"':
            regex = /^"(.|\s)*?"/;
            break;
          case '\'':
            regex = /^'(.|\s)*?'/;
            break;

          //if there is no value wrapper, regex for alphanumerics, decimal
          //points, and minus signs for exponential notation.
          default:
            regex = /^[\w\-\.]*/;
        }
        values.push(paramString.match(regex)[0].trim());

        //truncate the beginning from paramString and continue either
        //looking for a key, or returning
        paramString = paramString.replace(regex, '').trim();

        //exit do while if the final char is '}'
        if (paramString === '}') {
          paramString = '';
          break;
        }

      //if there are no more colons, and we're looking for a value, there is
      //probably a problem. stop any further processing.
      } else {
        paramString = '';
        break;
      }
    } while (paramString);

    //build paramStringWellFormed string for JSON parsing
    paramStringWellFormed = '{';
    for (let i = 0; i < keys.length; i++) {

      //keys
      //replace single-quote wrappers with double-quotes
      if (keys[i][0] === '\'' && keys[i][keys[i].length - 1] === '\'') {
        paramStringWellFormed += '"';

        //any enclosed double-quotes must be escaped
        paramStringWellFormed += keys[i].substring(1, keys[i].length - 1).replace(/"/g, '\\"');
        paramStringWellFormed += '"';
      } else {

        //open wrap with double-quotes if no wrapper
        if (keys[i][0] !== '"' && keys[i][0] !== '\'') {
          paramStringWellFormed += '"';

          //this is to clean up vestiges from Pattern Lab PHP's escaping scheme.
          //F.Y.I. Pattern Lab PHP would allow special characters like question
          //marks in parameter keys so long as the key was unwrapped and the
          //special character escaped with a backslash. In Node, we need to wrap
          //those keys and unescape those characters.
          keys[i] = keys[i].replace(/\\/g, '');
        }

        paramStringWellFormed += keys[i];

        //close wrap with double-quotes if no wrapper
        if (keys[i][keys[i].length - 1] !== '"' && keys[i][keys[i].length - 1] !== '\'') {
          paramStringWellFormed += '"';
        }
      }

      //colon delimiter.
      paramStringWellFormed += ':';

      //values
      //replace single-quote wrappers with double-quotes
      if (values[i][0] === '\'' && values[i][values[i].length - 1] === '\'') {
        paramStringWellFormed += '"';

        //any enclosed double-quotes must be escaped
        paramStringWellFormed += values[i].substring(1, values[i].length - 1).replace(/"/g, '\\"');
        paramStringWellFormed += '"';

      //for everything else, just add the value however it's wrapped
      } else {
        paramStringWellFormed += values[i];
      }

      //comma delimiter
      if (i < keys.length - 1) {
        paramStringWellFormed += ',';
      }
    }
    paramStringWellFormed += '}';

    //unescape escaped unicode except for double-quotes
    paramStringWellFormed = paramStringWellFormed.replace(/\\u0027/g, '\'');
    paramStringWellFormed = paramStringWellFormed.replace(/\\u0058/g, ':');

    return paramStringWellFormed;
  }

  function findparameters(pattern, patternlab) {

    if (pattern.parameteredPartials && pattern.parameteredPartials.length > 0) {

      //compile this partial immeadiately, essentially consuming it.
      pattern.parameteredPartials.forEach(function (pMatch) {
        //find the partial's name and retrieve it
        const partialName = pMatch.match(/([\w\-\.\/~]+)/g)[0];
        const partialPattern = pattern_assembler.getPartial(partialName, patternlab);

        //if we retrieved a pattern we should make sure that its extendedTemplate is reset. looks to fix #190
        partialPattern.extendedTemplate = partialPattern.template;

        if (patternlab.config.debug) {
          console.log('found patternParameters for ' + partialName);
        }

        //strip out the additional data, convert string to JSON.
        const leftParen = pMatch.indexOf('(');
        const rightParen = pMatch.lastIndexOf(')');
        const paramString = '{' + pMatch.substring(leftParen + 1, rightParen) + '}';
        const paramStringWellFormed = paramToJson(paramString);

        let paramData = {};
        let globalData = {};
        let localData = {};

        try {
          paramData = JSON.parse(paramStringWellFormed);
          globalData = jsonCopy(patternlab.data, 'config.paths.source.data global data');
          localData = jsonCopy(pattern.jsonFileData || {}, `pattern ${pattern.patternPartial} data`);
        } catch (err) {
          console.log('There was an error parsing JSON for ' + pattern.relPath);
          console.log(err);
        }

        let allData = plutils.mergeData(globalData, localData);
        allData = plutils.mergeData(allData, paramData);

        //if partial has style modifier data, replace the styleModifier value
        if (pattern.stylePartials && pattern.stylePartials.length > 0) {
          style_modifier_hunter.consume_style_modifier(partialPattern, pMatch, patternlab);
        }

        //extend pattern data links into link for pattern link shortcuts to work. we do this locally and globally
        allData.link = extend({}, patternlab.data.link);

        const renderedPartial = pattern_assembler.renderPattern(partialPattern.extendedTemplate, allData, patternlab.partials);

        //remove the parameter from the partial and replace it with the rendered partial + paramData
        pattern.extendedTemplate = pattern.extendedTemplate.replace(pMatch, renderedPartial);

        //update the extendedTemplate in the partials object in case this pattern is consumed later
        patternlab.partials[pattern.patternPartial] = pattern.extendedTemplate;
      });
    }
  }

  return {
    find_parameters: function (pattern, patternlab) {
      findparameters(pattern, patternlab);
    }
  };

};

module.exports = parameter_hunter;<|MERGE_RESOLUTION|>--- conflicted
+++ resolved
@@ -1,25 +1,13 @@
 'use strict';
 
-<<<<<<< HEAD
 const parameter_hunter = function () {
   const extend = require('util')._extend;
-  const JSON5 = require('json5');
+  const jsonCopy = require('./json_copy');
   const pa = require('./pattern_assembler');
   const smh = require('./style_modifier_hunter');
   const plutils = require('./utilities');
   const style_modifier_hunter = new smh();
   const pattern_assembler = new pa();
-=======
-var parameter_hunter = function () {
-
-  var extend = require('util')._extend,
-    pa = require('./pattern_assembler'),
-    smh = require('./style_modifier_hunter'),
-    plutils = require('./utilities'),
-    style_modifier_hunter = new smh(),
-    jsonCopy = require('./json_copy'),
-    pattern_assembler = new pa();
->>>>>>> 2e86e27c
 
   /**
    * This function is really to accommodate the lax JSON-like syntax allowed by
