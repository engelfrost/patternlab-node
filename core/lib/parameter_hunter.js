--- conflicted
+++ resolved
@@ -279,15 +279,12 @@
           console.log(err);
         }
 
-<<<<<<< HEAD
+        // resolve any pattern links that might be present
+        paramData = pattern_assembler.parse_data_links_specific(patternlab, paramData, pattern.patternPartial)
+
+        //combine all data: GLOBAL DATA => PATTERN.JSON DATA => PARAMETER DATA
         let allData = _.merge(globalData, localData);
         allData = _.merge(allData, paramData);
-=======
-        paramData = pattern_assembler.parse_data_links_specific(patternlab, paramData, pattern.patternPartial)
-
-        var allData = plutils.mergeData(globalData, localData);
-        allData = plutils.mergeData(allData, paramData);
->>>>>>> 2bd4a47c
 
         //if the partial has pattern parameters itself, we need to handle those
         findparameters(partialPattern, patternlab);
