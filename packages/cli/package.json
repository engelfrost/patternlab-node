{
  "name": "@pattern-lab/cli",
  "description": "Command-line interface (CLI) for the @pattern-lab/core.",
  "version": "0.0.1-alpha.14",
  "bin": {
    "patternlab": "bin/patternlab.js"
  },
  "author": {
    "name": "Raphael Okon"
  },
  "private": true,
  "dependencies": {
<<<<<<< HEAD
    "@pattern-lab/live-server": "^1.3.3-alpha.1",
=======
    "@pattern-lab/core": "3.0.0-alpha.10",
    "@pattern-lab/live-server": "1.3.3-alpha.0",
>>>>>>> 0cb2995d
    "archiver": "2.1.1",
    "chalk": "2.3.2",
    "commander": "2.14.1",
    "execa": "0.9.0",
    "fs-promise": "2.0.3",
    "glob": "7.1.2",
    "has-yarn": "1.0.0",
    "inquirer": "5.1.0",
    "lodash": "4.17.5",
    "ora": "2.0.0",
    "path-exists": "3.0.0",
    "sanitize-filename": "1.6.1"
  },
  "devDependencies": {
    "eslint": "4.18.2",
    "eslint-config-prettier": "2.9.0",
    "eslint-plugin-prettier": "2.6.0",
    "prettier": "1.11.1",
    "proxyquire": "2.0.0",
    "tap": "11.1.1"
  },
  "files": [
    "bin"
  ],
  "keywords": [
    "Pattern Lab",
    "Atomic Web Design",
    "Node",
    "JavaScript"
  ],
  "scripts": {
    "lint": "eslint ./{bin,test}",
    "test": "tap './test/*.test.js' --reporter spec --timeout=120",
    "pretest": "npm run lint && npm install"
  },
  "repository": "https://github.com/pattern-lab/patternlab-node/tree/master/packages/cli",
  "bugs": "https://github.com/pattern-lab/patternlab-node/issues",
  "license": "MIT",
  "engines": {
    "node": ">=6.0"
  }
}<|MERGE_RESOLUTION|>--- conflicted
+++ resolved
@@ -10,12 +10,8 @@
   },
   "private": true,
   "dependencies": {
-<<<<<<< HEAD
-    "@pattern-lab/live-server": "^1.3.3-alpha.1",
-=======
     "@pattern-lab/core": "3.0.0-alpha.10",
     "@pattern-lab/live-server": "1.3.3-alpha.0",
->>>>>>> 0cb2995d
     "archiver": "2.1.1",
     "chalk": "2.3.2",
     "commander": "2.14.1",
