--- conflicted
+++ resolved
@@ -1,11 +1,7 @@
 {
   "name": "@pattern-lab/cli",
   "description": "Command-line interface (CLI) for the @pattern-lab/core.",
-<<<<<<< HEAD
-  "version": "0.0.1-alpha.23",
-=======
   "version": "0.0.1-beta.2",
->>>>>>> d7fa04da
   "bin": {
     "patternlab": "bin/patternlab.js"
   },
