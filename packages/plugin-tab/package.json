{
  "name": "@pattern-lab/plugin-tab",
  "version": "2.0.3-alpha.5",
  "description": "",
  "main": "index.js",
  "dependencies": {
<<<<<<< HEAD
    "fs-extra": "^0.30.0",
    "glob": "^7.0.0",
    "lodash": "~4.17.5"
=======
    "fs-extra": "0.30.0",
    "glob": "7.0.0"
>>>>>>> 2b70ff4f
  },
  "repository": "https://github.com/pattern-lab/patternlab-node/tree/master/packages/plugin-tab",
  "bugs": "https://github.com/pattern-lab/patternlab-node/issues",
  "scripts": {
    "lint": "eslint src/** index.js postinstall.js",
    "postinstall": "node ./postinstall.js"
  },
  "author": "Brian Muenzenmeyer",
  "license": "MIT",
  "homepage": "https://github.com/pattern-lab/patternlab-node/tree/master/packages/plugin-tab",
  "devDependencies": {
    "eslint": "4.18.2"
  },
  "publishConfig": {
    "access": "public"
  }
}<|MERGE_RESOLUTION|>--- conflicted
+++ resolved
@@ -4,14 +4,9 @@
   "description": "",
   "main": "index.js",
   "dependencies": {
-<<<<<<< HEAD
     "fs-extra": "^0.30.0",
     "glob": "^7.0.0",
     "lodash": "~4.17.5"
-=======
-    "fs-extra": "0.30.0",
-    "glob": "7.0.0"
->>>>>>> 2b70ff4f
   },
   "repository": "https://github.com/pattern-lab/patternlab-node/tree/master/packages/plugin-tab",
   "bugs": "https://github.com/pattern-lab/patternlab-node/issues",
