/*------------------------------------*\
    #TWITTER TYPEAHEAD
\*------------------------------------*/

@import '../../../sass/scss/core.scss';
/**
 * Using Twitter Typeahead to autocomplete pattern
 * searches. https://twitter.github.io/typeahead.js/
*/

$pl-clear-button-size: 1.7rem;
$pl-clear-button-size-at-med: 1.4rem;

pl-search {
  background-color: inherit;
  top: 0;
  z-index: 10;
  flex-shrink: 0;
  padding: 0.4rem 0.5rem;
  display: inline-block;
<<<<<<< HEAD
  align-self: stretch;
=======
>>>>>>> 8e7ea7f9
  
  @media screen and (min-width: $pl-bp-med) {
    margin-left: 1rem;
    flex-direction: row;
    flex-shrink: 1;
    order: 2; // Display after nav list items on wider screens
<<<<<<< HEAD
    align-self: center;
=======
>>>>>>> 8e7ea7f9

    .pl-c-body--theme-sidebar & {
      flex-direction: column;
      margin-left: 0;
      width: 100%;
      padding-top: 1rem;
    }
  }
}

/**
    * Typeahead wrapper
    * 1) This is the JS-generated wrapper around the input
    */
.pl-c-typeahead {
  width: 100%;
  background-color: inherit;
  order: 2; // Display after nav list items
  display: flex !important;
  z-index: 10;
  text-transform: capitalize;
  flex-direction: column;
  color: $pl-color-gray-02;
  position: relative;

  .pl-c-body--theme-light & {
    color: $pl-color-gray-87;
  }

  @media screen and (min-width: $pl-bp-med) {
    flex-direction: row;

    .pl-c-body--theme-sidebar & {
      flex-direction: column;
    }
  }
}

.pl-c-typeahead__hint {
  top: 0;
  left: 0;
  right: 0;
  width: 100%;
}

.pl-c-typeahead__hint,
.pl-c-typeahead__input {
  text-transform: capitalize;
  background-color: $pl-color-gray-87; // CSS vars fallback
  color: $pl-color-white; // CSS vars fallback
  background-color: rgba(var(--theme-text-rgb), 0.1);
  color: rgba(var(--theme-text-rgb), 0.67);
  border-color: rgba(0, 0, 0, .1);
  text-overflow: ellipsis;
  border-width: 1px;
  border-style: solid;
  transition: all 0.1s ease;
  max-width: 100%;
  padding: 0.4rem 0.5rem;
  font-size: 16px; // prevent zooming in on mobile
  width: 100%;
  outline-offset: -3px;
  outline-width: 2px;
  -webkit-appearance: none; // removes default styling (ex. heavy box shadow) in Safari

  @media all and (min-width: 900px) {
    font-size: inherit;
  }

  // Remove the native <input> clear button in IE 11 in lieu of JS-controlled clear button
  &::-ms-clear {
    display: none;
  }

  .pl-c-body--theme-sidebar & {
    border-radius: 0;
  }

  // Modify the padding defaults when the clear button UI exists
  .pl-c-typeahead__input-wrapper--with-clear-button & {
    padding-right: $pl-clear-button-size;

    @media all and (min-width: $pl-bp-med) {
      padding-right: $pl-clear-button-size-at-med;
    }
  }

  @media all and (min-width: $pl-bp-med) {
    .pl-c-body--theme-sidebar & {
      max-width: none;
    }
  }

  .pl-c-body--theme-light & {
    background-color: $pl-color-gray-07; // CSS vars fallback
    background-color: rgba(var(--theme-text-rgb), 0.1);
    color: $pl-color-gray-70; // CSS vars fallback
    color: rgba(var(--theme-text-rgb), 0.67);
  }

  &::-webkit-input-placeholder,
  &::-moz-input-placeholder {
    color: $pl-color-white !important;
    transition: all 0.1s ease;
  }

  &:hover,
  &:focus {
    color: $pl-color-white;

    .pl-c-body--theme-light & {
      color: $pl-color-gray-87 !important; // @todo: are these !importants still needed?
    }

    &::-moz-input-placeholder,
    &::-webkit-input-placeholder {
      color: $pl-color-white !important;

      .pl-c-body--theme-light & {
        color: $pl-color-gray-87 !important;
      }
    }
  }
}

.pl-c-typeahead__menu {
  @include accordionPanel;
  background-color: $pl-color-gray-87;
  background-color: var(--theme-primary);
  color: var(--theme-text);
  text-transform: capitalize;
  position: absolute;
  min-width: 100%;
  width: 100%;
  overflow: hidden;
  top: 100%;
  right: 0;
  max-height: 0;
  display: block !important;
  transition: max-height 0.3s ease, opacity 0.3s ease;
  opacity: 0;

  @media all and (min-width: $pl-bp-med) {
    border-bottom-right-radius: $pl-border-radius-med;
    border-bottom-left-radius: $pl-border-radius-med;
  }

  .pl-c-body--theme-light & {
    background-color: $pl-color-gray-02;
  }

  &.pl-is-open {
    max-height: 120rem;
    max-height: calc(var(--viewport-height) - 4rem);
    opacity: 1;
  }

  .pl-c-body--theme-sidebar & {
    @media all and (min-width: $pl-bp-med) {
      position: relative !important;
      border-radius: 0;
    }
  }

  @media all and (max-width: $pl-bp-med - 1) {
    position: relative !important;
  }
}

.pl-c-typeahead__results {
  list-style: none;
  margin: 0;
  padding: 0;
  background-color: inherit;
  border-color: transparent;
  border-width: 1px;
  border-style: solid;

  @media all and (min-width: $pl-bp-med) {
    border-bottom-right-radius: $pl-border-radius-med;
    border-bottom-left-radius: $pl-border-radius-med;
  }

  overflow: hidden;
  border-color: darken($pl-color-gray-87, 5%);

  &:empty {
    border-width: 0;
    max-height: 0;
  }

  .pl-c-body--theme-light & {
    border-color: $pl-color-gray-20;
  }

  .pl-c-body--theme-sidebar & {
    @media all and (min-width: $pl-bp-med) {
      border-radius: 0;
    }
  }
}

.pl-c-typeahead__result {
  transition: all 0.3s ease;
  background-color: inherit;
  padding: 0.5rem 0.75rem;
  cursor: pointer;
  overflow: hidden;
  font-size: 0.8rem;
  color: inherit;

  &:last-child {
    border-bottom-right-radius: $pl-border-radius-med;
    border-bottom-left-radius: $pl-border-radius-med;

    @media all and (max-width: $pl-bp-med - 1) {
      border-radius: 0;
    }

    .pl-c-body--theme-sidebar & {
      border-radius: 0;
    }
  }

  &:hover {
    background-color: rgba($pl-color-white, 0.15);

    .pl-c-body--theme-light & {
      background-color: $pl-color-gray-07;
    }
  }

  &:active,
  &:focus {
    background-color: rgba(255, 255, 255, 0.18);

    .pl-c-body--theme-light & {
      background-color: $pl-color-gray-13;
    }
  }
}

.pl-c-typeahead__result.pl-has-cursor {
  color: $pl-color-white;
  background-color: $pl-color-trans-white-25;

  .pl-c-body--theme-light & {
    color: $pl-color-black;
    background-color: $pl-color-gray-13;
  }
}

.pl-c-typeahead__input-wrapper {
  position: relative; // used for positioning search clear button in relation to the <input>
  flex-shrink: 0;
}

.pl-c-typeahead__clear-button {
  @include linkStyle;
  height: $pl-clear-button-size;
  width: $pl-clear-button-size;
  background-color: transparent;

  &:hover,
  &:active {
    background-color: transparent;
  }

  @media all and (min-width: $pl-bp-med) {
    height: $pl-clear-button-size-at-med;
    width: $pl-clear-button-size-at-med;
  }

  .pl-c-body--theme-light & {
    background-color: transparent;

    &:hover,
    &:active {
      background-color: transparent;
    }
  }

  border-radius: 20rem;
  overflow: hidden;
  position: absolute;
  right: 0;
  top: 50%;
  transform: translateY(-50%);
  z-index: 100;
  cursor: pointer;
  border: 0;
  transition: opacity 0.1s ease;
  opacity: 0;
  visibility: hidden;

  &.pl-is-visible {
    opacity: 1;
    visibility: visible;
  }
}

.pl-c-typeahead__clear-button-icon {
  fill: currentColor;
  line-height: 0;
  font-size: 0;
  position: absolute;
  top: 50%;
  left: 50%;
  transform: translate3d(-50%, -50%, 0);
}<|MERGE_RESOLUTION|>--- conflicted
+++ resolved
@@ -18,20 +18,14 @@
   flex-shrink: 0;
   padding: 0.4rem 0.5rem;
   display: inline-block;
-<<<<<<< HEAD
   align-self: stretch;
-=======
->>>>>>> 8e7ea7f9
-  
+
   @media screen and (min-width: $pl-bp-med) {
     margin-left: 1rem;
     flex-direction: row;
     flex-shrink: 1;
     order: 2; // Display after nav list items on wider screens
-<<<<<<< HEAD
     align-self: center;
-=======
->>>>>>> 8e7ea7f9
 
     .pl-c-body--theme-sidebar & {
       flex-direction: column;
