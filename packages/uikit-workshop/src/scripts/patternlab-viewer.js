--- conflicted
+++ resolved
@@ -5,20 +5,14 @@
     () => {
       // this ensures that the old-school way the styleguide JS binds to the page isn't thrown off by the <pl-layout> component rendering -- temp workaround till the logic in styleguide.js gets broken down and refactored.
       import(/* webpackMode: 'lazy', webpackChunkName: 'pl-styleguide' */ './components/styleguide');
+      import(/* webpackMode: 'lazy', webpackChunkName: 'pl-drawer' */ './components/pl-drawer/pl-drawer');
       import(/* webpackMode: 'lazy', webpackChunkName: 'pl-modal-viewer' */ './components/modal-viewer');
     }
   );
-<<<<<<< HEAD
-  import(/* webpackMode: 'lazy', webpackChunkName: 'pl-drawer' */ './components/pl-drawer/pl-drawer');
   import(/* webpackMode: 'lazy', webpackChunkName: 'pl-search' */ './components/pl-search/pl-search');
   import(/* webpackMode: 'lazy', webpackChunkName: 'pl-toggle-info' */ './components/pl-toggle-info/pl-toggle-info');
   import(/* webpackMode: 'lazy', webpackChunkName: 'pl-toggle-layout' */ './components/pl-toggle-layout/pl-toggle-layout');
   import(/* webpackMode: 'lazy', webpackChunkName: 'pl-toggle-theme' */ './components/pl-toggle-theme/pl-toggle-theme');
-=======
-  import(/* webpackMode: 'eager', webpackChunkName: 'pl-toggle-theme' */ './components/pl-toggle-theme/pl-toggle-theme');
-  import(/* webpackMode: 'eager', webpackChunkName: 'pl-toggle-layout' */ './components/pl-toggle-layout/pl-toggle-layout');
-  import(/* webpackMode: 'eager', webpackChunkName: 'pl-search' */ './components/pl-search/pl-search');
->>>>>>> cb58c435
 });
 
 import './components/panels';
