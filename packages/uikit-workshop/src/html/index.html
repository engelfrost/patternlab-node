<!DOCTYPE html>
<html class="pl-c-html">

<head>
  <title id="title">Pattern Lab</title>
  <meta charset="UTF-8">
<<<<<<< HEAD
  <meta name='viewport' content='initial-scale=1, width=device-width, viewport-fit=cover'>
=======
  <meta name="viewport" content="initial-scale=1, width=device-width, viewport-fit=cover">
>>>>>>> cb58c435
  <meta name="theme-color" content="#ababab" />
  <link rel="stylesheet" href="styleguide/css/pattern-lab.css" media="all" />

</head>

<body class="pl-c-body">

  <pl-layout>
    ${require('./partials/header.html') }

    <!-- wrapper so the iframe + modal can switch flex directions in vertical vs horizontal layouts  -->
    <div class="pl-c-viewport-modal-wrapper">
      ${require('./partials/iframe.html') }
      <pl-drawer></pl-drawer>
    </div>
  </pl-layout>
  

  <script type="text/mustache" class="pl-js-pattern-nav-template">
    ${require('./partials/pattern-nav.html') }
	</script>

  <script type="text/mustache" class="pl-js-ish-controls-template">
    ${require('./partials/controls.html') }
	</script>

  <!-- the template for the modal slider -->
  <script type="text/mustache" class="pl-js-panel-template-base">
    ${require('./partials/base-template.html') }
	</script>

  <!-- the template for code-related tabs in the code view slider -->
  <script type="text/mustache" id="pl-panel-template-code">
    ${require('./partials/panel-code-template.html') }
	</script>

  <!-- load Pattern Lab data -->
  <script src="styleguide/data/patternlab-data.js" defer></script>
  <script src="annotations/annotations.js" defer></script>
  <script src="styleguide/js/patternlab-viewer.js" defer></script>

  <script>
    // Check that service workers are registered
    // @todo: uncomment once cache-busting strategy is in place
    // if ('serviceWorker' in navigator) {
    //   // Use the window load event to keep the page load performant
    //   window.addEventListener('load', () => {
    //     navigator.serviceWorker.register('/sw.js');
    //   });
    // }
  </script>


</body>

</html><|MERGE_RESOLUTION|>--- conflicted
+++ resolved
@@ -4,11 +4,7 @@
 <head>
   <title id="title">Pattern Lab</title>
   <meta charset="UTF-8">
-<<<<<<< HEAD
-  <meta name='viewport' content='initial-scale=1, width=device-width, viewport-fit=cover'>
-=======
   <meta name="viewport" content="initial-scale=1, width=device-width, viewport-fit=cover">
->>>>>>> cb58c435
   <meta name="theme-color" content="#ababab" />
   <link rel="stylesheet" href="styleguide/css/pattern-lab.css" media="all" />
 
