/*------------------------------------*\
    #VIEWPORT
\*------------------------------------*/

/**
* To keep user code and PL code separate, and to make
* resizing the viewport possible, PL contains an iframe
* that houses all user code.
*/

/**
* Viewport
* 1) This wrapper div occupies all remaining viewport space after PL's header
*/
.pl-c-viewport {
  display: flex;
  flex-direction: column;
  height: 100vh;
  width: 100%;
  position: relative;
  top: $offset-top;
  bottom: 0;
  left: 0;
  right: 0;
  z-index: 0;
  overflow: hidden;
}

/**
* Cover
* 1) This is an invisible div that sits above the iframe and is
* used in JS for manual viewport resizing purposes.
*/
.pl-c-viewport__cover {
  width: 100%;
  height: 100%;
  display: none;
  position: absolute;
  z-index: 20;
  cursor: move;
}

/**
* Viewport iframe wrapper
* 1) This is the container that houses the
*    iframe and the manual resize handle
*/
.pl-c-viewport__iframe-wrapper {
  height: 100%;
  width: 100%; // bug fix for Safari and Firefox getting stuck calculating a width of 0px when the JS first kicks in
  position: relative;
  margin: 0 auto;
  flex: 1;
  -webkit-overflow-scrolling: touch;
  overflow-y: auto;
  overflow-x: hidden;

<<<<<<< HEAD
	&.hay-mode {
		transition: all 40s linear;
	}
  width: 100%; // bug fix for Safari and Firefox getting stuck calculating a width of 0px when the JS first kicks in
=======
  &.hay-mode {
    transition: all 40s linear;
  }
>>>>>>> 09902749
}

/**
* Viewport iframe
* 1) this is the actual <iframe>
*/
.pl-c-viewport__iframe {
  position: absolute;
  height: 100%;
  width: 100%;
  border: 0;
  padding: 0;
  margin: 0;
  top: 0;
  bottom: 0;
  left: 0;
  right: 0;
  background-color: $pl-color-white;

  /**
    * Hay Mode transition
    * 1) Hay Mode (disabled by default) starts with the smallest
    * viewport then slowly expands http://bradfrost.com/blog/post/ish-2-0/
    */
  &.hay-mode {
    transition: all 40s linear;
  }
}

/**
* Right pull container
* 1) Container used for manual resizing
*/
.pl-c-viewport__resizer {
  position: absolute;
  right: 0;
  top: 0;
  bottom: 0;
  width: 14px;
  margin: 0;
  height: 100%;
  cursor: ew-resize;
}

/**
* Right pull
* 1) This is the handle that lets the user resize the viewport
*/
.pl-c-viewport__resizer-handle {
  margin: 0;
  width: 100%;
  height: 100%;
  background: $pl-color-gray-20;
  transition: background $pl-animate-quick ease-out;

  &:hover {
    background: $pl-color-gray-50;
  }

  &:active {
    cursor: move;
    background: $pl-color-gray-70;
  }
}

/**
* VP animate
* 1) This is an added class that is activated by JS to
*    transition the width of the viewport
*/
.vp-animate {
  transition: width 0.8s ease-out;
}<|MERGE_RESOLUTION|>--- conflicted
+++ resolved
@@ -55,16 +55,10 @@
   overflow-y: auto;
   overflow-x: hidden;
 
-<<<<<<< HEAD
 	&.hay-mode {
 		transition: all 40s linear;
 	}
   width: 100%; // bug fix for Safari and Firefox getting stuck calculating a width of 0px when the JS first kicks in
-=======
-  &.hay-mode {
-    transition: all 40s linear;
-  }
->>>>>>> 09902749
 }
 
 /**
