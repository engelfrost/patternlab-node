/*------------------------------------*\
    #LIGHT THEME
\*------------------------------------*/

/**
 * A light-color theme for Pattern Lab, where the
 * PL header and modal are light instead of dark
 */
.pl-c-body--theme-light {
  /**
     * Tools dropdown
     */

  // don't show border to the left / bottom when in vertical mode
  @media all and (max-width: $pl-bp-med - 1) {
    .pl-c-tools__list.pl-is-active {
      border-bottom: 1px solid $pl-color-gray-20;
      border-left: 1px solid $pl-color-gray-20;
    }
  }

  &:not(.pl-c-body--theme-sidebar) {
    .pl-c-tools__list.pl-is-active {
      border-bottom: 1px solid $pl-color-gray-20;
      border-left: 1px solid $pl-color-gray-20;
    }
  }

  /**
     * Nav link dropdown
     */
  .pl-c-nav__link--dropdown {
    color: inherit;

    &:after {
      color: inherit;
    }
  }

  /**
     * All Nav links inside of subnav dropdown
     */

  /**
    * Last sublist item
    */
  .pl-c-nav__sublist > .pl-c-nav__item:last-child .pl-c-nav__link {
    @media all and (min-width: $pl-bp-med) {
      border-bottom-left-radius: $pl-border-radius-med;
      border-bottom-right-radius: $pl-border-radius-med;
    }
  }

  /**
     * Size input
     */
  .pl-c-viewport-size__input {
    color: $pl-color-gray-70;

    &:hover,
    &:focus {
      background-color: $pl-color-gray-13;
    }
  }

  /**
     * Typeahead container
     */
  .typeahead {
    background-color: $pl-color-gray-13 !important;
  }

  /**
     * Typeahead input
     */
  .tt-input {
    background-color: $pl-color-gray-07 !important;
    color: $pl-color-gray-70 !important;

    &:hover {
      color: $pl-color-gray-87;
      background-color: $pl-color-gray-13 !important;

      &::-webkit-input-placeholder {
        color: $pl-color-gray-87;
      }

      &::-moz-input-placeholder {
        color: $pl-color-gray-87;
      }
    }
  }

  /**
<<<<<<< HEAD
     * Modal inside a light theme
     */
  .pl-c-drawer {
    background-color: $pl-color-white;
    color: $pl-color-gray-70;
    border-top: 1px solid $pl-color-gray-20;
  }

  /**
=======
>>>>>>> 8e7ea7f9
    * Modal close button
    * 1) Closes the modal popup
    */
  .pl-c-drawer__close-btn,
  .pl-c-tools__action {
    background-color: $pl-color-white;

    &:hover,
    &:focus {
      background-color: $pl-color-gray-07;
      color: $pl-color-gray-70;
    }
  }
}<|MERGE_RESOLUTION|>--- conflicted
+++ resolved
@@ -92,7 +92,6 @@
   }
 
   /**
-<<<<<<< HEAD
      * Modal inside a light theme
      */
   .pl-c-drawer {
@@ -102,8 +101,6 @@
   }
 
   /**
-=======
->>>>>>> 8e7ea7f9
     * Modal close button
     * 1) Closes the modal popup
     */
