<!DOCTYPE html>
<html class="pl-c-html">

<head>
  <title id="title">Pattern Lab</title>
  <meta charset="UTF-8">
<<<<<<< HEAD
  <meta name='viewport' content='initial-scale=1, width=device-width, viewport-fit=cover'>
=======
  <meta name="viewport" content="initial-scale=1, width=device-width, viewport-fit=cover">
>>>>>>> cb58c435
  <meta name="theme-color" content="#ababab" />
  <link rel="stylesheet" href="styleguide/css/pattern-lab.css" media="all" />

</head>

<body class="pl-c-body">

  <pl-layout>
    <header class="pl-c-header" role="banner">

    <button class="pl-c-header__nav-toggle pl-js-nav-trigger">Menu</button>

    <nav class="pl-c-nav pl-js-nav-target pl-js-nav-container" role="navigation">

        <!-- 
            @todo: as a next step, implement <pl-search> as a customizable slot in the new <pl-header> for customization via available props

            Example of always hiding the search's clear button
            <pl-search max-results="10" placeholder="Find a Pattern" hide-clear-button></pl-search>
        -->
        <pl-search max-results="10" placeholder="Find a Pattern"></pl-search>

        <ol class="pl-c-nav__list pl-js-pattern-nav-target">
            <!-- pattern lab nav will be inserted here -->
        </ol><!--end pl-c-nav__list-->

    </nav><!--end pl-c-nav-->

    <div class="pl-c-controls pl-js-controls">
        <!-- ish and tools controls will be inserted here -->
    </div><!--end pl-c-controls-->

</header><!--end pl-c-header-->


    <!-- wrapper so the iframe + modal can switch flex directions in vertical vs horizontal layouts  -->
    <div class="pl-c-viewport-modal-wrapper">
      <div class="pl-c-viewport pl-js-viewport">

  <div class="pl-c-viewport__cover pl-js-viewport-cover"></div>

  <div class="pl-c-viewport__iframe-wrapper pl-js-vp-iframe-container">

    <iframe class="pl-c-viewport__iframe pl-js-iframe" sandbox="allow-same-origin allow-scripts allow-popups allow-forms allow-modals" srcdoc="<style>@-webkit-keyframes animateIn{from{-webkit-transform:translate3d(-50%,-100%,0);transform:translate3d(-50%,-100%,0);opacity:0}to{opacity:1;-webkit-transform:translate3d(-50%,calc(3rem - 50%),0);transform:translate3d(-50%,calc(3rem - 50%),0)}}@keyframes animateIn{from{-webkit-transform:translate3d(-50%,-100%,0);transform:translate3d(-50%,-100%,0);opacity:0}to{opacity:1;-webkit-transform:translate3d(-50%,calc(3rem - 50%),0);transform:translate3d(-50%,calc(3rem - 50%),0)}}@-webkit-keyframes rotate{0%{-webkit-transform:rotate(0);transform:rotate(0)}100%{-webkit-transform:rotate(360deg);transform:rotate(360deg)}}@keyframes rotate{0%{-webkit-transform:rotate(0);transform:rotate(0)}100%{-webkit-transform:rotate(360deg);transform:rotate(360deg)}}.pl-c-loader{z-index:1000;position:absolute;top:0;left:50%;margin:auto;max-width:25rem;width:calc(90vw - 2rem);border-radius:3px;background:rgba(0,0,0,.9);-webkit-transform:translate3d(-50%,-100%,0);transform:translate3d(-50%,-100%,0);-webkit-transition:opacity .3s ease,-webkit-transform .3s ease;transition:opacity .3s ease,-webkit-transform .3s ease;transition:opacity .3s ease,transform .3s ease;transition:opacity .3s ease,transform .3s ease,-webkit-transform .3s ease;pointer-events:none;opacity:0;-webkit-animation:animateIn ease .3s forwards;animation:animateIn ease .3s forwards}.pl-c-loader__content{display:-webkit-box;display:-ms-flexbox;display:flex;-webkit-box-align:center;-ms-flex-align:center;align-items:center;pointer-events:auto}.pl-c-loader__message{-webkit-box-flex:1;-ms-flex:1;flex:1;padding:1rem;font-size:.85rem;color:#fff}.pl-c-loader__spinner{position:relative;display:inline-block;width:4rem;height:2rem}.pl-c-loader-svg:not(:root){overflow:hidden}.pl-c-loader-svg{position:absolute;top:0;left:0;width:100%;height:100%;-webkit-transform:translateZ(0);transform:translateZ(0);-webkit-animation:rotate 1s linear infinite;animation:rotate 1s linear infinite}.pl-c-loader-svg__outer-circle{fill:none;stroke:#fff;stroke-width:15;stroke-miterlimit:10}.pl-c-loader-svg__electron,.pl-c-loader-svg__inner-circle{fill:#ccc}</style>
<!-- @todo: iterate on build so this file doesn't need to have pre-escaped quotes baked in -->
<div class=&quot;pl-c-loader&quot;>
  <div class=&quot;pl-c-loader__content&quot;>
    <div class=&quot;pl-c-loader__message&quot;>Loading Pattern Lab</div>
    <div class=&quot;pl-c-loader__spinner&quot;>
      <svg class=&quot;pl-c-loader-svg&quot; viewBox=&quot;0 0 268 255&quot;>
        <circle class=&quot;pl-c-loader-svg__outer-circle&quot; cx=&quot;134.2&quot; cy=&quot;127.6&quot; r=&quot;115.1&quot;></circle>
        <circle class=&quot;pl-c-loader-svg__inner-circle&quot; cx=&quot;134.2&quot; cy=&quot;127.6&quot; r=&quot;66.3&quot;></circle>
        <path class=&quot;pl-c-loader-svg__electron&quot; d=&quot;M253,56.3c0,15.6-12.6,28.2-28.2,28.2s-28.2-12.6-28.2-28.2s12.6-28.2,28.2-28.2
          C240.3,28.1,253,40.7,253,56.3z&quot;></path>
      </svg>
    </div>
  </div>
</div>
"></iframe>

    <div class="pl-c-viewport__resizer pl-js-resize-container">

      <div class="pl-c-viewport__resizer-handle pl-js-resize-handle"></div>

    </div>
    <!--end pl-c-viewport__resizer-->

  </div>
  <!--end pl-c-viewport__iframe-wrapper-->

</div>
<!--end pl-c-viewport-->
<<<<<<< HEAD
      <pl-drawer></pl-drawer>
=======
      <div class="pl-c-modal__cover pl-js-modal-cover"></div>
<div class="pl-c-modal pl-js-modal">
    <div class="pl-c-modal__toolbar">
        <div class="pl-c-modal__resizer pl-js-modal-resizer"></div>
        <div class="pl-c-modal__toolbar-controls">
            <!-- @todo: revisit to see if slotted content might make sense here (ex. to have an extra toggle for switching the layout -->
            <pl-toggle-layout></pl-toggle-layout>
            
            <button class="pl-c-modal__close-btn pl-js-modal-close-btn" title="Hide pattern info">
                <svg version="1.1" xmlns="http://www.w3.org/2000/svg" xmlns:xlink="http://www.w3.org/1999/xlink" width="12" height="12" viewBox="0 0 12 12" class="pl-c-modal__close-btn-icon">
                    <title>Close</title>
                    <path fill="currentColor" d="M11.8905,9.6405 L11.8905,9.6405 L8.25,6 L11.8905,2.3595 L11.8905,2.3595 C11.9295,2.3205 11.958,2.27475 11.976,2.226 C12.0255,2.0925 11.997,1.9365 11.8905,1.82925 L10.17075,0.1095 C10.0635,0.00225 9.9075,-0.02625 9.774,0.024 C9.72525,0.042 9.6795,0.0705 9.6405,0.1095 L9.6405,0.1095 L6,3.75 L2.3595,0.1095 L2.3595,0.1095 C2.3205,0.0705 2.27475,0.042 2.226,0.024 C2.0925,-0.0255 1.9365,0.00225 1.82925,0.1095 L0.1095,1.82925 C0.00225,1.9365 -0.02625,2.0925 0.024,2.226 C0.042,2.27475 0.0705,2.3205 0.1095,2.3595 L0.1095,2.3595 L3.75,6 L0.1095,9.6405 L0.1095,9.6405 C0.0705,9.6795 0.042,9.72525 0.024,9.774 C-0.0255,9.9075 0.00225,10.0635 0.1095,10.17075 L1.82925,11.8905 C1.9365,11.99775 2.0925,12.02625 2.226,11.976 C2.27475,11.958 2.3205,11.9295 2.3595,11.8905 L2.3595,11.8905 L6,8.25 L9.6405,11.8905 L9.6405,11.8905 C9.6795,11.9295 9.72525,11.958 9.774,11.976 C9.9075,12.0255 10.0635,11.99775 10.17075,11.8905 L11.8905,10.17075 C11.99775,10.0635 12.02625,9.9075 11.976,9.774 C11.958,9.72525 11.9295,9.6795 11.8905,9.6405 L11.8905,9.6405 Z"></path>
                </svg>
            </button>
        </div>
    </div>
    <div class="pl-c-modal__content-wrapper">
        <div class="pl-c-modal__content pl-js-modal-content"></div>
    </div>
</div>

>>>>>>> cb58c435
    </div>
  </pl-layout>
  

  <script type="text/mustache" class="pl-js-pattern-nav-template">
    {{# patternTypes }}
<li class="pl-c-nav__item pl-c-nav__item--{{ patternTypeLC }}">

    <button class="pl-c-nav__link pl-c-nav__link--dropdown pl-js-acc-handle" role="tab" aria-controls="{{ patternTypeLC }}">{{ patternTypeUC }}</button>

    <ol class="pl-c-nav__sublist pl-c-nav__sublist--dropdown pl-js-acc-panel" id="{{ patternTypeLC }}">

        {{# patternTypeItems }}
        <li class="pl-c-nav__item pl-c-nav__item--{{ patternSubtypeLC }}">

            <button class="pl-c-nav__link pl-c-nav__link--dropdown pl-js-acc-handle" aria-controls="{{ patternSubtypeUC }}" role="tab">{{ patternSubtypeUC }}</button>

            <ol id="{{ patternSubtypeUC }}" class="pl-c-nav__subsublist pl-c-nav__subsublist--dropdown pl-js-acc-panel">
                
                {{# patternSubtypeItems }}
                <li class="pl-c-nav__item">

                    <a href="patterns/{{ patternPath }}" class="pl-c-nav__link pl-c-nav__link--sublink" data-patternpartial="{{ patternPartial }}">
                        {{ patternName }}

                        {{# patternState }}
                        <span class="pl-c-pattern-state pl-c-pattern-state--{{ patternState }}" title="{{ patternState }}" />
                        {{/ patternState }}
                    
                    </a><!--end pl-c-nav__link-->

                </li><!--end pl-c-nav__item-->
                {{/ patternSubtypeItems }}

            </ol><!--end pl-c-nav__subsublist-->

        </li><!--end pl-c-nav__item-->
        {{/ patternTypeItems }} 
        {{# patternItems }}
        <li class="pl-c-nav__item">

            <a href="patterns/{{ patternPath }}" class="pl-c-nav__link" data-patternpartial="{{ patternPartial }}" tabindex="0">
                {{ patternName }}

                {{# patternState }}
                <span class="pl-c-pattern-state pl-c-pattern-state--{{ patternState }}" title="{{ patternState }}" />
                {{/ patternState }}
            
            </a><!--end pl-c-nav__link-->

        </li><!--end pl-c-nav__item-->
        {{/ patternItems }}

    </ol><!--end pl-c-nav__sublist-->

</li><!--end pl-c-nav__item-->
{{/ patternTypes }}

<li class="pl-c-nav__item">

    <a href="styleguide/html/styleguide.html" class="pl-c-nav__link" data-patternpartial="all" tabindex="0">All</a>

</li><!--end pl-c-nav__item-->


    </script>

  <script type="text/mustache" class="pl-js-ish-controls-template">
    
<form class="pl-c-viewport-size" method="post" action="#">
    <input type="text" class="pl-c-viewport-size__input" id="pl-size-px" value="---"><label for="pl-size-px" class="pl-c-viewport-size__label">px /</label>
    <input type="text" class="pl-c-viewport-size__input" id="pl-size-em" value="---"><label for="pl-size-em" class="pl-c-viewport-size__label">em</label>
</form><!--end pl-c-viewport-size-->

<ul class="pl-c-size-list">
    {{^ ishControlsHide.s }}
    <li class="pl-c-size-list__item">
        <button class="pl-c-size-list__action" id="pl-size-s">S</button>
    </li>
    {{/ ishControlsHide.s }}

    {{^ ishControlsHide.m }}
    <li class="pl-c-size-list__item">
        <button class="pl-c-size-list__action" id="pl-size-m">M</button>
    </li>
    {{/ ishControlsHide.m }} 
    
    {{^ ishControlsHide.l }}
    <li class="pl-c-size-list__item">
        <button class="pl-c-size-list__action" id="pl-size-l">L</button>
    </li>
    {{/ ishControlsHide.l }} 
    
    {{^ ishControlsHide.full }}
    <li class="pl-c-size-list__item">
        <button class="pl-c-size-list__action" id="pl-size-full">Full</button>
    </li>
    {{/ ishControlsHide.full }} 
    
    {{^ ishControlsHide.random }}
    <li class="pl-c-size-list__item">
        <button class="pl-c-size-list__action" id="pl-size-random">Rand</button>
    </li>
    {{/ ishControlsHide.random }} 
    
    {{^ ishControlsHide.disco }}
    <li class="pl-c-size-list__item">
        <button class="pl-c-size-list__action mode-link" id="pl-size-disco">Disco</button>
    </li>
    {{/ ishControlsHide.disco }} 
    
    {{^ ishControlsHide.hay }}
    <li class="pl-c-size-list__item">
        <button class="pl-c-size-list__action mode-link" id="pl-size-hay">Hay!</button>
    </li>
    {{/ ishControlsHide.hay }}
</ul>

{{^ ishControlsHide.tools-all }}
<div class="pl-c-tools">
    <button class="pl-c-tools__toggle pl-js-acc-handle" title="Tools">
        
        <svg class="pl-c-tools__toggle-icon" version="1.1" xmlns="http://www.w3.org/2000/svg" xmlns:xlink="http://www.w3.org/1999/xlink" width="14" height="14" viewBox="0 0 14 14">
            <title>Pattern Lab Tools</title>
            <path fill="currentColor" d="M12.767 8.343c-0.735-1.272-0.293-2.903 0.986-3.643l-1.376-2.383c-0.393 0.23-0.85 0.363-1.338 0.363-1.47 0-2.662-1.2-2.662-2.68h-2.752c0.004 0.457-0.11 0.92-0.355 1.343-0.735 1.272-2.367 1.705-3.649 0.967l-1.376 2.383c0.396 0.225 0.739 0.555 0.983 0.977 0.733 1.27 0.294 2.897-0.98 3.64l1.376 2.383c0.392-0.228 0.847-0.359 1.332-0.359 1.466 0 2.654 1.192 2.662 2.665h2.752c-0.001-0.452 0.113-0.91 0.355-1.329 0.733-1.27 2.362-1.703 3.642-0.971l1.376-2.383c-0.393-0.225-0.734-0.554-0.977-0.974zM7 9.835c-1.566 0-2.835-1.269-2.835-2.835s1.269-2.835 2.835-2.835c1.566 0 2.835 1.269 2.835 2.835s-1.269 2.835-2.835 2.835z"></path>
        </svg>

    </button>

    <ul class="pl-c-tools__list pl-js-acc-panel">
        <li class="pl-c-tools__item">
            <pl-toggle-info></pl-toggle-info>
        </li>
        <li class="pl-c-tools__item">
            <pl-toggle-layout text="Switch Layout"><pl-toggle-layout>
        </li>
        <li class="pl-c-tools__item">
            <pl-toggle-theme><pl-toggle-theme>
        </li>
        {{^ ishControlsHide.views-new }}
        <li class="pl-c-tools__item">
            <a href="#" class="pl-c-tools__action pl-js-open-new-window" target="_blank">Open In New Tab</a>
        </li>
        {{/ ishControlsHide.views-new }} 

        {{^ ishControlsHide.tools-docs }}
        <li class="pl-c-tools__item">
            <a href="http://patternlab.io/docs/" class="pl-c-tools__action" target="_blank">Pattern Lab Docs</a>
        </li>
        {{/ ishControlsHide.tools-docs }} 
    </ul>
</div><!--end pl-c-tools-->
{{/ ishControlsHide.tools-all }}
    </script>

  <!-- the template for the modal slider -->
  <script type="text/mustache" class="pl-js-panel-template-base">
    <!-- description, etc. -->
{{# descBlockExists }}

<div class="pl-c-pattern-info__panel pl-c-pattern-info__panel--info pl-js-pattern-info">

    {{# isPatternView }}
    <!-- extra info for modal view -->
    <div class="pl-c-pattern-info__header">

        <ul class="pl-c-breadcrumb">

            {{# patternBreadcrumb }}

            <li class="pl-c-breadcrumb__item">{{ patternType }}</li>

            {{# patternSubtype }}
            <li class="pl-c-breadcrumb__item">{{ patternSubtype }}</li>
            {{/ patternSubtype }}

            {{/ patternBreadcrumb }}

        </ul><!--end pl-c-breadcrumb-->

        <h2 class="pl-c-pattern-info__title">
            {{ patternName }}

            {{# patternState }}
            <span class="pl-c-pattern-state pl-c-pattern-state--{{ patternState }}" title="{{ patternState }}"></span>
            {{/ patternState }}
        </h2><!--end pl-c-pattern-info__title-->

    </div><!--end pl-c-pattern-info__header-->
    {{/ isPatternView }}

    {{# patternDescExists }}
    <div class="pl-c-pattern-info__description pl-c-text-passage">
        {{{ patternDesc }}} {{# patternDescAdditions }} {{{ patternDescAdditions }}} {{/ patternDescAdditions }}
    </div><!--end pl-c-pattern-info__description-->
    {{/ patternDescExists }}

    {{# lineageExists }}
    <p class="pl-c-lineage pl-js-lineage">
        The <em>{{ patternName }}</em> pattern contains the following patterns:
        {{# lineage }}
        <a href='{{ lineagePath }}' class='pl-c-lineage__link pl-js-lineage-link' data-patternPartial='{{ lineagePattern }}'>
            {{ lineagePattern }}
            {{# lineageState }}<span class="pl-c-pattern-state pl-c-pattern-state--{{ lineageState }}" title="{{ lineageState }}" />{{/ lineageState }}
        </a><!--end pl-c-lineage__link-->
        {{# hasComma }}, {{/ hasComma }}
        {{/ lineage }}

    </p><!--end pl-c-lineage-->
    {{/ lineageExists }}

    {{# lineageRExists }}
    <p class="pl-c-lineage">
        The <em>{{ patternName }}</em> pattern is included in the following patterns:
        {{# lineageR }}
        <a href='{{ lineagePath }}' class='pl-c-lineage__link pl-js-lineage-link' data-patternPartial='{{ lineagePattern }}'>
            {{ lineagePattern }}
            {{# lineageState }}<span class="pl-c-pattern-state pl-c-pattern-state--{{ lineageState }}" title="{{ lineageState }}" />{{/ lineageState }}
        </a><!--end pl-c-lineage__link-->
        {{# hasComma }}, {{/ hasComma }}
        {{/ lineageR }}
    </p><!--end pl-c-lineage-->
    {{/ lineageRExists }}

    {{# annotationExists }}
    <div class="pl-c-annotations pl-c-text-passage pl-js-annotations">
        <h2 class="pl-c-annotations__title">Annotations</h2>
        <ol class="pl-c-annotations__list">

            {{# annotations }}
            <li class="pl-c-annotations__item">

                <h3 class="pl-c-annotations__item-title">{{ title }}</h3>

                <div class="pl-c-annotations__item-body">
                    {{{ comment }}}
                </div><!--end pl-c-annotations__item-body-->

            </li><!--end pl-c-annotations__item-->
            {{/ annotations }}

        </ol><!--end pl-c-annotations__list-->

    </div><!--end pl-c-annotations-->
    {{/ annotationExists }}

</div><!--end pl-c-pattern-info__panel-->
{{/ descBlockExists }}

<div class="pl-c-pattern-info__panel pl-c-pattern-info__panel--code">

    <div id="pl-{{ patternPartial }}-tabs" class="pl-c-tabs pl-js-tabs">
        <div class="pl-c-tabs__header">
            <ul class="pl-c-tabs__list">
                {{# panels }}
                <li class="pl-c-tabs__list-item">
                    <a class="pl-c-tabs__link pl-js-tab-link" href="#pl-{{ patternPartial }}-{{ id }}-panel" id="pl-{{ patternPartial }}-{{ id }}-tab"
                        data-patternpartial="{{ patternPartial }}" data-panelid="{{ id }}">{{ name }}</a>
                </li><!--end pl-c-tabs__list-item-->
                {{/ panels }}
            </ul><!--end pl-c-tabs__list-->
        </div><!--end pl-c-tabs__header-->

        <div id="pl-{{ patternPartial }}-panels" class="pl-c-tabs__content">

            {{# panels }}
            <div id="pl-{{ patternPartial }}-{{ id }}-panel" class="pl-c-tabs__panel pl-js-tab-panel">
                <button class="pl-c-code-copy-btn pl-js-code-copy-btn" data-clipboard-target="#pl-{{ patternPartial }}-{{ id }}-panel code">Copy</button>

                {{{ content }}}
            </div><!--end pl-c-tabs__panel-->
            {{/ panels }}

        </div><!--end pl-c-tabs__content-->

    </div><!--end pl-c-tabs-->

</div><!--end pl-c-pattern-info__panel-->

    </script>

  <!-- the template for code-related tabs in the code view slider -->
  <script type="text/mustache" id="pl-panel-template-code">
    <pre class="language-markup">
<code id="pl-code-fill-{{ language }}" class="language-{{ language }}">{{{ code }}}</code>
</pre>

    </script>

  <!-- load Pattern Lab data -->
  <script src="styleguide/data/patternlab-data.js" defer></script>
  <script src="annotations/annotations.js" defer></script>
  <script src="styleguide/js/patternlab-viewer.js" defer></script>

  <script>
    // Check that service workers are registered
    // @todo: uncomment once cache-busting strategy is in place
    // if ('serviceWorker' in navigator) {
    //   // Use the window load event to keep the page load performant
    //   window.addEventListener('load', () => {
    //     navigator.serviceWorker.register('/sw.js');
    //   });
    // }
  </script>


</body>

</html><|MERGE_RESOLUTION|>--- conflicted
+++ resolved
@@ -4,11 +4,7 @@
 <head>
   <title id="title">Pattern Lab</title>
   <meta charset="UTF-8">
-<<<<<<< HEAD
-  <meta name='viewport' content='initial-scale=1, width=device-width, viewport-fit=cover'>
-=======
   <meta name="viewport" content="initial-scale=1, width=device-width, viewport-fit=cover">
->>>>>>> cb58c435
   <meta name="theme-color" content="#ababab" />
   <link rel="stylesheet" href="styleguide/css/pattern-lab.css" media="all" />
 
@@ -81,9 +77,6 @@
 
 </div>
 <!--end pl-c-viewport-->
-<<<<<<< HEAD
-      <pl-drawer></pl-drawer>
-=======
       <div class="pl-c-modal__cover pl-js-modal-cover"></div>
 <div class="pl-c-modal pl-js-modal">
     <div class="pl-c-modal__toolbar">
@@ -105,7 +98,6 @@
     </div>
 </div>
 
->>>>>>> cb58c435
     </div>
   </pl-layout>
   
@@ -237,7 +229,9 @@
 
     <ul class="pl-c-tools__list pl-js-acc-panel">
         <li class="pl-c-tools__item">
-            <pl-toggle-info></pl-toggle-info>
+            <button class="pl-c-tools__action pl-js-pattern-info-toggle">Show Pattern Info</button>
+            <!-- WIP - commenting out for now -->
+            <!-- <pl-info-toggle></pl-info-toggle> -->
         </li>
         <li class="pl-c-tools__item">
             <pl-toggle-layout text="Switch Layout"><pl-toggle-layout>
