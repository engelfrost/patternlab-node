--- conflicted
+++ resolved
@@ -19,14 +19,9 @@
 // @todo: wire these two ocnfigs up to use cosmicconfig!
 const defaultConfig = {
   buildDir: './dist',
-<<<<<<< HEAD
-=======
   prod: true, // or false for local dev
   sourceMaps: true,
->>>>>>> 8e7ea7f9
   publicPath: './styleguide/',
-  prod: true, // or false for local dev
-  sourceMaps: false,
   copy: [{ from: './src/images/**', to: 'images', flatten: true }],
 };
 
