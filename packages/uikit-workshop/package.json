--- conflicted
+++ resolved
@@ -32,10 +32,6 @@
     "jshint": "^2.9.5"
   },
   "devDependencies": {
-<<<<<<< HEAD
-=======
-    "node-sass-selector-importer": "^5.2.0",
->>>>>>> e56de43e
     "@babel/core": "^7.0.0",
     "@babel/plugin-proposal-class-properties": "^7.0.0",
     "@babel/plugin-proposal-decorators": "^7.0.0",
@@ -49,12 +45,8 @@
     "clean-webpack-plugin": "^0.1.19",
     "copy-webpack-plugin": "^4.5.2",
     "cosmiconfig": "^5.0.6",
-<<<<<<< HEAD
     "critical": "^1.3.4",
-=======
->>>>>>> e56de43e
     "critical-css-webpack-plugin": "^0.2.0",
-    "critical": "^1.3.4",
     "css-loader": "^1.0.0",
     "html-loader": "^0.5.5",
     "html-webpack-plugin": "github:jantimon/html-webpack-plugin#webpack-4",
@@ -81,19 +73,11 @@
     "node": ">=10.0"
   },
   "dependencies": {
-<<<<<<< HEAD
     "@reach/visually-hidden": "^0.1.1",
     "@skatejs/renderer-preact": "^0.3.3",
     "@webcomponents/custom-elements": "^1.2.1",
     "@webcomponents/shadydom": "^1.2.0",
     "classnames": "^2.2.6",
-=======
-    "classnames": "^2.2.6",
-    "react-animate-height": "^2.0.4",
-    "@skatejs/renderer-preact": "^0.3.3",
-    "@webcomponents/shadydom": "^1.2.0",
-    "@webcomponents/custom-elements": "^1.2.1",
->>>>>>> e56de43e
     "clipboard": "^2.0.1",
     "core-js": "^2.5.7",
     "deepmerge": "^2.1.1",
@@ -108,7 +92,6 @@
     "js-cookie": "^2.2.0",
     "jshint": "^2.9.5",
     "mousetrap": "^1.6.2",
-<<<<<<< HEAD
     "preact": "^8.3.1",
     "preact-compat": "^3.18.4",
     "prism": "^4.1.2",
@@ -119,23 +102,10 @@
     "react-html-parser": "^2.0.2",
     "redux": "^4.0.0",
     "redux-thunk": "^2.3.0",
-=======
-    "preact-compat": "^3.18.4",
-    "preact": "^8.3.1",
-    "prism": "^4.1.2",
-    "prismjs": "^1.15.0",
-    "pwa-helpers": "^0.8.3",
-    "redux-thunk": "^2.3.0",
-    "redux": "^4.0.0",
->>>>>>> e56de43e
     "reselect": "^3.0.1",
     "scriptjs": "^2.5.8",
     "scroll-js": "^1.9.1",
     "skatejs": "^5.2.4",
-<<<<<<< HEAD
-=======
-    "typeahead.js": "^0.11.1",
->>>>>>> e56de43e
     "whendefined": "^0.0.1",
     "wolfy87-eventemitter": "^5.2.4"
   }
