{
  "name": "@pattern-lab/uikit-workshop",
  "version": "1.0.0-alpha.7",
  "description": "Front-end assets and templates for the default Pattern Lab workshop view",
  "main": "gulpfile.js",
  "scripts": {
    "setup": "npx bower install",
    "build": "gulp",
    "watch": "gulp --watch"
  },
  "authors": [
    {
      "name": "Brad Frost",
      "homepage": "http://bradfrostweb.com",
      "role": "Creator"
    },
    {
      "name": "Brian Muenzenmeyer",
      "homepage": "http://brianmuenzenmeyer.com",
      "role": "Developer"
    }
  ],
  "license": "MIT",
  "repository": "https://github.com/pattern-lab/patternlab-node/tree/master/packages/uikit-workshop",
  "bugs": "https://github.com/pattern-lab/patternlab-node/issues",
  "peerDependencies": {
    "jshint": "^2.9.5"
  },
  "devDependencies": {
    "del": "^3.0.0",
<<<<<<< HEAD
=======
    "gulp": "^3.9.1",
>>>>>>> 09902749
    "gulp-autoprefixer": "^5.0.0",
    "gulp-clean-css": "^3.9.4",
    "gulp-concat": "^2.6.1",
    "gulp-file-include": "^2.0.1",
    "gulp-imagemin": "^4.1.0",
<<<<<<< HEAD
    "gulp-inline-source": "^3.2.0",
=======
>>>>>>> 09902749
    "gulp-jshint": "^2.1.0",
    "gulp-load-plugins": "^1.5.0",
    "gulp-rename": "^1.3.0",
    "gulp-resolve-dependencies": "^2.2.0",
    "gulp-sass": "^4.0.1",
    "gulp-uglify": "^3.0.0",
    "gulp-util": "^3.0.8",
<<<<<<< HEAD
    "gulp": "^3.9.1",
    "imagemin-pngcrush": "^5.1.0",
    "main-bower-files": "^2.13.1",
    "penthouse": "^1.6.2",
    "workbox-build": "^3.4.1",
=======
    "imagemin-pngcrush": "^5.1.0",
    "main-bower-files": "^2.13.1",
>>>>>>> 09902749
    "yargs": "^12.0.1"
  },
  "publishConfig": {
    "access": "public"
  },
  "dependencies": {
<<<<<<< HEAD
    "jshint": "^2.9.5",
    "fg-loadcss": "^2.0.1",
    "fg-loadjs": "^1.0.0",
    "whendefined": "^0.0.1",
    "bower": "1.8.2"
=======
    "bower": "1.8.2",
    "jshint": "^2.9.5"
>>>>>>> 09902749
  }
}<|MERGE_RESOLUTION|>--- conflicted
+++ resolved
@@ -28,19 +28,13 @@
   },
   "devDependencies": {
     "del": "^3.0.0",
-<<<<<<< HEAD
-=======
     "gulp": "^3.9.1",
->>>>>>> 09902749
     "gulp-autoprefixer": "^5.0.0",
     "gulp-clean-css": "^3.9.4",
     "gulp-concat": "^2.6.1",
     "gulp-file-include": "^2.0.1",
     "gulp-imagemin": "^4.1.0",
-<<<<<<< HEAD
     "gulp-inline-source": "^3.2.0",
-=======
->>>>>>> 09902749
     "gulp-jshint": "^2.1.0",
     "gulp-load-plugins": "^1.5.0",
     "gulp-rename": "^1.3.0",
@@ -48,31 +42,20 @@
     "gulp-sass": "^4.0.1",
     "gulp-uglify": "^3.0.0",
     "gulp-util": "^3.0.8",
-<<<<<<< HEAD
-    "gulp": "^3.9.1",
     "imagemin-pngcrush": "^5.1.0",
     "main-bower-files": "^2.13.1",
     "penthouse": "^1.6.2",
     "workbox-build": "^3.4.1",
-=======
-    "imagemin-pngcrush": "^5.1.0",
-    "main-bower-files": "^2.13.1",
->>>>>>> 09902749
     "yargs": "^12.0.1"
   },
   "publishConfig": {
     "access": "public"
   },
   "dependencies": {
-<<<<<<< HEAD
     "jshint": "^2.9.5",
     "fg-loadcss": "^2.0.1",
     "fg-loadjs": "^1.0.0",
     "whendefined": "^0.0.1",
     "bower": "1.8.2"
-=======
-    "bower": "1.8.2",
-    "jshint": "^2.9.5"
->>>>>>> 09902749
   }
 }