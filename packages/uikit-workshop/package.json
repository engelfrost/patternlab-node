--- conflicted
+++ resolved
@@ -92,13 +92,9 @@
     "prism": "^4.1.2",
     "prismjs": "^1.15.0",
     "pwa-helpers": "^0.8.3",
-<<<<<<< HEAD
     "react-animate-height": "^2.0.4",
     "react-autosuggest": "^9.4.2",
     "react-html-parser": "^2.0.2",
-=======
-    "redux-thunk": "^2.3.0",
->>>>>>> c40d94b9
     "redux": "^4.0.0",
     "redux-thunk": "^2.3.0",
     "reselect": "^3.0.1",
