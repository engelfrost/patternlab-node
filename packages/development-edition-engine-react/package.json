--- conflicted
+++ resolved
@@ -5,23 +5,13 @@
   "private": true,
   "main": "gulpfile.js",
   "dependencies": {
-<<<<<<< HEAD
-    "@pattern-lab/core": "3.0.0-alpha.13",
-    "@pattern-lab/engine-mustache": "2.0.0-alpha.6",
-    "@pattern-lab/engine-react": "0.2.1-alpha.3",
-    "@pattern-lab/uikit-workshop": "1.0.0-alpha.5",
+    "@pattern-lab/core": "3.0.0-alpha.14",
+    "@pattern-lab/engine-mustache": "2.0.0-alpha.7",
+    "@pattern-lab/engine-react": "0.2.1-alpha.4",
+    "@pattern-lab/uikit-workshop": "1.0.0-alpha.6",
     "gulp": "3.9.1",
-    "minimist": "1.2.0",
+    "minimist": "^.2.0",
     "react": "16.2.0"
-=======
-    "@pattern-lab/core": "^3.0.0-alpha.14",
-    "@pattern-lab/engine-mustache": "^2.0.0-alpha.7",
-    "@pattern-lab/engine-react": "^0.2.1-alpha.4",
-    "@pattern-lab/uikit-workshop": "^1.0.0-alpha.6",
-    "gulp": "^3.9.1",
-    "minimist": "^1.2.0",
-    "react": "^16.2.0"
->>>>>>> 31b6ac6b
   },
   "keywords": [
     "Pattern Lab",
