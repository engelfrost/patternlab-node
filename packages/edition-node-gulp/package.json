{
  "name": "@pattern-lab/edition-node-gulp",
  "description": "The gulp wrapper around patternlab-node core, providing tasks to interact with the core library and move supporting frontend assets.",
  "version": "2.0.0-alpha.12",
  "main": "gulpfile.js",
  "dependencies": {
<<<<<<< HEAD
    "@pattern-lab/cli": "0.0.1-alpha.19",
    "@pattern-lab/core": "3.0.0-alpha.13",
    "@pattern-lab/engine-mustache": "2.0.0-alpha.6",
    "@pattern-lab/uikit-workshop": "1.0.0-alpha.5",
    "gulp": "3.9.1",
    "minimist": "1.2.0"
=======
    "@pattern-lab/cli": "^0.0.1-alpha.20",
    "@pattern-lab/core": "^3.0.0-alpha.14",
    "@pattern-lab/engine-mustache": "^2.0.0-alpha.7",
    "@pattern-lab/uikit-workshop": "^1.0.0-alpha.6",
    "gulp": "^3.9.1",
    "minimist": "^1.2.0"
>>>>>>> 31b6ac6b
  },
  "keywords": [
    "Pattern Lab",
    "Atomic Web Design",
    "Node",
    "Gulp",
    "Javascript"
  ],
  "repository": "https://github.com/pattern-lab/patternlab-node/tree/master/packages/edition-node-gulp",
  "bugs": "https://github.com/pattern-lab/patternlab-node/issues",
  "author": "Brian Muenzenmeyer",
  "scripts": {
    "gulp": "gulp -- ",
    "patternlab": "patternlab"
  },
  "license": "MIT",
  "engines": {
    "node": ">=6.0"
  },
  "publishConfig": {
    "access": "public"
  }
}<|MERGE_RESOLUTION|>--- conflicted
+++ resolved
@@ -4,21 +4,12 @@
   "version": "2.0.0-alpha.12",
   "main": "gulpfile.js",
   "dependencies": {
-<<<<<<< HEAD
-    "@pattern-lab/cli": "0.0.1-alpha.19",
-    "@pattern-lab/core": "3.0.0-alpha.13",
-    "@pattern-lab/engine-mustache": "2.0.0-alpha.6",
-    "@pattern-lab/uikit-workshop": "1.0.0-alpha.5",
+    "@pattern-lab/cli": "0.0.1-alpha.20",
+    "@pattern-lab/core": "3.0.0-alpha.14",
+    "@pattern-lab/engine-mustache": "2.0.0-alpha.7",
+    "@pattern-lab/uikit-workshop": "1.0.0-alpha.6",
     "gulp": "3.9.1",
     "minimist": "1.2.0"
-=======
-    "@pattern-lab/cli": "^0.0.1-alpha.20",
-    "@pattern-lab/core": "^3.0.0-alpha.14",
-    "@pattern-lab/engine-mustache": "^2.0.0-alpha.7",
-    "@pattern-lab/uikit-workshop": "^1.0.0-alpha.6",
-    "gulp": "^3.9.1",
-    "minimist": "^1.2.0"
->>>>>>> 31b6ac6b
   },
   "keywords": [
     "Pattern Lab",
