{
  "name": "@pattern-lab/edition-node-gulp",
  "description": "The gulp wrapper around patternlab-node core, providing tasks to interact with the core library and move supporting frontend assets.",
<<<<<<< HEAD
  "version": "2.0.0-alpha.15",
  "main": "gulpfile.js",
  "dependencies": {
    "@pattern-lab/cli": "^0.0.1-alpha.23",
    "@pattern-lab/core": "^3.0.0-alpha.16",
    "@pattern-lab/engine-mustache": "^2.0.0-alpha.8",
    "@pattern-lab/uikit-workshop": "^1.0.0-alpha.7",
=======
  "version": "2.0.0-beta.2",
  "main": "gulpfile.js",
  "dependencies": {
    "@pattern-lab/cli": "^0.0.1-beta.2",
    "@pattern-lab/core": "^3.0.0-beta.2",
    "@pattern-lab/engine-mustache": "^2.0.0-beta.1",
    "@pattern-lab/uikit-workshop": "^1.0.0-beta.1",
>>>>>>> d7fa04da
    "gulp": "3.9.1",
    "minimist": "1.2.0"
  },
  "keywords": [
    "Pattern Lab",
    "Atomic Web Design",
    "Node",
    "Gulp",
    "Javascript"
  ],
  "repository": "https://github.com/pattern-lab/patternlab-node/tree/master/packages/edition-node-gulp",
  "bugs": "https://github.com/pattern-lab/patternlab-node/issues",
  "author": "Brian Muenzenmeyer",
  "scripts": {
    "gulp": "gulp -- ",
    "patternlab": "patternlab"
  },
  "license": "MIT",
  "engines": {
    "node": ">=10.0"
  },
  "publishConfig": {
    "access": "public"
  }
}<|MERGE_RESOLUTION|>--- conflicted
+++ resolved
@@ -1,15 +1,6 @@
 {
   "name": "@pattern-lab/edition-node-gulp",
   "description": "The gulp wrapper around patternlab-node core, providing tasks to interact with the core library and move supporting frontend assets.",
-<<<<<<< HEAD
-  "version": "2.0.0-alpha.15",
-  "main": "gulpfile.js",
-  "dependencies": {
-    "@pattern-lab/cli": "^0.0.1-alpha.23",
-    "@pattern-lab/core": "^3.0.0-alpha.16",
-    "@pattern-lab/engine-mustache": "^2.0.0-alpha.8",
-    "@pattern-lab/uikit-workshop": "^1.0.0-alpha.7",
-=======
   "version": "2.0.0-beta.2",
   "main": "gulpfile.js",
   "dependencies": {
@@ -17,7 +8,6 @@
     "@pattern-lab/core": "^3.0.0-beta.2",
     "@pattern-lab/engine-mustache": "^2.0.0-beta.1",
     "@pattern-lab/uikit-workshop": "^1.0.0-beta.1",
->>>>>>> d7fa04da
     "gulp": "3.9.1",
     "minimist": "1.2.0"
   },
