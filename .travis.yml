language: node_js

node_js:
  - 0.11
  - 0.10
  - 0.9
  - 0.8

before_install:
  - phantomjs --version

before_script:
  - npm install -g grunt-cli

branches:
  only:
<<<<<<< HEAD
    - master
    - dev
=======
    - master
>>>>>>> 480f2b65
<|MERGE_RESOLUTION|>--- conflicted
+++ resolved
@@ -14,9 +14,5 @@
 
 branches:
   only:
-<<<<<<< HEAD
     - master
-    - dev
-=======
-    - master
->>>>>>> 480f2b65
+    - dev