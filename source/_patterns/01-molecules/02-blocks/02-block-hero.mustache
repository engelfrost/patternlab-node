--- conflicted
+++ resolved
@@ -4,11 +4,7 @@
 			{{> atoms-landscape-16x9 }} 
 		</div>
 		<div class="b-text">
-<<<<<<< HEAD
 			<h2 class="headline">{{ headline.medium }}</h2>
-=======
-			<h2 class="headline">{{ title }}</h2>
->>>>>>> b4f6c8a7
 		</div>
 	</a>
 </div>