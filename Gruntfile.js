--- conflicted
+++ resolved
@@ -2,148 +2,9 @@
 
   var path = require('path');
 
-<<<<<<< HEAD
   function paths() {
     return require('./config.json').paths;
   }
-=======
-	// Project configuration.
-	grunt.initConfig({
-		pkg: grunt.file.readJSON('package.json'),
-		concat: {
-			options: {
-				stripBanners: true,
-				banner: '/* \n * <%= pkg.name %> - v<%= pkg.version %> - <%= grunt.template.today("yyyy") %> \n * \n * <%= pkg.author %>, and the web community.\n * Licensed under the <%= pkg.license %> license. \n * \n * Many thanks to Brad Frost and Dave Olsen for inspiration, encouragement, and advice. \n *\n */\n\n',
-			},
-			patternlab: {
-				src: './builder/patternlab.js',
-				dest: './builder/patternlab.js'
-			},
-			object_factory: {
-				src: './builder/object_factory.js',
-				dest: './builder/object_factory.js'
-			},
-			lineage: {
-				src: './builder/lineage_hunter.js',
-				dest: './builder/lineage_hunter.js'
-			},
-			media_hunter: {
-				src: './builder/media_hunter.js',
-				dest: './builder/media_hunter.js'
-			},
-			patternlab_grunt: {
-				src: './builder/patternlab_grunt.js',
-				dest: './builder/patternlab_grunt.js'
-			},
-			patternlab_gulp: {
-				src: './builder/patternlab_gulp.js',
-				dest: './builder/patternlab_gulp.js'
-			},
-			parameter_hunter: {
-				src: './builder/parameter_hunter.js',
-				dest: './builder/parameter_hunter.js'
-			},
-			pattern_exporter: {
-				src: './builder/pattern_exporter.js',
-				dest: './builder/pattern_exporter.js'
-			},
-			pattern_assembler: {
-				src: './builder/pattern_assembler.js',
-				dest: './builder/pattern_assembler.js'
-			},
-			pseudopattern_hunter: {
-				src: './builder/pseudopattern_hunter.js',
-				dest: './builder/pseudopattern_hunter.js'
-			},
-			list_item_hunter: {
-				src: './builder/list_item_hunter.js',
-				dest: './builder/list_item_hunter.js'
-			},
-			style_modifier_hunter: {
-				src: './builder/style_modifier_hunter.js',
-				dest: './builder/style_modifier_hunter.js'
-			}
-		},
-		copy: {
-			main: {
-				files: [
-					{ expand: true, cwd: path.resolve(paths().source.js), src: '*.js', dest: path.resolve(paths().public.js) },
-					{ expand: true, cwd: path.resolve(paths().source.css), src: '*.css', dest: path.resolve(paths().public.css) },
-					{ expand: true, cwd: path.resolve(paths().source.images), src: ['**/*.png', '**/*.jpg', '**/*.gif', '**/*.jpeg'], dest: path.resolve(paths().public.images) },
-					{ expand: true, cwd: path.resolve(paths().source.fonts), src: '*', dest: path.resolve(paths().public.fonts) },
-					{ expand: true, cwd: path.resolve(paths().source.data), src: 'annotations.js', dest: path.resolve(paths().public.data) }
-				]
-			},
-			styleguide: {
-				files: [
-					{ expand: true, cwd: path.resolve(paths().source.styleguide), src: ['*.*', '**/*.*'], dest: path.resolve(paths().public.styleguide) }
-				]
-			}
-		},
-		watch: {
-			all: {
-				files: [
-					path.resolve(paths().source.css + '**/*.css'),
-					path.resolve(paths().source.styleguide + 'css/*.css'),
-					path.resolve(paths().source.patterns + '**/*.mustache'),
-					path.resolve(paths().source.patterns + '**/*.json'),
-					path.resolve(paths().source.fonts + '/*'),
-					path.resolve(paths().source.images + '/*'),
-					path.resolve(paths().source.data + '*.json')
-				],
-				tasks: ['default', 'bsReload:css']
-			}
-		},
-		nodeunit: {
-			all: ['test/*_tests.js']
-		},
-		browserSync: {
-			dev: {
-				options: {
-					server:  path.resolve(paths().public.root),
-					watchTask: true,
-					watchOptions: {
-						ignoreInitial: true,
-						ignored: '*.html'
-					},
-                    snippetOptions: {
-                        // Ignore all HTML files within the templates folder
-                        blacklist: ['/index.html', '/', '/?*']
-                    },
-					plugins: [
-						{
-							module: 'bs-html-injector',
-							options: {
-								files: [path.resolve(paths().public.root + '/index.html'), path.resolve(paths().public.styleguide + '/styleguide.html')]
-							}
-						}
-					],
-                    notify: {
-                        styles: [
-                            'display: none',
-                            'padding: 15px',
-                            'font-family: sans-serif',
-                            'position: fixed',
-                            'font-size: 1em',
-                            'z-index: 9999',
-                            'bottom: 0px',
-                            'right: 0px',
-                            'border-top-left-radius: 5px',
-                            'background-color: #1B2032',
-                            'opacity: 0.4',
-                            'margin: 0',
-                            'color: white',
-                            'text-align: center'
-                        ]
-                    }
-				}
-			}
-		},
-		bsReload: {
-			css: path.resolve(paths().public.root + '**/*.css')
-		}
-	});
->>>>>>> 25d3b7fe
 
   // Project configuration.
   grunt.initConfig({
@@ -151,7 +12,7 @@
     concat: {
       options: {
         stripBanners: true,
-        banner: '/* \n * <%= pkg.name %> - v<%= pkg.version %> - <%= grunt.template.today("yyyy") %> \n * \n * <%= pkg.author %>, and the web community.\n * Licensed under the <%= pkg.license %> license. \n * \n * Many thanks to Brad Frost and Dave Olsen for inspiration, encouragement, and advice. \n *\n */\n\n'
+        banner: '/* \n * <%= pkg.name %> - v<%= pkg.version %> - <%= grunt.template.today("yyyy") %> \n * \n * <%= pkg.author %>, and the web community.\n * Licensed under the <%= pkg.license %> license. \n * \n * Many thanks to Brad Frost and Dave Olsen for inspiration, encouragement, and advice. \n *\n */\n\n',
       },
       patternlab: {
         src: './builder/patternlab.js',
@@ -246,7 +107,7 @@
           },
           snippetOptions: {
             // Ignore all HTML files within the templates folder
-            blacklist: ['/index.html', '/']
+            blacklist: ['/index.html', '/', '/?*']
           },
           plugins: [
             {
