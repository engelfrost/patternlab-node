--- conflicted
+++ resolved
@@ -22,21 +22,12 @@
   ' * Many thanks to Brad Frost and Dave Olsen for inspiration, encouragement, and advice.',
   ' * ', ' **/'].join(eol);
 
-<<<<<<< HEAD
-function paths () {
-  return require('./config.json').paths;
-}
-
-//load patternlab-node tasks
-gulp.loadTasks(__dirname+'/builder/patternlab_gulp.js');
-=======
 function paths() {
   return require('./patternlab-config.json').paths;
 }
 
 //load patternlab-node tasks
 gulp.loadTasks(__dirname + '/core/lib/patternlab_gulp.js');
->>>>>>> 029ac93b
 
 //clean patterns dir
 gulp.task('clean', function(cb){
