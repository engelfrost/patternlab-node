{
<<<<<<< HEAD
  "devDependencies": {
    "lerna": "3.2.1",
=======
  "dependencies": {
    "lerna": "3.10.8",
>>>>>>> e2cd335b
    "prettier": "^1.14.3",
    "pretty-quick": "^1.8.0"
  },
  "private": true,
  "scripts": {
    "bootstrap": "lerna bootstrap",
    "setup": "npm install && npm run bootstrap && npm run build:uikit",
    "build:uikit": "cd packages/uikit-workshop && npm run build",
    "precommit": "pretty-quick --staged",
    "prettier": "prettier --config .prettierrc --write ./**/*.js --ignore-path .prettierignore",
    "test": "lerna run test",
    "clean": "git clean -dfx"
  },
  "nyc": {
    "exclude": [
      "**/*_tests.js",
      "packages/cli",
      "packages/core/test",
      "packages/live-server"
    ]
  }
}<|MERGE_RESOLUTION|>--- conflicted
+++ resolved
@@ -1,11 +1,6 @@
 {
-<<<<<<< HEAD
-  "devDependencies": {
-    "lerna": "3.2.1",
-=======
   "dependencies": {
     "lerna": "3.10.8",
->>>>>>> e2cd335b
     "prettier": "^1.14.3",
     "pretty-quick": "^1.8.0"
   },
