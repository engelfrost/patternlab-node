{
  "name": "@pattern-lab/patternlab-node",
  "description": "Pattern Lab is a collection of tools to help you create atomic design systems. This is the node command line interface (CLI).",
  "version": "3.0.0-alpha.6",
  "main": "./core/index.js",
  "dependencies": {
    "@pattern-lab/live-server": "^1.3.2",
    "@pattern-lab/patternengine-node-mustache": "^2.0.0-alpha.2",
    "chalk": "^1.1.3",
    "chokidar": "^1.7.0",
    "dive": "^0.5.0",
    "diveSync": "^0.3.0",
    "fs-extra": "^0.30.0",
    "glob": "^7.0.0",
    "graphlib": "^2.1.1",
    "js-beautify": "^1.6.3",
    "js-yaml": "^3.6.1",
    "lodash": "~4.13.1",
    "markdown-it": "^6.0.1",
    "node-fetch": "^1.6.0",
    "recursive-copy": "^2.0.6",
    "update-notifier": "^2.2.0"
  },
  "devDependencies": {
<<<<<<< HEAD
    "@pattern-lab/patternengine-node-handlebars": "^2.0.0-alpha.2",
=======
    "@pattern-lab/patternengine-node-handlebars": "^2.0.0-alpha.1",
>>>>>>> b6f2752a
    "@pattern-lab/patternengine-node-underscore": "^2.0.0-alpha.1",
    "eslint": "3.5.0",
    "rewire": "2.5.2",
    "tap": "11.0.1"
  },
  "keywords": [
    "Pattern Lab",
    "Atomic Web Design",
    "Node",
    "Grunt",
    "Gulp",
    "Javascript"
  ],
  "repository": {
    "type": "git",
    "url": "git://github.com/pattern-lab/patternlab-node.git"
  },
  "bugs": "https://github.com/pattern-lab/patternlab-node/issues",
  "author": {
    "name": "Brian Muenzenmeyer"
  },
  "contributors": [
    {
      "name": "Geoff Pursell"
    },
    {
      "name": "Raphael Okon"
    },
    {
      "name": "tburny"
    }
  ],
  "license": "MIT",
  "scripts": {
    "lint": "eslint core/**/*.js",
    "pretest": "npm run lint",
    "test": "tap test/*_tests.js --reporter spec --coverage"
  },
  "engines": {
    "node": ">=6.0"
  }
}<|MERGE_RESOLUTION|>--- conflicted
+++ resolved
@@ -22,11 +22,7 @@
     "update-notifier": "^2.2.0"
   },
   "devDependencies": {
-<<<<<<< HEAD
     "@pattern-lab/patternengine-node-handlebars": "^2.0.0-alpha.2",
-=======
-    "@pattern-lab/patternengine-node-handlebars": "^2.0.0-alpha.1",
->>>>>>> b6f2752a
     "@pattern-lab/patternengine-node-underscore": "^2.0.0-alpha.1",
     "eslint": "3.5.0",
     "rewire": "2.5.2",
