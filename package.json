{
<<<<<<< HEAD
  "devDependencies": {
    "lerna": "3.11.0"
=======
  "dependencies": {
    "lerna": "3.10.8",
    "prettier": "^1.14.3",
    "pretty-quick": "^1.8.0"
>>>>>>> b97cbf6f
  },
  "private": true,
  "scripts": {
    "bootstrap": "lerna bootstrap",
    "setup": "npm install && npm run bootstrap && npm run build:uikit",
    "build:uikit": "cd packages/uikit-workshop && npm run build",
    "precommit": "pretty-quick --staged",
    "prettier": "prettier --config .prettierrc --write ./**/*.js --ignore-path .prettierignore",
    "test": "lerna run test",
    "clean": "git clean -dfx"
  },
  "nyc": {
    "exclude": [
      "**/*_tests.js",
      "packages/cli",
      "packages/core/test",
      "packages/live-server"
    ]
  }
}<|MERGE_RESOLUTION|>--- conflicted
+++ resolved
@@ -1,13 +1,8 @@
 {
-<<<<<<< HEAD
-  "devDependencies": {
-    "lerna": "3.11.0"
-=======
   "dependencies": {
-    "lerna": "3.10.8",
+    "lerna": "3.11.0",
     "prettier": "^1.14.3",
     "pretty-quick": "^1.8.0"
->>>>>>> b97cbf6f
   },
   "private": true,
   "scripts": {
