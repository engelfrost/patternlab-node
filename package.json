{
  "name": "patternlab-node",
  "description": "Pattern Lab is a collection of tools to help you create atomic design systems. This is the node command line interface (CLI).",
  "version": "3.0.0",
  "main": "./core/lib/patternlab.js",
  "dependencies": {
<<<<<<< HEAD
    "async": "^2.1.2",
    "dive": "^0.5.0",
    "chalk": "^1.1.3",
    "diveSync": "^0.3.0",
    "fs-extra": "^0.30.0",
    "fs-promise": "^1.0.0",
    "glob": "^7.0.0",
    "graphlib": "^2.1.1",
    "js-beautify": "^1.6.3",
    "js-yaml": "^3.6.1",
    "lodash": "~4.13.1",
    "markdown-it": "^6.0.1",
    "node-fetch": "^1.6.0",
    "graphlib": "^2.1.1",
    "update-notifier": "^2.2.0"
=======
    "chalk": "1.1.3",
    "diveSync": "0.3.0",
    "fs-extra": "0.30.0",
    "glob": "7.0.0",
    "graphlib": "2.1.1",
    "js-beautify": "1.6.3",
    "js-yaml": "3.6.1",
    "lodash": "4.13.1",
    "markdown-it": "6.0.1",
    "node-fetch": "1.6.0",
    "patternengine-node-mustache": "1.0.2",
    "update-notifier": "2.2.0"
>>>>>>> 2bd4a47c
  },
  "devDependencies": {
    "eslint": "3.5.0",
    "rewire": "2.5.2",
    "tap": "7.1.2"
  },
  "keywords": [
    "Pattern Lab",
    "Atomic Web Design",
    "Node",
    "Grunt",
    "Gulp",
    "Javascript"
  ],
  "repository": {
    "type": "git",
    "url": "git://github.com/pattern-lab/patternlab-node.git"
  },
  "bugs": "https://github.com/pattern-lab/patternlab-node/issues",
  "author": {
    "name": "Brian Muenzenmeyer"
  },
  "contributors": [
    {
      "name": "Geoff Pursell"
    },
    {
      "name": "Raphael Okon"
    },
    {
      "name": "tburny"
    }
  ],
  "license": "MIT",
  "scripts": {
    "lint": "eslint core/**/*.js",
    "pretest" : "npm run lint",
    "test": "tap test/*_tests.js --reporter spec --coverage"
  },
  "engines": {
    "node": ">=6.0"
  }
}<|MERGE_RESOLUTION|>--- conflicted
+++ resolved
@@ -4,7 +4,6 @@
   "version": "3.0.0",
   "main": "./core/lib/patternlab.js",
   "dependencies": {
-<<<<<<< HEAD
     "async": "^2.1.2",
     "dive": "^0.5.0",
     "chalk": "^1.1.3",
@@ -18,22 +17,7 @@
     "lodash": "~4.13.1",
     "markdown-it": "^6.0.1",
     "node-fetch": "^1.6.0",
-    "graphlib": "^2.1.1",
     "update-notifier": "^2.2.0"
-=======
-    "chalk": "1.1.3",
-    "diveSync": "0.3.0",
-    "fs-extra": "0.30.0",
-    "glob": "7.0.0",
-    "graphlib": "2.1.1",
-    "js-beautify": "1.6.3",
-    "js-yaml": "3.6.1",
-    "lodash": "4.13.1",
-    "markdown-it": "6.0.1",
-    "node-fetch": "1.6.0",
-    "patternengine-node-mustache": "1.0.2",
-    "update-notifier": "2.2.0"
->>>>>>> 2bd4a47c
   },
   "devDependencies": {
     "eslint": "3.5.0",
