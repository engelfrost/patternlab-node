{
  "name": "patternlab-node",
  "description": "Pattern Lab is a collection of tools to help you create atomic design systems. This is the node command line interface (CLI).",
<<<<<<< HEAD
  "version": "3.0.0",
=======
  "version": "2.12.0",
>>>>>>> f38763c7
  "main": "./core/lib/patternlab.js",
  "dependencies": {
    "async": "^2.1.2",
    "dive": "^0.5.0",
    "chalk": "^1.1.3",
    "diveSync": "^0.3.0",
    "fs-extra": "^0.30.0",
    "fs-promise": "^1.0.0",
    "glob": "^7.0.0",
    "graphlib": "^2.1.1",
    "js-beautify": "^1.6.3",
    "js-yaml": "^3.6.1",
    "lodash": "~4.13.1",
    "markdown-it": "^6.0.1",
    "node-fetch": "^1.6.0",
<<<<<<< HEAD
    "graphlib": "^2.1.1"
=======
    "patternengine-node-mustache": "^1.0.0",
    "update-notifier": "^2.2.0"
>>>>>>> f38763c7
  },
  "devDependencies": {
    "eslint": "^3.5.0",
    "rewire": "^2.5.2",
    "tap": "^7.1.2"
  },
  "keywords": [
    "Pattern Lab",
    "Atomic Web Design",
    "Node",
    "Grunt",
    "Gulp",
    "Javascript"
  ],
  "repository": {
    "type": "git",
    "url": "git://github.com/pattern-lab/patternlab-node.git"
  },
  "bugs": "https://github.com/pattern-lab/patternlab-node/issues",
  "author": {
    "name": "Brian Muenzenmeyer"
  },
  "contributors": [
    {
      "name": "Geoff Pursell"
    },
    {
      "name": "Raphael Okon"
    },
    {
      "name": "tburny"
    }
  ],
  "license": "MIT",
  "scripts": {
    "lint": "eslint core/**/*.js",
    "pretest" : "npm run lint",
    "test": "tap test/*_tests.js --reporter spec --coverage"
  },
  "engines": {
    "node": ">=6.0"
  }
}<|MERGE_RESOLUTION|>--- conflicted
+++ resolved
@@ -1,11 +1,7 @@
 {
   "name": "patternlab-node",
   "description": "Pattern Lab is a collection of tools to help you create atomic design systems. This is the node command line interface (CLI).",
-<<<<<<< HEAD
   "version": "3.0.0",
-=======
-  "version": "2.12.0",
->>>>>>> f38763c7
   "main": "./core/lib/patternlab.js",
   "dependencies": {
     "async": "^2.1.2",
@@ -21,12 +17,8 @@
     "lodash": "~4.13.1",
     "markdown-it": "^6.0.1",
     "node-fetch": "^1.6.0",
-<<<<<<< HEAD
-    "graphlib": "^2.1.1"
-=======
-    "patternengine-node-mustache": "^1.0.0",
+    "graphlib": "^2.1.1",
     "update-notifier": "^2.2.0"
->>>>>>> f38763c7
   },
   "devDependencies": {
     "eslint": "^3.5.0",
