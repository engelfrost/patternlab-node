{
  "name": "patternlab-node",
  "description": "Pattern Lab is a collection of tools to help you create atomic design systems. This is the node command line interface (CLI).",
  "version": "1.0.1",
  "main": "./builder/patternlab.js",
  "dependencies": {
    "diveSync": "^0.3.0",
    "fs-extra": "^0.26.2",
    "glob": "^6.0.1",
    "html-entities": "^1.2.0",
    "matchdep": "^1.0.0",
    "mustache": "^2.2.0"
  },
  "devDependencies": {
    "bs-html-injector": "^3.0.0",
    "grunt": "~0.4.5",
    "grunt-browser-sync": "^2.2.0",
    "grunt-contrib-concat": "^0.5.1",
    "grunt-contrib-copy": "^0.8.2",
    "grunt-contrib-nodeunit": "^0.4.1",
<<<<<<< HEAD
    "grunt-contrib-watch": "^0.6.1",
    "handlebars": "^4.0.5",
    "html-entities": "^1.2.0",
    "matchdep": "^1.0.0",
    "mustache": "^2.2.0"
=======
    "grunt-contrib-watch": "^0.6.1"
>>>>>>> 2a449d23
  },
  "keywords": [
    "Pattern Lab",
    "Atomic Web Design",
    "Node",
    "Grunt",
    "Gulp",
    "Javascript"
  ],
  "repository": {
    "type": "git",
    "url": "git://github.com/pattern-lab/patternlab-node.git"
  },
  "bugs": "https://github.com/pattern-lab/patternlab-node/issues",
  "author": "Brian Muenzenmeyer",
  "license": "MIT",
  "scripts": {
    "test": "grunt travis --verbose"
  },
  "engines": {
    "node": ">=0.1"
  }
}<|MERGE_RESOLUTION|>--- conflicted
+++ resolved
@@ -9,7 +9,8 @@
     "glob": "^6.0.1",
     "html-entities": "^1.2.0",
     "matchdep": "^1.0.0",
-    "mustache": "^2.2.0"
+    "mustache": "^2.2.0",
+    "handlebars": "^4.0.5"
   },
   "devDependencies": {
     "bs-html-injector": "^3.0.0",
@@ -18,15 +19,7 @@
     "grunt-contrib-concat": "^0.5.1",
     "grunt-contrib-copy": "^0.8.2",
     "grunt-contrib-nodeunit": "^0.4.1",
-<<<<<<< HEAD
-    "grunt-contrib-watch": "^0.6.1",
-    "handlebars": "^4.0.5",
-    "html-entities": "^1.2.0",
-    "matchdep": "^1.0.0",
-    "mustache": "^2.2.0"
-=======
     "grunt-contrib-watch": "^0.6.1"
->>>>>>> 2a449d23
   },
   "keywords": [
     "Pattern Lab",
