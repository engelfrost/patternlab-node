--- conflicted
+++ resolved
@@ -1,13 +1,8 @@
 {
   "name": "@pattern-lab/patternlab-node",
   "description": "Pattern Lab is a collection of tools to help you create atomic design systems. This is the node command line interface (CLI).",
-<<<<<<< HEAD
-  "version": "3.0.0-alpha.5",
-  "main": "./core/lib/patternlab.js",
-=======
-  "version": "3.0.0-alpha.4",
+  "version": "3.0.0-alpha.6",
   "main": "./core/index.js",
->>>>>>> 4b14e5d9
   "dependencies": {
     "@pattern-lab/live-server": "^1.3.2",
     "@pattern-lab/patternengine-node-mustache": "^2.0.0-alpha.1",
