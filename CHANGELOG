THIS CHANGELOG IS AN ATTEMPT TO DOCUMENT CHANGES TO THIS PROJECT.

<<<<<<< HEAD
PL-node-v0.1.6
 - ADD: media queries found in css added to ish controls
 - ADD: basic lineage support
 - ADD: more unit tests

PL-node-v0.1.5
 - ADD: Added support for live reload via gruntfile
 - THX: thanks @marcinmodestowicz for the proper syntax!
=======
PL-node-v0.1.5
 - ADD: Live reload support for grunt serve task
 - THX: thanks @marcinmodestowicz for the configuration fix. VERY useful :)
>>>>>>> ecf078fd

PL-node-v0.1.4
 - FIX: Resolved issue with nested pattern rendering
 - FIX: Supporting flat pattern name regex's in unix-systems
 - THX: thanks @torbs for the issue and pull request

PL-node-v0.1.3
 - ADD: Pattern states
 - ADD: Ships with grunt connect if you are into that kinda thing
 - FIX: Removed all grunt dependencies from patternlab.js
 - FIX: Ignore dotfiles
 - THX: thanks @bramsmulders for suggestion and help with mac

PL-node-v0.1.2
 - ADD: Abstracted template rendering into a function for easier swapping of rendering engine
 - ADD: Smarter filtering of files to support other templates Thanks 
 - ADD: Help command line agument
 - ADD: Version command line argument
 - ADD: Patterns only command line argument
 - ADD: IshControlsVisible options. Can now hide any ishControls you like.
 - ADD: Documented the command line interface
 - CHG: Put debug flag in conf.json instead of package.json
 - CHG: Aligned styleguide css with patternlab-php
 - FIX: Removed node .8 from travis
 - FIX: Code and annotation support in patternlab viewer
 - THX: thanks @ivanmayes and Shoptology crew for contibutions!

PL-node-v0.1.1
 - FIX: Removed View All Pattern SubItem Link Logic, no longer in reference implementation
 - ADD: Flag for generating debug file
 - ADD: Travis CI test support!
 - ADD: Contributing file
 - ADD: Repository to package.json
 - FIX: Manage Mustache dependency using NPM
 - THX: thank you @tbranyen for tip on repository, Mustache, and NPM!

PL-node-v0.1.0
 - FIX: Links to patterns did not work when visited from a server
 - FIX: Patterns with hyphens in the name were breaking the iframe messaging
 - FIX: Added stlyeguide/js files that were ignored at one point
 - FIX: Watch _data/*.json files too
 - FIX: Copy images, in an attempt to exclude files like Thumbs.db
 - FIX: Typos in CHANGELOG
 - ADD: A banner to patternlab.js

PL-node-v0.0.5
 - FIX: typo in organisms global header
 - FIX: flat-structured pattern items rendered as if they had sub-menus #4
 - ADD: Load all grunt tasks using matchdep
 - THX: thanks to @colynb for the typo heads up
 - THX: shoutout to @joemcgill for better dependency loading

PL-node-v0.0.4
 - ADD: An explicit MIT license
 - FIX: Clean public/patterns/ before build 

PL-node-v0.0.3
 - FIX: Install documentation was incomplete, should not have assumed grunt
 - FIX: Remove SASS/SCSS dependency which was causing clean installs from failing

PL-node-v0.0.2
 - FIX: Sub Nav Items now strip hyphens and are styled like patternlab-php.
 - FIX: Exclude patterns by using an underscore
 - FIX: Grunt watching styleguide scss

PL-node-v0.0.1
 - Minimum Viable Product! At this point, I feel you could use Pattern Lab Node to build an atomic design-driven website.<|MERGE_RESOLUTION|>--- conflicted
+++ resolved
@@ -1,19 +1,13 @@
 THIS CHANGELOG IS AN ATTEMPT TO DOCUMENT CHANGES TO THIS PROJECT.
 
-<<<<<<< HEAD
 PL-node-v0.1.6
  - ADD: media queries found in css added to ish controls
  - ADD: basic lineage support
  - ADD: more unit tests
 
 PL-node-v0.1.5
- - ADD: Added support for live reload via gruntfile
- - THX: thanks @marcinmodestowicz for the proper syntax!
-=======
-PL-node-v0.1.5
  - ADD: Live reload support for grunt serve task
  - THX: thanks @marcinmodestowicz for the configuration fix. VERY useful :)
->>>>>>> ecf078fd
 
 PL-node-v0.1.4
  - FIX: Resolved issue with nested pattern rendering
